(ns metabuild-common.files
  (:require
   [clojure.java.io :as io]
   [clojure.string :as str]
   [metabuild-common.misc :as misc]
   [metabuild-common.output :as out]
   [metabuild-common.shell :as shell]
   [metabuild-common.steps :as steps])
  (:import
   (java.io File FileInputStream FileOutputStream)
   (java.nio.file
    FileSystems
    FileVisitOption
    Files
    Path
    Paths)
   (java.util.function BiPredicate)
   (java.util.zip ZipEntry ZipOutputStream)
   (org.apache.commons.io FileUtils)))

(set! *warn-on-reflection* true)

(defn file-exists?
  "Does a file or directory with `filename` exist?"
  [^String filename]
  (when filename
    (.exists (File. filename))))

(defn assert-file-exists
  "If file with `filename` exists, return `filename` as is; otherwise, throw Exception."
  ^String [filename & [message]]
  (when-not (file-exists? filename)
    (throw (ex-info (format "File %s does not exist. %s" (pr-str filename) (or message "")) {:filename filename})))
  (str filename))

(defn create-directory-unless-exists! [^String dir]
  (steps/step (format "Create directory %s if it does not exist" dir)
    (if (file-exists? dir)
      (out/announce "%s already exists." dir)
      (steps/step (format "Create directory %s" dir)
        (.mkdirs (File. dir)))))
  dir)

(defn delete-file-if-exists!
  "Delete a file or directory (recursively) if it exists."
  ([^String filename]
   (steps/step (format "Delete %s if exists" filename)
     (if (file-exists? filename)
       (let [file (File. filename)]
         (if (.isDirectory file)
           (FileUtils/deleteDirectory file)
           (.delete file))
         (out/safe-println (format "Deleted %s." filename)))
       (out/safe-println (format "Don't need to delete %s, file does not exist." filename)))
     (assert (not (file-exists? filename)))))

  ([file & more]
   (dorun (map delete-file-if-exists! (cons file more)))))

(defn ^:deprecated delete-file!
  "Alias for `delete-file-if-exists!`. Here for backwards compatibility. Prefer `delete-file-if-exists!` going
  forward."
  [& args]
  (apply delete-file-if-exists! args))

(defn copy-file!
  "Copy a `source` file (or directory, recursively) to `dest`."
  [^String source ^String dest]
  (let [source-file (File. (assert-file-exists source))
        dest-file   (File. dest)]
    ;; Use native `cp` rather than FileUtils or the like because codesigning is broken when you use those because they
    ;; don't preserve symlinks or something like that.
    (if (.isDirectory source-file)
      (steps/step (format "Copying directory %s -> %s" source dest)
        (shell/sh "cp" "-R" source dest))
      (steps/step (format "Copying file %s -> %s" source dest)
        (shell/sh "cp" source dest))))
  (assert-file-exists dest))

(defn- ->URI ^java.net.URI [filename]
  (java.net.URI. (str "file://" filename)))

(defn- ->Path ^Path [filename]
  (Paths/get (->URI filename)))

(defn find-files
  "Pure Java version of `find`. Recursively find files in `dir-path` that satisfy `pred`, which has the signature

    (pred filename-string) -> Boolean"
  [^String dir-path pred]
  (->> (Files/find (->Path dir-path)
                   Integer/MAX_VALUE
                   (reify BiPredicate
                     (test [_ path _]
                       (boolean (pred (str path)))))
                   ^FileVisitOption (make-array FileVisitOption 0))
       .toArray
       (map str)
       sort))

(defn filename
  "Create a filename path String by joining path components:

    (filename \"usr\" \"cam\" \".emacs.d\" \"init.el\")
    ;; -> \"usr/cam/.emacs.d/init.el\""
  [& path-components]
  (str/join File/separatorChar path-components))

(def ^String project-root-directory
  "Root directory of the Metabase repo, e.g. `/users/cam/metabase`. Determined based on its location relative to this
  source file."
  (.. (Paths/get (.toURI (io/resource "metabuild_common/files.clj")))
      toFile
      getParentFile   ; /home/cam/metabase/bin/build/src/metabuild_common/
      getParentFile   ; /home/cam/metabase/bin/build/src/
      getParentFile   ; /home/cam/metabase/bin/build/
      getParentFile   ; /home/cam/metabase/bin/
      getParentFile   ; /home/cam/metabase/
      getCanonicalPath))

(defn download-file!
  "Download a file from `url` to `dest-path` using `wget`."
  [url dest-path]
  {:pre [(string? url) (string? dest-path) (str/starts-with? url "http")]}
  (steps/step (format "Download %s -> %s" url dest-path)
    (delete-file-if-exists! dest-path)
    (shell/sh {:quiet? true} "wget" "--quiet" "--no-cache" "--output-document" dest-path url)
    (assert-file-exists dest-path)))

(defn nio-path
  "Convert a String `path` to a `java.nio.file.Path`, for use with NIO methods."
  ^Path [^String path]
  (.getPath (FileSystems/getDefault) path (misc/varargs String)))

(defn file-size
  "Get the size, in bytes, of the file at `path`."
  ^Long [^String path]
  (Files/size (nio-path path)))

(defn temporary-file
  "Create a temporary file with prefix and suffix. Default to delete on exit."
  ([prefix suffix] (temporary-file prefix suffix true))
  ([prefix suffix delete-on-exit?]
   (let [file (File/createTempFile prefix suffix)]
     (when delete-on-exit?
       (.deleteOnExit file))
     file)))

(defn absolute?
  "Whether `file` is an absolute path."
  [file]
  (.isAbsolute (io/file file)))

(defn directory?
  "Whether `file` is a directory."
  [file]
  (.isDirectory (io/file file)))

(defn exists?
  "Whether `file` exists or not."
  [file]
  (.exists (io/file file)))

(defn zip-directory->file
  "Given a source directory and a destination zip file path,
   zip the directory and writes it to the destination"
  ([source-dir zip-file]
   (zip-directory->file source-dir zip-file {}))
  ([^String source-dir ^String zip-file {:keys [verbose]}]
   (let [verbose true
         ^File source-path (File. source-dir)
         entry-count (atom 0)]
     (when-not (exists? source-path)
       (throw (ex-info "Directory to zip must exist!" {:source-path source-path})))
     (with-open [fos (FileOutputStream. ^String zip-file)
                 zos (ZipOutputStream. fos)]
       (doseq [^File file (file-seq source-path)
<<<<<<< HEAD
               :when (not (directory? file))]
=======
               :when (not (directory? file))
               :when
               #_{:clj-kondo/ignore [:discouraged-var]}
               (or (str/ends-with? (str/lower-case file) "yaml")
                   (str/ends-with? (str/lower-case file) "yml"))]
>>>>>>> 85af744c
         (when verbose (out/safe-println "Zipping file:" file))
         (let [file-path (.getAbsolutePath file)
               buffer (byte-array 1024)
               fis (FileInputStream. file)]
           (swap! entry-count inc)
           (.putNextEntry zos (ZipEntry. file-path))
           (loop [len (.read fis buffer)]
             (when (pos? len)
               (.write zos buffer 0 len)
               (recur (.read fis buffer))))
           (.closeEntry zos))))
     (out/announce "%d Entries zipped to '%s'!" @entry-count zip-file))))<|MERGE_RESOLUTION|>--- conflicted
+++ resolved
@@ -175,15 +175,11 @@
      (with-open [fos (FileOutputStream. ^String zip-file)
                  zos (ZipOutputStream. fos)]
        (doseq [^File file (file-seq source-path)
-<<<<<<< HEAD
-               :when (not (directory? file))]
-=======
                :when (not (directory? file))
                :when
                #_{:clj-kondo/ignore [:discouraged-var]}
                (or (str/ends-with? (str/lower-case file) "yaml")
                    (str/ends-with? (str/lower-case file) "yml"))]
->>>>>>> 85af744c
          (when verbose (out/safe-println "Zipping file:" file))
          (let [file-path (.getAbsolutePath file)
                buffer (byte-array 1024)
