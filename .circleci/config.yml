version: 2.1

########################################################################################################################
#                                                      EXECUTORS                                                       #
########################################################################################################################

executors:
  # Our brand new builder
  clojure-and-node:
    working_directory: /home/circleci/metabase/metabase/
    docker:
      - image: metabase/ci:lein-2.9.5-clojure-1.10.3.814

  # CircleCI base (Lein 2.9.5) + Node + Headless browsers + Clojure CLI - big one
  clojure-and-node-and-browsers:
    working_directory: /home/circleci/metabase/metabase/
    docker:
      - image: circleci/clojure:lein-2.9.5-node-browsers

  # Java 11 tests also test Metabase with the at-rest encryption enabled. See
  # https://metabase.com/docs/latest/operations-guide/encrypting-database-details-at-rest.html for an explanation of
  # what this means.
  java-11:
    working_directory: /home/circleci/metabase/metabase/
    docker:
      - image: metabase/ci:lein-2.9.5-clojure-1.10.3.814
        environment:
          MB_ENCRYPTION_SECRET_KEY: Orw0AAyzkO/kPTLJRxiyKoBHXa/d6ZcO+p+gpZO/wSQ=

  postgres-9-6:
    working_directory: /home/circleci/metabase/metabase/
    docker:
      - image: metabase/ci:lein-2.9.5-clojure-1.10.3.814
        environment:
          MB_DB_TYPE: postgres
          MB_DB_PORT: 5432
          MB_DB_HOST: localhost
          MB_DB_DBNAME: circle_test
          MB_DB_USER: circle_test
          MB_POSTGRESQL_TEST_USER: circle_test
      - image: circleci/postgres:9.6-alpine
        environment:
          POSTGRES_USER: circle_test
          POSTGRES_DB: circle_test

  postgres-latest:
    working_directory: /home/circleci/metabase/metabase/
    docker:
      - image: metabase/ci:lein-2.9.5-clojure-1.10.3.814
        environment:
          MB_DB_TYPE: postgres
          MB_DB_PORT: 5432
          MB_DB_HOST: localhost
          MB_DB_DBNAME: metabase_test
          MB_DB_USER: metabase_test
          MB_POSTGRESQL_TEST_USER: metabase_test
      - image: circleci/postgres:latest
        environment:
          POSTGRES_USER: metabase_test
          POSTGRES_DB: metabase_test
          POSTGRES_HOST_AUTH_METHOD: trust

  mysql-5-7:
    working_directory: /home/circleci/metabase/metabase/
    docker:
      - image: metabase/ci:lein-2.9.5-clojure-1.10.3.814
        environment:
          MB_DB_TYPE: mysql
          MB_DB_HOST: localhost
          MB_DB_PORT: 3306
          MB_DB_DBNAME: circle_test
          MB_DB_USER: root
          MB_MYSQL_TEST_USER: root
      - image: circleci/mysql:5.7.23

  mysql-latest:
    working_directory: /home/circleci/metabase/metabase/
    docker:
      - image: metabase/ci:lein-2.9.5-clojure-1.10.3.814
        environment:
          MB_DB_TYPE: mysql
          MB_DB_HOST: localhost
          MB_DB_PORT: 3306
          MB_DB_DBNAME: circle_test
          MB_DB_USER: root
          MB_MYSQL_TEST_USER: root
      - image: circleci/mysql:latest

  mariadb-10-2:
    working_directory: /home/circleci/metabase/metabase/
    docker:
      - image: metabase/ci:lein-2.9.5-clojure-1.10.3.814
        environment:
          MB_DB_TYPE: mysql
          MB_DB_HOST: localhost
          MB_DB_PORT: 3306
          MB_DB_DBNAME: circle_test
          MB_DB_USER: root
          MB_MYSQL_TEST_USER: root
      - image: circleci/mariadb:10.2.23

  mariadb-latest:
    working_directory: /home/circleci/metabase/metabase/
    docker:
      - image: metabase/ci:lein-2.9.5-clojure-1.10.3.814
        environment:
          MB_DB_TYPE: mysql
          MB_DB_HOST: localhost
          MB_DB_PORT: 3306
          MB_DB_DBNAME: circle_test
          MB_DB_USER: root
          MB_MYSQL_TEST_USER: root
      - image: circleci/mariadb:latest
        environment:
          # MYSQL_DATABASE: metabase_test
          # MYSQL_USER: root
          # MYSQL_ALLOW_EMPTY_PASSWORD: yes

  mongo:
     working_directory: /home/circleci/metabase/metabase/
     docker:
       - image: metabase/ci:lein-2.9.5-clojure-1.10.3.814
       - image: circleci/mongo:4.0

  presto:
    working_directory: /home/circleci/metabase/metabase/
    docker:
      - image: metabase/ci:lein-2.9.5-clojure-1.10.3.814
      - image: metabase/presto-mb-ci
        environment:
          JAVA_TOOL_OPTIONS: "-Xmx1g"

  sparksql:
    working_directory: /home/circleci/metabase/metabase/
    docker:
      - image: metabase/ci:lein-2.9.5-clojure-1.10.3.814
      - image: metabase/spark:2.1.1

  vertica:
    working_directory: /home/circleci/metabase/metabase/
    docker:
      - image: metabase/ci:lein-2.9.5-clojure-1.10.3.814
      - image: sumitchawla/vertica

  sqlserver:
    working_directory: /home/circleci/metabase/metabase/
    docker:
      - image: metabase/ci:lein-2.9.5-clojure-1.10.3.814
        environment:
          MB_SQLSERVER_TEST_HOST: localhost
          MB_SQLSERVER_TEST_PASSWORD: 'P@ssw0rd'
          MB_SQLSERVER_TEST_USER: SA
      - image: mcr.microsoft.com/mssql/server:2017-latest
        environment:
          ACCEPT_EULA: Y
          SA_PASSWORD: 'P@ssw0rd'
          MSSQL_MEMORY_LIMIT_MB: 1024

  fe-mongo-4:
    working_directory: /home/circleci/metabase/metabase/
    docker:
      - image: circleci/clojure:lein-2.9.5-node-browsers
      - image: metabase/qa-databases:mongo-sample-4.0

  fe-postgres-12:
    working_directory: /home/circleci/metabase/metabase/
    docker:
      - image: circleci/clojure:lein-2.9.5-node-browsers
      - image: metabase/qa-databases:postgres-sample-12

  fe-mysql-8:
    working_directory: /home/circleci/metabase/metabase/
    docker:
      - image: circleci/clojure:lein-2.9.5-node-browsers
      - image: metabase/qa-databases:mysql-sample-8

########################################################################################################################
#                                             MAP FRAGMENTS AND CACHE KEYS                                             #
########################################################################################################################

# `default_parameters` isn't a key that CircleCI uses, but this form lets us reuse parameter definitions
default_parameters: &Params
  edition:
    type: string
    default: "oss"

# .BACKEND-CHECKSUMS, .FRONTEND-CHECKSUMS, and .MODULE-CHECKSUMS are created during the checkout step; see that step
# for exact details as to what they contain.
#
# To support cache busting, we create a file named .CACHE-PREFIX in the checkout step and use its checksum as the
# prefix for every cache key. If the commit message DOES NOT include [ci nocache], we create an empty file; the
# checksum will always be the same for this file. If the commit message DOES include [ci nocache], we'll write the
# unique ID of the current pipeline to .CACHE-PREFIX which will effectively bust our caches whenever it's used.

### Deps Keys ###

# Why don't we use fallback keys for backend/frontend deps? We used to, but it allowed the cache to grow
# uncontrollably since old deps would continue to accumulate. Restoring big caches is really slow in Circle. It's
# actually faster to recreate the deps cache from scratch whenever we need to which keeps the size down.
cache-key-backend-deps: &CacheKeyBackendDeps
  key: v1-{{ checksum ".CACHE-PREFIX" }}-be-deps-{{ checksum "project.clj" }}-{{ checksum ".SCRIPTS-DEPS-CHECKSUMS" }}

cache-key-frontend-deps: &CacheKeyFrontendDeps
  key: v1-{{ checksum ".CACHE-PREFIX" }}-fe-deps-{{ checksum "yarn.lock" }}

# Key used for implementation of run-on-change -- this is the cache key that contains the .SUCCESS dummy file
# By default the key ALWAYS includes the name of the test job itself ($CIRCLE_STAGE) so you don't need to add that yourself.
cache-key-run-on-change: &CacheKeyRunOnChange
  key: v1-{{ checksum ".CACHE-PREFIX" }}-run-on-change-{{ .Environment.CIRCLE_STAGE }}-<< parameters.checksum >>

# Key for the local maven installation of metabase-core (used by build-uberjar-drivers)
cache-key-metabase-core: &CacheKeyMetabaseCore
  key: v1-{{ checksum ".CACHE-PREFIX" }}-metabase-core-{{ checksum ".BACKEND-CHECKSUMS" }}

# Key for the drivers built by build-uberjar-drivers
cache-key-drivers: &CacheKeyDrivers
  key: v1-{{ checksum ".CACHE-PREFIX" }}-drivers-<< parameters.edition >>-{{ checksum ".MODULES-CHECKSUMS" }}-{{ checksum ".BACKEND-CHECKSUMS" }}-<< parameters.edition >>

# This is also used by the uberjar-build-drivers step; this is a unique situation because the build-drivers script has
# logic to determine whether to rebuild drivers or not that is quite a bit more sophisticated that the run-on-change
# stuff in this file. e.g. if I only change the bigquery driver, the script is smart enough to not rebuild the
# redshift driver.
cache-keys-drivers-with-fallback-keys: &CacheKeyDrivers_WithFallbackKeys
  keys:
    - v1-{{ checksum ".CACHE-PREFIX" }}-drivers-<< parameters.edition >>-{{ checksum ".MODULES-CHECKSUMS" }}-{{ checksum ".BACKEND-CHECKSUMS" }}
    - v1-{{ checksum ".CACHE-PREFIX" }}-drivers-<< parameters.edition >>-{{ checksum ".MODULES-CHECKSUMS" }}
    - v1-{{ checksum ".CACHE-PREFIX" }}-drivers-<< parameters.edition >>-

# Key for frontend client built by uberjar-build-frontend step
cache-key-frontend: &CacheKeyFrontend
  key: v1-{{ checksum ".CACHE-PREFIX" }}-frontend-<< parameters.edition >>-{{ checksum ".FRONTEND-CHECKSUMS" }}

# Key for uberjar built by build-uberjar
cache-key-uberjar: &CacheKeyUberjar
  key: v1-{{ checksum ".CACHE-PREFIX" }}-uberjar-<< parameters.edition >>-{{ checksum ".BACKEND-CHECKSUMS" }}-{{ checksum ".FRONTEND-CHECKSUMS" }}


########################################################################################################################
#                                                       COMMANDS                                                       #
########################################################################################################################

commands:
  attach-workspace:
    steps:
      - attach_workspace:
          at: /home/circleci/

  # For the restore-deps-cache commands below, only restore the cache if there's an exact match. This means whatever
  # is in the cache will be exactly what's used and the cache won't keep growing uncontrollably going forward.

  restore-be-deps-cache:
    steps:
      - restore_cache:
          name: Restore cached backend dependencies
          <<: *CacheKeyBackendDeps

  restore-fe-deps-cache:
    steps:
      - restore_cache:
          name: Restore cached frontend dependencies
          <<: *CacheKeyFrontendDeps

  # run-on-change lets you only run steps if changes have happened to relevant files since the last time it was run
  # successfully. Uses a cache key to record successful runs -- cache key should be unique for job and relevant source
  # files -- use a checksum! It works like this:
  #
  # 1. Calculate a cache key using a checksum of relevant files for the step in question, e.g. a backend linter step
  #    might use a checksum of all .clj files.
  #
  # 2. When the step completes successfully, create a dummy file .SUCCESS and cache it with that cache key.
  #
  # 3. On subsequent runs:
  #
  #    a. Attempt to restore the cache using an exact match for this cache key
  #
  #    b. If we have a cache entry for that key, .SUCCESS will get restored
  #
  #    c. If this command has the skip-job-if-commit-message-includes-ci-quick option enabled, and commit message includes
  #       [ci quick], create a dummy file .SUCCESS if not already present. Ignored for master/release branches.
  #
  #    d. If commit message includes [ci noskip], delete .SUCCESS so the job will be forced to run.
  #
  #    e. If .SUCCESS is present, we can skip the rest of the job, including potentially slow steps like restoring
  #       dependency caches or the like. This logs a link to the last successful (not skipped) run of the job
  #
  #       Important! If this step is skipped because no changes have happened, the entire JOB will halt with a success
  #       status -- no steps that happen AFTER run-on-change will be ran. Keep this in mind!
  #
  #   f. If .SUCCESS is not present, proceed as normal, and create and cache .SUCCESS if the job succeeds
  run-on-change:
    parameters:
      checksum:
        type: string
        default: ""
      steps:
        type: steps
      # Whether to skip the rest of the job if commit message includes [ci quick]
      skip-job-if-commit-message-includes-ci-quick:
        type: boolean
        default: false
    steps:
      - restore_cache:
          name: Restore dummy file .SUCCESS if it exists for cache key << parameters.checksum >>
          <<: *CacheKeyRunOnChange
      - when:
          condition: << parameters.skip-job-if-commit-message-includes-ci-quick >>
          steps:
            - run:
                name: "Skip tests (create dummy file .SUCCESS) if commit message contains [ci quick] and branch isn't a master/release branch"
                command: |
                  if [[ "$CIRCLE_BRANCH" =~ ^master|release-.+$ ]]; then
                      echo "branch '$CIRCLE_BRANCH' is a master or release branch: ignoring [ci quick]"
                  elif [[ `cat .COMMIT` == *"[ci quick]"* ]]; then
                      echo 'Commit message includes [ci quick]. Creating dummy file .SUCCESS'
                      touch .SUCCESS
                  else
                      echo 'Commit message does not include [ci quick]'
                  fi
      - run:
          name: "Force test run (delete dummy file .SUCCESS) if commit message includes [ci noskip]"
          command: |
            if [[ `cat .COMMIT` == *"[ci noskip]"* ]]; then
                echo 'Commit message includes [ci noskip] -- forcing test run (delete .SUCCESS)'
                rm -f .SUCCESS
            else
                echo 'Commit message does not include [ci noskip]'
            fi
      - run:
          name: Skip rest of job if .SUCCESS exists
          command: |
            if [ -f .SUCCESS ]; then
                echo '.SUCCESS is present: skipping rest of job.'
                echo "Link to last successful run (if available): $(cat .SUCCESS)"
                circleci-agent step halt
            fi
      - steps: << parameters.steps >>
      - run:
          name: Create dummy file .SUCCESS
          command: |
            echo "$CIRCLE_BUILD_URL" > .SUCCESS
      - save_cache:
          name: Persist dummy file .SUCCESS to cache with key << parameters.checksum >>
          <<: *CacheKeyRunOnChange
          paths:
            - /home/circleci/metabase/metabase/.SUCCESS
      - run:
          name: Delete dummy file .SUCCESS so subsequent steps don't see it
          command: rm /home/circleci/metabase/metabase/.SUCCESS

  # Creates a file that contains checksums for all the files found using the find command with supplied arguments.
  # You can use a checksum of the checksum file for cache keys including run-on-change cache keys.
  create-checksum-file:
    parameters:
      filename:
        type: string
      find-args:
        type: string
    steps:
      - run:
          name: Create << parameters.filename >> checksum file
          command: |
            for file in `find << parameters.find-args >> | sort`; do
                echo `md5sum "$file"` >> "<< parameters.filename >>"
            done
            if [ ! -f "<< parameters.filename >>" ]; then
                echo 'Error: no matching files. Did you remember to attach the workspace?'
                exit 1
            fi
            echo "Created checksums for $(cat << parameters.filename >> | wc -l) files"

  run-lein-command:
    parameters:
      before-steps:
        type: steps
        default: []
      lein-command:
        type: string
      after-steps:
        type: steps
        default: []
      <<: *Params
    steps:
      - restore-be-deps-cache
      - steps: << parameters.before-steps >>
      - run:
          name: lein << parameters.lein-command >>
          command: |
            lein with-profile +ci,+<< parameters.edition >> << parameters.lein-command >>
          no_output_timeout: 15m
      - steps: << parameters.after-steps >>
      - store_test_results:
          path: /home/circleci/metabase/metabase/target/junit

  run-yarn-command:
    parameters:
      command-name:
        type: string
      command:
        type: string
      before-steps:
        type: steps
        default: []
      after-steps:
        type: steps
        default: []
      skip-when-no-change:
        type: boolean
        default: false
    steps:
      - attach-workspace
      - when:
          condition: << parameters.skip-when-no-change >>
          steps:
            - run-on-change:
                checksum: '{{ checksum ".FRONTEND-CHECKSUMS" }}'
                steps:
                  - restore-fe-deps-cache
                  - steps: << parameters.before-steps >>
                  - run:
                      name: << parameters.command-name >>
                      command: yarn << parameters.command >>
                      no_output_timeout: 15m
                  - steps: << parameters.after-steps >>
      - unless:
          condition: << parameters.skip-when-no-change >>
          steps:
            - restore-fe-deps-cache
            - steps: << parameters.before-steps >>
            - run:
                name: << parameters.command-name >>
                command: yarn << parameters.command >>
                no_output_timeout: 15m
            - steps: << parameters.after-steps >>

  wait-for-port:
    parameters:
      port:
        type: integer
    steps:
      - run:
          name: Wait for port << parameters.port >> to be ready
          command: |
            while ! nc -z localhost << parameters.port >>; do sleep 0.1; done
          no_output_timeout: 15m

  fetch-jdbc-driver:
    parameters:
      source:
        type: string
      dest:
        type: string
    steps:
      - run:
          name: Make plugins dir
          command: mkdir /home/circleci/metabase/metabase/plugins
      - run:
          name: Download JDBC driver JAR << parameters.dest >>
          command: |
            wget --output-document=plugins/<< parameters.dest >> ${<< parameters.source >>}
          no_output_timeout: 15m

jobs:

########################################################################################################################
#                                                    CHECKOUT ETC.                                                     #
########################################################################################################################

  checkout:
    executor: clojure-and-node
    steps:
      - checkout
      # .BACKEND-CHECKSUMS is every Clojure source file as well as dependency files like deps.edn and plugin manifests
      - create-checksum-file:
          filename: .BACKEND-CHECKSUMS
<<<<<<< HEAD
          find-args: ". -type f -name '*.clj' -or -name '*.cljc' -or -name '*.java' -or -name '*.edn' -or -name '*.yaml' -or -name sample-dataset.db.mv.db"
=======
          find-args: ". -type f -name '*.clj' -or -name '*.java' -or -name deps.edn -or -name metabase-plugin.yaml"
      # .SCRIPTS-DEPS-CHECKSUMS is all the deps.edn files inside ./bin
      - create-checksum-file:
          filename: .SCRIPTS-DEPS-CHECKSUMS
          find-args: "bin -type f -name 'deps.edn'"
>>>>>>> 24efaeae
      # .FRONTEND-CHECKSUMS is every JavaScript source file as well as dependency files like yarn.lock
      - create-checksum-file:
          filename: .FRONTEND-CHECKSUMS
          find-args: ". -type f -name '*.js' -or -name '*.jsx' -or -name '*.cljc' -or -name '*.cljs' -or -name '*.json' -or -name yarn.lock -or -name sample-dataset.db.mv.db"
      # .MODULES-CHECKSUMS is every Clojure source file in the modules/ directory as well as plugin manifests
      - create-checksum-file:
          filename: .MODULES-CHECKSUMS
          find-args: "./modules -type f -name '*.clj' -or -name metabase-plugin.yaml"
      - run:
          name: Save last git commit message to .COMMIT
          command: git log -1 > .COMMIT
      - run:
          name: Remove .git directory (not needed for tests)
          command: rm -rf /home/circleci/metabase/metabase/.git
      - run:
          name: Remove ./OSX directory (not needed for tests)
          command: rm -rf /home/circleci/metabase/metabase/OSX
      # .CACHE-PREFIX is described above in the Cache Keys section of this file
      - run:
          name: 'Create cache key prefix .CACHE-PREFIX to bust caches if commit message includes [ci nocache]'
          command: |
            if [[ `cat .COMMIT` == *"[ci nocache]"* ]]; then
                echo 'Commit message includes [ci nocache]; using cache-busting prefix'
                echo '<< pipeline.id >>' > .CACHE-PREFIX
            else
               echo '' > .CACHE-PREFIX
            fi
      - persist_to_workspace:
          root: /home/circleci/
          paths:
            - metabase/metabase

  check-migrations:
    executor:
      clojure-and-node
    steps:
      - attach-workspace
      - create-checksum-file:
          filename: .MIGRATIONS-CHECKSUM
          find-args: resources/migrations -type f -name '*.yaml'
      - create-checksum-file:
          filename: .MIGRATIONS-LINTER-CHECKSUMS
          find-args: bin/lint-migrations-file -type f -name '*.clj' -or -name 'deps.edn'
      - run-on-change:
          checksum: '{{ checksum ".MIGRATIONS-CHECKSUM" }}-{{ checksum ".MIGRATIONS-LINTER-CHECKSUMS" }}'
          steps:
            - run:
                name: Verify Liquibase Migrations
                command: ./bin/lint-migrations-file.sh
                no_output_timeout: 15m


########################################################################################################################
#                                                       BACKEND                                                        #
########################################################################################################################

  be-deps:
<<<<<<< HEAD
    executor: clojure-and-node
=======
    executor: metabase-ci
>>>>>>> 24efaeae
    parameters:
      <<: *Params
    steps:
      - attach-workspace
      # This step is pretty slow, even with the cache, so only run it if project.clj has changed
      # TODO -- we should cache the build script deps as well, and driver deps?
      - run-on-change:
          checksum: '{{ checksum "project.clj" }}-{{ checksum ".SCRIPTS-DEPS-CHECKSUMS" }}'
          steps:
            - restore-be-deps-cache
            - run: lein with-profile +include-all-drivers,+cloverage,+junit,+dev,+<< parameters.edition >> deps
            - run: |
                cd /home/circleci/metabase/metabase/bin/build-mb && clojure -P
            - save_cache:
                name: Cache backend dependencies
                <<: *CacheKeyBackendDeps
                paths:
                  - /home/circleci/.m2

  lein:
    parameters:
      e:
        type: executor
        default: clojure-and-node
      before-steps:
        type: steps
        default: []
      lein-command:
        type: string
      after-steps:
        type: steps
        default: []
      skip-when-no-change:
        type: boolean
        default: false
      <<: *Params
    executor: << parameters.e >>
    steps:
      - attach-workspace
      - when:
          condition: << parameters.skip-when-no-change >>
          steps:
            - run-on-change:
                checksum: '{{ checksum ".BACKEND-CHECKSUMS" }}'
                steps:
                  - run-lein-command:
                      before-steps: << parameters.before-steps >>
                      lein-command: << parameters.lein-command >>
                      after-steps: << parameters.after-steps >>
                      edition: << parameters.edition >>
      - unless:
          condition: << parameters.skip-when-no-change >>
          steps:
            - run-lein-command:
                before-steps: << parameters.before-steps >>
                lein-command: << parameters.lein-command >>
                after-steps: << parameters.after-steps >>
                edition: << parameters.edition >>

  be-linter-reflection-warnings:
    executor: clojure-and-node
    steps:
      - attach-workspace
      - run-on-change:
          checksum: '{{ checksum ".BACKEND-CHECKSUMS" }}-{{ checksum "bin/reflection-linter" }}'
          steps:
            - restore-be-deps-cache
            - run:
                name: Run reflection warnings checker
                command: ./bin/reflection-linter
                no_output_timeout: 15m

  test-driver:
    parameters:
      e:
        type: executor
        default: clojure-and-node
      driver:
        type: string
      timeout:
        type: string
        default: 15m
      before-steps:
        type: steps
        default: []
      description:
        type: string
        default: ""
      extra-env:
        type: string
        default: ""
    executor: << parameters.e >>
    steps:
      - attach-workspace
      - run-on-change:
          checksum: '{{ checksum ".BACKEND-CHECKSUMS" }}'
          skip-job-if-commit-message-includes-ci-quick: true
          steps:
            - restore-be-deps-cache
            - steps: << parameters.before-steps >>
            - run:
                name: Test << parameters.driver >> driver << parameters.description >>
                environment:
                  DRIVERS: << parameters.driver >>
                command: << parameters.extra-env >> lein with-profile +ci,+junit,+ee test
                no_output_timeout: << parameters.timeout >>
            - store_test_results:
                path: /home/circleci/metabase/metabase/target/junit

  test-build-scripts:
    executor: clojure-and-node
    steps:
      - attach-workspace
      - run-on-change:
          checksum: '{{ checksum ".BACKEND-CHECKSUMS" }}'
          steps:
            - restore-be-deps-cache
            - run:
                name: Run metabuild-common build script tests
                command: |
                  cd /home/circleci/metabase/metabase/bin/common && clojure -M:test
                no_output_timeout: 15m
            - run:
                name: Run build-drivers build script tests
                command: |
                  cd /home/circleci/metabase/metabase/bin/build-drivers && clojure -M:test
                no_output_timeout: 15m
            - run:
                name: Run i18n script tests
                command: |
                  cd /home/circleci/metabase/metabase/bin/i18n && clojure -M:test
                no_output_timeout: 15m
            - run:
                name: Run build-mb build script tests
                command: |
                  cd /home/circleci/metabase/metabase/bin/build-mb && clojure -M:test
                no_output_timeout: 15m
            - run:
                name: Run release script tests
                command: |
                  cd /home/circleci/metabase/metabase/bin/release && clojure -M:test
                no_output_timeout: 15m
            - run:
                name: Run Liquibase migrations linter tests
                command: |
                  cd /home/circleci/metabase/metabase/bin/lint-migrations-file && clojure -M:test
                no_output_timeout: 15m


########################################################################################################################
#                                                       FRONTEND                                                       #
########################################################################################################################

  fe-deps:
    executor: clojure-and-node
    steps:
      - attach-workspace
      # This step is *really* slow, so we can skip it if yarn.lock hasn't changed since last time we ran it
      - run-on-change:
          checksum: '{{ checksum "yarn.lock" }}'
          steps:
            - restore-fe-deps-cache
            - run:
                name: Run yarn to install deps
                command: yarn;
                no_output_timeout: 15m
            - save_cache:
                name: Cache frontend dependencies
                <<: *CacheKeyFrontendDeps
                paths:
                  - /home/circleci/.yarn
                  - /home/circleci/.yarn-cache
                  - /home/circleci/metabase/metabase/node_modules
                  - /home/circleci/.cache/Cypress

  fe-tests-unit:
    executor: clojure-and-node
    steps:
      - run-yarn-command:
          command-name: Run frontend unit tests
          command: run test-unit
          skip-when-no-change: true

  shared-tests-cljs:
    executor: clojure-and-node
    steps:
      - run-yarn-command:
          command-name: Run Cljs tests for shared/ code
          command: run test-cljs
          skip-when-no-change: true

  fe-tests-timezones:
    executor: clojure-and-node
    steps:
      - run-yarn-command:
          command-name: Run frontend timezone tests
          command: run test-timezones
          skip-when-no-change: true

  # Unlike the other build-uberjar steps, this step should be run once overall and the results can be shared between
  # OSS and EE uberjars.
  build-uberjar-drivers:
    executor: clojure-and-node
    parameters:
      <<: *Params
    steps:
      - attach-workspace
      - run-on-change:
          # .MODULES-CHECKSUMS is a subset of .BACKEND-CHECKSUMS.
          #
          # We have both versions so we can try to load cached drivers that match MODULES-CHECKSUMS but not
          # BACKEND-CHECKSUMS as a whole.
          #
          # The build-drivers script is smart enough to only rebuild drivers if needed -- there's a chance we won't
          # need to rebuild them.
          checksum: '{{ checksum ".MODULES-CHECKSUMS" }}-{{ checksum ".BACKEND-CHECKSUMS" }}'
          steps:
            - restore-be-deps-cache            #
            - restore_cache:
                <<: *CacheKeyMetabaseCore
            - restore_cache:
                name: Restore cached drivers uberjars from previous runs
                <<: *CacheKeyDrivers_WithFallbackKeys
            - run:
                name: Build << parameters.edition >> drivers if needed
                command: ./bin/build-drivers.sh << parameters.edition >>
                no_output_timeout: 15m
            - save_cache:
                name: Cache local Maven installation of metabase-core
                <<: *CacheKeyMetabaseCore
                paths:
                  - /home/circleci/.m2/repository/metabase-core
            - save_cache:
                name: Cache the built drivers
                <<: *CacheKeyDrivers
                paths:
                  - /home/circleci/metabase/metabase/modules/drivers/bigquery/target
                  - /home/circleci/metabase/metabase/modules/drivers/druid/target
                  - /home/circleci/metabase/metabase/modules/drivers/google/target
                  - /home/circleci/metabase/metabase/modules/drivers/googleanalytics/target
                  - /home/circleci/metabase/metabase/modules/drivers/mongo/target
                  - /home/circleci/metabase/metabase/modules/drivers/oracle/target
                  - /home/circleci/metabase/metabase/modules/drivers/presto/target
                  - /home/circleci/metabase/metabase/modules/drivers/redshift/target
                  - /home/circleci/metabase/metabase/modules/drivers/snowflake/target
                  - /home/circleci/metabase/metabase/modules/drivers/sparksql/target
                  - /home/circleci/metabase/metabase/modules/drivers/sqlite/target
                  - /home/circleci/metabase/metabase/modules/drivers/sqlserver/target
                  - /home/circleci/metabase/metabase/modules/drivers/vertica/target

  # Build the frontend client. parameters.edition determines whether we build the OSS or EE version.
  build-uberjar-frontend:
    parameters:
      <<: *Params
    executor: clojure-and-node
    steps:
      - attach-workspace
      - run-on-change:
          checksum: '{{ checksum ".FRONTEND-CHECKSUMS" }}'
          steps:
            - restore-fe-deps-cache
            - run:
                name: Build frontend
                environment:
                  MB_EDITION: << parameters.edition >>
                command: ./bin/build version frontend
                no_output_timeout: 15m
            - save_cache:
                name: Cache the built frontend
                <<: *CacheKeyFrontend
                paths:
                  - /home/circleci/metabase/metabase/resources/frontend_client

  # Build the uberjar. parmeters.edition determines whether we build the OSS or EE version.
  build-uberjar:
    parameters:
      <<: *Params
    executor: clojure-and-node
    steps:
      - attach-workspace
      - run-on-change:
          checksum: '{{ checksum ".BACKEND-CHECKSUMS" }}-{{ checksum ".FRONTEND-CHECKSUMS" }}'
          steps:
            - restore_cache:
                name: Restore cached uberjar from previous runs
                <<: *CacheKeyUberjar
            - run:
                name: Skip rest of job if uberjar already exists
                command: |
                   if [ -f './target/uberjar/metabase.jar' ]; then
                       circleci-agent step halt
                   fi
            - restore-be-deps-cache
            - restore_cache:
                name: Restore cached drivers built by previous step
                <<: *CacheKeyDrivers
            - restore_cache:
                name: Restore cached FE built by previous step
                <<: *CacheKeyFrontend
            - run:
                name: Build uberjar
                environment:
                  # INTERACTIVE=false will tell the clojure build scripts not to do interactive retries etc.
                  INTERACTIVE: "false"
                  MB_EDITION: << parameters.edition >>
                command: ./bin/build version drivers uberjar
                no_output_timeout: 15m
            - store_artifacts:
                path: /home/circleci/metabase/metabase/target/uberjar/metabase.jar
            - store_artifacts:
                path: /home/circleci/metabase/metabase/resources/version.properties
            - save_cache:
                name: Cache the built uberjar & version.properties
                <<: *CacheKeyUberjar
                paths:
                  - /home/circleci/metabase/metabase/target/uberjar/metabase.jar
                  - /home/circleci/metabase/metabase/resources/version.properties

  fe-tests-cypress:
    parameters:
      e:
        type: executor
        default: clojure-and-node-and-browsers
      cypress-group:
        type: string
      only-single-database:
        type: boolean
        default: false
      test-files-location:
        type: string
        default: ""
      # Node number e.g. 1
      node:
        type: string
        default: ""
      before-steps:
        type: steps
        default: []
      <<: *Params
    executor: << parameters.e >>
    environment:
      MB_EDITION: << parameters.edition >>
      CYPRESS_GROUP:  << parameters.cypress-group >>
      DISPLAY: ""
    steps:
      - attach-workspace
      - run-on-change:
          checksum: '{{ checksum ".BACKEND-CHECKSUMS" }}-{{ checksum ".FRONTEND-CHECKSUMS" }}'
          steps:
            - run-yarn-command:
                command-name: Run Cypress tests
                before-steps:
                  - restore_cache:
                      name: Restore cached uberjar built in previous step
                      <<: *CacheKeyUberjar
                  - steps: << parameters.before-steps >>
                command: |
                  run test-cypress-no-build <<# parameters.only-single-database >> --folder << parameters.test-files-location >> <</ parameters.only-single-database >>
                after-steps:
                  - store_artifacts:
                      path: /home/circleci/metabase/metabase/cypress
                  - store_test_results:
                      path: cypress/results

  fe-tests-cypress-smoketest:
    parameters:
      e:
        type: executor
        default: clojure-and-node-and-browsers
      cypress-group:
        type: string
      <<: *Params
    executor: << parameters.e >>
    environment:
      CYPRESS_GROUP: << parameters.cypress-group >>
      DISPLAY: ""
    steps:
      - run-yarn-command:
          command-name: Run Cypress tests
          command: run test-cypress-smoketest
          before-steps:
            - restore_cache:
                name: Restore cached uberjar built in previous step
                <<: *CacheKeyUberjar
      - store_artifacts:
          path: /home/circleci/metabase/metabase/cypress
      - store_test_results:
          path: cypress/results

########################################################################################################################
#                                                   DEPLOYMENT, ETC.                                                   #
########################################################################################################################

  deploy-master:
    executor: clojure-and-node
    steps:
      - attach-workspace
      - run: ./bin/deploy-webhook $DEPLOY_WEBHOOK


########################################################################################################################
#                                                      WORKFLOWS                                                       #
########################################################################################################################

# `default_matrix` isn't a key that CircleCI uses, but this form lets us reuse the matrix: block
default_matrix: &Matrix
  matrix:
    parameters:
      edition: ["ee", "oss"]

workflows:
  version: 2
  build:
    jobs:
      - checkout

      - check-migrations:
          requires:
            - checkout

      - be-deps:
          requires:
            - checkout

      - lein:
          name: be-tests-<< matrix.edition >>
          requires:
            - be-deps
          lein-command: with-profile +junit test
          skip-when-no-change: true
          <<: *Matrix

      - lein:
          name: be-tests-java-11-<< matrix.edition >>
          requires:
            - be-deps
          e: java-11
          lein-command: with-profile +junit test
          skip-when-no-change: true
          <<: *Matrix

      - lein:
          name: be-linter-cloverage
          requires:
            - be-deps
          lein-command: cloverage --codecov
          after-steps:
            - run:
                name: Upload code coverage to codecov.io
                command: bash <(curl -s https://codecov.io/bash)
          skip-when-no-change: true

      - test-driver:
          name: be-tests-bigquery-ee
          requires:
            - be-tests-ee
          driver: bigquery

      - test-driver:
          name: be-tests-druid-ee
          requires:
            - be-tests-ee
          driver: druid

      - test-driver:
          name: be-tests-googleanalytics-ee
          requires:
            - be-tests-ee
          driver: googleanalytics

      - test-driver:
          name: be-tests-mongo-ee
          requires:
            - be-tests-ee
          e: mongo
          driver: mongo

      - test-driver:
          name: be-tests-mysql-ee
          description: "(MySQL 5.7)"
          requires:
            - be-tests-ee
          e:
            name: mysql-5-7
          driver: mysql

      - test-driver:
          name: be-tests-mysql-latest-ee
          description: "(MySQL latest)"
          requires:
            - be-tests-ee
          e:
            name: mysql-latest
          driver: mysql
          # set up env vars for something named "MYSQL_SSL" to run MySQL SSL tests verifying connectivity with PEM cert
          # they are deliberately given a different name to prevent them from affecting the regular test run against
          # the configured MySQL instance, but there is one particular test (mysql-connect-with-ssl-and-pem-cert-test)
          # that overrides the MB_MYSQL_TEST_* values with them
          # the MYSQL_RDS_SSL_INSTANCE vars are secret and/or changeable, so they are defined in the CircleCI settings
          extra-env: >-
            MB_MYSQL_SSL_TEST_HOST=$MYSQL_RDS_SSL_INSTANCE_HOST
            MB_MYSQL_SSL_TEST_SSL=true
            MB_MYSQL_SSL_TEST_ADDITIONAL_OPTIONS='verifyServerCertificate=true'
            MB_MYSQL_SSL_TEST_SSL_CERT="$(cat /home/circleci/metabase/metabase/resources/certificates/rds-combined-ca-bundle.pem)"
            MB_MYSQL_SSL_TEST_USER=metabase
            MB_MYSQL_SSL_TEST_PASSWORD=$MYSQL_RDS_SSL_INSTANCE_PASSWORD

      - test-driver:
          name: be-tests-mariadb-ee
          description: "(MariaDB 10.2)"
          requires:
            - be-tests-ee
          e:
            name: mariadb-10-2
          driver: mysql

      - test-driver:
          name: be-tests-mariadb-latest-ee
          description: "(MariaDB latest)"
          requires:
            - be-tests-ee
          e:
            name: mariadb-latest
          driver: mysql

      - test-driver:
          name: be-tests-oracle-ee
          requires:
            - be-tests-ee
          before-steps:
            - fetch-jdbc-driver:
                source: ORACLE_JDBC_JAR
                dest: ojdbc8.jar
          driver: oracle
          extra-env: >-
            MB_ORACLE_SSL_TEST_SSL=true
            MB_ORACLE_SSL_TEST_PORT=2484
            JVM_OPTS="-Djavax.net.ssl.trustStore=/home/circleci/metabase/metabase/resources/certificates/cacerts_with_RDS_root_ca.jks
                      -Djavax.net.ssl.trustStoreType=JKS
                      -Djavax.net.ssl.trustStorePassword=metabase $JAVA_OPTS"

      - test-driver:
          name: be-tests-postgres-ee
          description: "(9.6)"
          requires:
            - be-tests-ee
          e: postgres-9-6
          driver: postgres

      - test-driver:
          name: be-tests-postgres-latest-ee
          description: "(Latest)"
          requires:
            - be-tests-ee
          e: postgres-latest
          driver: postgres

      - test-driver:
          name: be-tests-presto-ee
          requires:
            - be-tests-ee
          e: presto
          before-steps:
            - wait-for-port:
                port: 8080
          driver: presto

      - test-driver:
          name: be-tests-redshift-ee
          requires:
            - be-tests-ee
          driver: redshift
          timeout: 15m

      - test-driver:
          name: be-tests-snowflake-ee
          requires:
            - be-tests-ee
          driver: snowflake
          timeout: 115m

      - test-driver:
          name: be-tests-sparksql-ee
          requires:
            - be-tests-ee
          e: sparksql
          before-steps:
            - wait-for-port:
                port: 10000
          driver: sparksql

      - test-driver:
          name: be-tests-sqlite-ee
          requires:
            - be-tests-ee
          driver: sqlite

      - test-driver:
          name: be-tests-sqlserver-ee
          requires:
            - be-tests-ee
          e: sqlserver
          driver: sqlserver

      - test-driver:
          name: be-tests-vertica-ee
          requires:
            - be-tests-ee
          e: vertica
          before-steps:
            - fetch-jdbc-driver:
                source: VERTICA_JDBC_JAR
                dest: vertica-jdbc-7.1.2-0.jar
          driver: vertica

      - test-build-scripts:
          requires:
            - be-deps

      - build-uberjar-drivers:
          name: build-uberjar-drivers-<< matrix.edition >>
          requires:
            - be-deps
          <<: *Matrix

      - build-uberjar-frontend:
          name: build-uberjar-frontend-<< matrix.edition >>
          requires:
            - fe-deps
          <<: *Matrix

      - build-uberjar:
          name: build-uberjar-<< matrix.edition >>
          requires:
            - build-uberjar-drivers-<< matrix.edition >>
            - build-uberjar-frontend-<< matrix.edition >>
          <<: *Matrix

      - fe-deps:
          requires:
            - checkout
      - fe-tests-unit:
          requires:
            - fe-deps
      - shared-tests-cljs:
          requires:
            - fe-deps
      - fe-tests-timezones:
          requires:
            - fe-deps

      - fe-tests-cypress:
          matrix:
            parameters:
              node: ["1"]
              edition: ["ee", "oss"]
          name: fe-tests-cypress-<< matrix.node >>-<< matrix.edition >>
          requires:
            - build-uberjar-<< matrix.edition >>
          cypress-group: "default-<< matrix.edition >>"

      - fe-tests-cypress:
          name: fe-tests-cypress-mongo-4-<< matrix.edition >>
          requires:
            - build-uberjar-<< matrix.edition >>
          e: fe-mongo-4
          cypress-group: "mongo"
          only-single-database: true
          test-files-location: frontend/test/metabase-db/mongo
          before-steps:
            - wait-for-port:
                port: 27017
          <<: *Matrix

      - fe-tests-cypress:
          name: fe-tests-cypress-postgres-12-<< matrix.edition >>
          requires:
            - build-uberjar-<< matrix.edition >>
          e: fe-postgres-12
          cypress-group: "postgres"
          only-single-database: true
          test-files-location: frontend/test/metabase-db/postgres
          before-steps:
            - wait-for-port:
                port: 5432
          <<: *Matrix

      - fe-tests-cypress:
          name: fe-tests-cypress-mysql-8-<< matrix.edition >>
          requires:
            - build-uberjar-<< matrix.edition >>
          e: fe-mysql-8
          cypress-group: "mysql"
          only-single-database: true
          test-files-location: frontend/test/metabase-db/mysql
          before-steps:
            - wait-for-port:
                port: 3306
          <<: *Matrix

  nightly:
    triggers:
      - schedule:
          cron: "0 9 * * *"
          filters:
            branches:
              only:
                - master
                - /release-*/
    jobs:
      - checkout

      - be-deps:
          requires:
            - checkout

      - fe-deps:
          requires:
            - checkout

      # Build the OSS version of the uberjar.
      - build-uberjar-drivers:
          requires:
            - be-deps
      - build-uberjar-frontend:
          requires:
            - fe-deps
      - build-uberjar:
          requires:
            - build-uberjar-drivers
            - build-uberjar-frontend

      - fe-tests-cypress-smoketest:
          name: fe-tests-cypress-smoketest
          requires:
            - build-uberjar
          cypress-group: "default"<|MERGE_RESOLUTION|>--- conflicted
+++ resolved
@@ -472,15 +472,11 @@
       # .BACKEND-CHECKSUMS is every Clojure source file as well as dependency files like deps.edn and plugin manifests
       - create-checksum-file:
           filename: .BACKEND-CHECKSUMS
-<<<<<<< HEAD
           find-args: ". -type f -name '*.clj' -or -name '*.cljc' -or -name '*.java' -or -name '*.edn' -or -name '*.yaml' -or -name sample-dataset.db.mv.db"
-=======
-          find-args: ". -type f -name '*.clj' -or -name '*.java' -or -name deps.edn -or -name metabase-plugin.yaml"
       # .SCRIPTS-DEPS-CHECKSUMS is all the deps.edn files inside ./bin
       - create-checksum-file:
           filename: .SCRIPTS-DEPS-CHECKSUMS
           find-args: "bin -type f -name 'deps.edn'"
->>>>>>> 24efaeae
       # .FRONTEND-CHECKSUMS is every JavaScript source file as well as dependency files like yarn.lock
       - create-checksum-file:
           filename: .FRONTEND-CHECKSUMS
@@ -538,11 +534,7 @@
 ########################################################################################################################
 
   be-deps:
-<<<<<<< HEAD
     executor: clojure-and-node
-=======
-    executor: metabase-ci
->>>>>>> 24efaeae
     parameters:
       <<: *Params
     steps:
