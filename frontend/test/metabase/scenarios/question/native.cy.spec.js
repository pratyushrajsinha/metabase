--- conflicted
+++ resolved
@@ -469,7 +469,6 @@
     });
   });
 
-<<<<<<< HEAD
   it.skip("field id should update when database source is changed (metabase#14145)", () => {
     cy.server();
     cy.route("POST", "/api/dataset").as("dataset");
@@ -525,7 +524,9 @@
         "template-tags"
       ].FILTER;
       expect(dimension).not.to.contain(PRODUCTS.CATEGORY);
-=======
+    });
+  });
+
   it.skip("should be possible to use field filter on a query with joins where tables have similar columns (metabase#15460)", () => {
     cy.intercept("POST", "/api/dataset").as("dataset");
     visitQuestionAdhoc({
@@ -565,7 +566,6 @@
     cy.get(".Visualization").within(() => {
       cy.findAllByText("Doohickey");
       cy.findAllByText("Gizmo").should("not.exist");
->>>>>>> 7e52e02c
     });
   });
 });