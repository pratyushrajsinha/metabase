import {
  signInAsAdmin,
  restore,
  openOrdersTable,
  openProductsTable,
  openReviewsTable,
  popover,
  visitQuestionAdhoc,
} from "__support__/cypress";

import { SAMPLE_DATASET } from "__support__/cypress_sample_dataset";

const {
  ORDERS,
  ORDERS_ID,
  PRODUCTS,
  PRODUCTS_ID,
  PEOPLE,
  PEOPLE_ID,
  REVIEWS,
  REVIEWS_ID,
} = SAMPLE_DATASET;

describe("scenarios > question > filter", () => {
  beforeEach(() => {
    restore();
    signInAsAdmin();
  });

  describe("dashboard filter dropdown/search (metabase#12985)", () => {
    it("Repro 1: should work for saved nested questions", () => {
      cy.createQuestion({
        name: "Q1",
        query: { "source-table": PRODUCTS_ID },
      }).then(({ body: { id: Q1_ID } }) => {
        // Create nested card based on the first one
        cy.createQuestion({
          name: "Q2",
          query: { "source-table": `card__${Q1_ID}` },
        }).then(({ body: { id: Q2_ID } }) => {
          cy.createDashboard("12985D").then(
            ({ body: { id: DASHBOARD_ID } }) => {
              cy.log("Add 2 filters to the dashboard");

              cy.request("PUT", `/api/dashboard/${DASHBOARD_ID}`, {
                parameters: [
                  {
                    name: "Date Filter",
                    slug: "date_filter",
                    id: "78d4ba0b",
                    type: "date/all-options",
                  },
                  {
                    name: "Category",
                    slug: "category",
                    id: "20976cce",
                    type: "category",
                  },
                ],
              });

              cy.log("Add nested card to the dashboard");

              cy.request("POST", `/api/dashboard/${DASHBOARD_ID}/cards`, {
                cardId: Q2_ID,
              }).then(({ body: { id: DASH_CARD_ID } }) => {
                cy.log("Connect dashboard filters to the nested card");

                cy.request("PUT", `/api/dashboard/${DASHBOARD_ID}/cards`, {
                  cards: [
                    {
                      id: DASH_CARD_ID,
                      card_id: Q2_ID,
                      row: 0,
                      col: 0,
                      sizeX: 10,
                      sizeY: 8,
                      series: [],
                      visualization_settings: {},
                      // Connect both filters and to the card
                      parameter_mappings: [
                        {
                          parameter_id: "78d4ba0b",
                          card_id: Q2_ID,
                          target: [
                            "dimension",
                            ["field", PRODUCTS.CREATED_AT, null],
                          ],
                        },
                        {
                          parameter_id: "20976cce",
                          card_id: Q2_ID,
                          target: [
                            "dimension",
                            ["field", PRODUCTS.CATEGORY, null],
                          ],
                        },
                      ],
                    },
                  ],
                });
              });
              cy.visit(`/dashboard/${DASHBOARD_ID}`);
            },
          );
        });
      });

      cy.get("fieldset")
        .last()
        .within(() => {
          cy.findByText("Category").click();
        });
      cy.log("Failing to show dropdown in v0.36.0 through v.0.37.0");
      popover()
        .contains("Gadget")
        .click();
      cy.findByText("Add filter").click();
      cy.url().should("contain", "?category=Gadget");
      cy.findByText("Ergonomic Silk Coat");
    });

    it.skip("Repro 2: should work for aggregated questions", () => {
      cy.createQuestion({
        name: "12985-v2",
        query: {
          "source-query": {
            "source-table": PRODUCTS_ID,
            aggregation: [["count"]],
            breakout: [["field", PRODUCTS.CATEGORY, null]],
          },
          filter: [">", ["field", "count", { "base-type": "type/Integer" }], 1],
        },
      }).then(({ body: { id: QUESTION_ID } }) => {
        cy.createDashboard("12985-v2D").then(
          ({ body: { id: DASHBOARD_ID } }) => {
            cy.log("Add a category filter to the dashboard");

            cy.request("PUT", `/api/dashboard/${DASHBOARD_ID}`, {
              parameters: [
                {
                  name: "Category",
                  slug: "category",
                  id: "7c4htcv8",
                  type: "category",
                },
              ],
            });

            cy.log("Add previously created question to the dashboard");

            cy.request("POST", `/api/dashboard/${DASHBOARD_ID}/cards`, {
              cardId: QUESTION_ID,
            }).then(({ body: { id: DASH_CARD_ID } }) => {
              cy.log("Connect dashboard filter to the aggregated card");

              cy.request("PUT", `/api/dashboard/${DASHBOARD_ID}/cards`, {
                cards: [
                  {
                    id: DASH_CARD_ID,
                    card_id: QUESTION_ID,
                    row: 0,
                    col: 0,
                    sizeX: 8,
                    sizeY: 6,
                    series: [],
                    visualization_settings: {},
                    // Connect filter to the card
                    parameter_mappings: [
                      {
                        parameter_id: "7c4htcv8",
                        card_id: QUESTION_ID,
                        target: [
                          "dimension",
                          ["field", "CATEGORY", { "base-type": "type/Text" }],
                        ],
                      },
                    ],
                  },
                ],
              });
            });
            cy.visit(`/dashboard/${DASHBOARD_ID}`);
          },
        );
      });

      cy.findByPlaceholderText("Category").click();
      // It will fail at this point until the issue is fixed because popover never appears
      popover()
        .contains("Gadget")
        .click();
      cy.findByText("Add filter").click();
      cy.url().should("contain", "?category=Gadget");
      cy.findByText("Ergonomic Silk Coat");
    });
  });

  it("should filter a joined table by 'Is not' filter (metabase#13534)", () => {
    // NOTE: the original issue mentions "Is not" and "Does not contain" filters
    // we're testing for one filter only to keep things simple

    openOrdersTable({ mode: "notebook" });
    // join with Products
    cy.findByText("Join data").click();
    cy.findByText("Products").click();
    // add filter
    cy.findByText("Filter").click();
    popover().within(() => {
      // we've run into weird "name normalization" issue
      // where it displays "Product" locally, and "Products" in CI
      // also, we need to eliminate "Product ID" - that's why I used `$`
      cy.contains(/products?$/i).click();
    });
    cy.findByText("Category").click();
    cy.findByText("Is").click();
    cy.findByText("Is not").click();
    cy.findByText("Gizmo").click();
    cy.findByText("Add filter").click();
    cy.contains("Category is not Gizmo");

    cy.findByText("Visualize").click();
    // wait for results to load
    cy.get(".LoadingSpinner").should("not.exist");
    cy.log("The point of failure in 0.37.0-rc3");
    cy.contains("37.65");
    cy.findByText("There was a problem with your question").should("not.exist");
    // this is not the point of this repro, but additionally make sure the filter is working as intended on "Gizmo"
    cy.findByText("3621077291879").should("not.exist"); // one of the "Gizmo" EANs
  });

  it("'Between Dates' filter should behave consistently (metabase#12872)", () => {
    cy.createQuestion({
      name: "12872",
      query: {
        "source-table": PRODUCTS_ID,
        aggregation: [["count"]],
        filter: [
          "and",
          [
            "between",
            ["field", PRODUCTS.CREATED_AT, null],
            "2019-04-15",
            "2019-04-15",
          ],
          [
            "between",
            ["field", PRODUCTS.CREATED_AT, { "join-alias": "Products" }],
            "2019-04-15",
            "2019-04-15",
          ],
        ],
        joins: [
          {
            alias: "Products",
            condition: [
              "=",
              ["field", PRODUCTS.ID, null],
              ["field", PRODUCTS.ID, { "join-alias": "Products" }],
            ],
            fields: "all",
            "source-table": PRODUCTS_ID,
          },
        ],
      },
      display: "scalar",
    }).then(({ body: { id: questionId } }) => {
      cy.visit(`/question/${questionId}`);
      cy.findByText("12872");
      cy.log("At the moment of unfixed issue, it's showing '0'");
      cy.get(".ScalarValue").contains("1");
    });
  });

  it.skip("should filter based on remapped values (metabase#13235)", () => {
    // set "Filtering on this field" = "A list of all values"
    cy.request("PUT", `/api/field/${ORDERS.PRODUCT_ID}`, {
      has_field_values: "list",
    });
    // "Display values" = "Use foreign key" as `Product.Title`
    cy.request("POST", `/api/field/${ORDERS.PRODUCT_ID}/dimension`, {
      name: "Product ID",
      type: "external",
      human_readable_field_id: PRODUCTS.TITLE,
    });

    // Add filter as remapped Product ID (Product name)
    openOrdersTable();
    cy.findByText("Filter").click();
    cy.get(".List-item-title")
      .contains("Product ID")
      .click();
    cy.get(".scroll-y")
      .contains("Aerodynamic Linen Coat")
      .click();
    cy.findByText("Add filter").click();

    cy.log("Reported failing on v0.36.4 and v0.36.5.1");
    cy.get(".LoadingSpinner").should("not.exist");
    cy.findAllByText("148.23"); // one of the subtotals for this product
    cy.findAllByText("Fantastic Wool Shirt").should("not.exist");
  });

  it.skip("should filter using Custom Expression from aggregated results (metabase#12839)", () => {
    const CE_NAME = "Simple Math";

    cy.createQuestion({
      name: "12839",
      query: {
        filter: [">", ["field", CE_NAME, { "base-type": "type/Float" }], 0],
        "source-query": {
          aggregation: [
            ["aggregation-options", ["+", 1, 1], { "display-name": CE_NAME }],
          ],
          breakout: [["field", PRODUCTS.CATEGORY, null]],
          "source-table": PRODUCTS_ID,
        },
      },
    }).then(({ body: { id: questionId } }) => {
      cy.server();
      cy.route("POST", `/api/card/${questionId}/query`).as("cardQuery");

      cy.visit(`/question/${questionId}`);
      cy.wait("@cardQuery");

      cy.log("Reported failing on v0.35.4");
      cy.log(`Error message: **Column 'source.${CE_NAME}' not found;**`);
      cy.findAllByText("Gizmo");
    });
  });

  it.skip("should not preserve cleared filter with the default value on refresh (metabase#13960)", () => {
    cy.log("Create a question");
    cy.createQuestion({
      name: "13960",
      query: {
        "source-table": PRODUCTS_ID,
        aggregation: [["count"]],
        breakout: [["field", PRODUCTS.CATEGORY, null]],
      },
      display: "pie",
    }).then(({ body: { id: QUESTION_ID } }) => {
      cy.createDashboard("13960D").then(({ body: { id: DASHBOARD_ID } }) => {
        cy.log(
          "Add filters to the dashboard and set the default value to the first one",
        );

        cy.request("PUT", `/api/dashboard/${DASHBOARD_ID}`, {
          name: "13960D",
          parameters: [
            {
              name: "Category",
              slug: "category",
              id: "c32a49e1",
              type: "category",
              default: ["Doohickey"],
            },
            { name: "ID", slug: "id", id: "f2bf003c", type: "id" },
          ],
        });

        cy.log("Add question to the dashboard");

        cy.request("POST", `/api/dashboard/${DASHBOARD_ID}/cards`, {
          cardId: QUESTION_ID,
        }).then(({ body: { id: DASH_CARD_ID } }) => {
          cy.log("Connect the filters to the card");

          cy.request("PUT", `/api/dashboard/${DASHBOARD_ID}/cards`, {
            cards: [
              {
                id: DASH_CARD_ID,
                card_id: QUESTION_ID,
                row: 0,
                col: 0,
                sizeX: 10,
                sizeY: 10,
                series: [],
                visualization_settings: {},
                parameter_mappings: [
                  {
                    parameter_id: "c32a49e1",
                    card_id: QUESTION_ID,
                    target: ["dimension", ["field", PRODUCTS.CATEGORY, null]],
                  },
                  {
                    parameter_id: "f2bf003c",
                    card_id: QUESTION_ID,
                    target: ["dimension", ["field", PRODUCTS.ID, null]],
                  },
                ],
              },
            ],
          });
        });
        cy.server();
        cy.route("POST", `/api/card/${QUESTION_ID}/query`).as("cardQuery");

        cy.visit(`/dashboard/${DASHBOARD_ID}`);

        cy.wait("@cardQuery");
        cy.location("search").should("eq", "?category=Doohickey");

        // Remove default filter (category)
        cy.get("fieldset .Icon-close").click();

        cy.url().should("not.include", "?category=Doohickey");

        // Set filter value to the `ID`
        cy.get("fieldset")
          .contains(/ID/i)
          .click();
        cy.findByPlaceholderText("Enter an ID").type("1");
        cy.findByText("Add filter")
          .closest("button")
          .should("not.be.disabled")
          .click();

        cy.location("search").should("eq", "?id=1");

        cy.reload();

        cy.findByText("13960");
        cy.findAllByText("Doohickey").should("not.exist");
        // TODO: depending on how this issue will be fixed, the next assertion might need to be updated
        cy.location("search").should("eq", "?id=1");
      });
    });
  });

  it.skip("should clear default filter value in native questions (metabase#13961)", () => {
    const QUESTION_NAME = "13961";
    const [CATEGORY_FILTER, ID_FILTER] = [
      { name: "category", display_name: "Category", type: "dimension" },
      { name: "prodid", display_name: "ProdId", type: "number" },
    ];

    cy.createNativeQuestion({
      name: QUESTION_NAME,
<<<<<<< HEAD
      native: {
        query:
          "SELECT * FROM PRODUCTS WHERE 1=1 AND {{category}} [[AND ID={{prodid}}]]",
        "template-tags": {
          [CATEGORY_FILTER.name]: {
            id: "00315d5e-4a41-99da-1a41-e5254dacff9d",
            name: CATEGORY_FILTER.name,
            "display-name": CATEGORY_FILTER.display_name,
            type: CATEGORY_FILTER.type,
            default: "Doohickey",
            dimension: ["field-id", PRODUCTS.CATEGORY],
            "widget-type": "category",
          },
          [ID_FILTER.name]: {
            id: "4775bccc-e82a-4069-fc6b-2acc90aadb8b",
            name: ID_FILTER.name,
            "display-name": ID_FILTER.display_name,
            type: ID_FILTER.type,
            default: null,
=======
      dataset_query: {
        type: "native",
        native: {
          query:
            "SELECT * FROM PRODUCTS WHERE 1=1 AND {{category}} [[AND ID={{prodid}}]]",
          "template-tags": {
            [CATEGORY_FILTER.name]: {
              id: "00315d5e-4a41-99da-1a41-e5254dacff9d",
              name: CATEGORY_FILTER.name,
              "display-name": CATEGORY_FILTER.display_name,
              type: CATEGORY_FILTER.type,
              default: "Doohickey",
              dimension: ["field", PRODUCTS.CATEGORY, null],
              "widget-type": "category",
            },
            [ID_FILTER.name]: {
              id: "4775bccc-e82a-4069-fc6b-2acc90aadb8b",
              name: ID_FILTER.name,
              "display-name": ID_FILTER.display_name,
              type: ID_FILTER.type,
              default: null,
            },
>>>>>>> 2ac6d21f
          },
        },
      },
    }).then(({ body: { id: QUESTION_ID } }) => {
      cy.visit(`/question/${QUESTION_ID}`);

      cy.findByText(QUESTION_NAME);
      cy.findAllByText("Small Marble Shoes"); // Product ID 2, Doohickey

      cy.location("search").should("eq", "?category=Doohickey");

      // Remove default filter (category)
      cy.get("fieldset .Icon-close").click();

      cy.icon("play")
        .first()
        .should("be.visible")
        .as("rerunQuestion");

      cy.get("@rerunQuestion").click();
      cy.url().should("not.include", "?category=Doohickey");

      // Add value `1` to the ID filter
      cy.findByPlaceholderText(ID_FILTER.display_name).type("1");

      cy.get("@rerunQuestion").click();

      cy.log("Reported tested and failing on v0.34.3 through v0.37.3");
      cy.log("URL is correct at this point, but there are no results");
      cy.location("search").should("eq", `?${ID_FILTER.name}=1`);
      cy.findByText("Rustic Paper Wallet"); // Product ID 1, Gizmo
    });
  });

  it.skip("should not drop aggregated filters (metabase#11957)", () => {
    const AGGREGATED_FILTER = "Count is less than or equal to 20";

    cy.createQuestion({
      name: "11957",
      query: {
        "source-query": {
          "source-table": ORDERS_ID,
          filter: [">", ["field", ORDERS.CREATED_AT, null], "2020-01-01"],
          aggregation: [["count"]],
          breakout: [["field", ORDERS.CREATED_AT, { "temporal-unit": "day" }]],
        },
        filter: ["<=", ["field", "count", { "base-type": "type/Integer" }], 20],
      },
    }).then(({ body: { id: QUESTION_ID } }) => {
      cy.visit(`/question/${QUESTION_ID}`);
    });

    // Test shows two filter collapsed - click on number 2 to expand and show filter names
    cy.icon("filter")
      .parent()
      .contains("2")
      .click();

    cy.findByText(AGGREGATED_FILTER);

    cy.findByText(/^Created At is after/i)
      .parent()
      .find(".Icon-close")
      .click();

    cy.log(
      "**Removing or changing filters shouldn't remove aggregated filter**",
    );
    cy.findByText(AGGREGATED_FILTER);
  });

  it("in a simple question should display popup for custom expression options (metabase#14341)", () => {
    openProductsTable();
    cy.findByText("Filter").click();
    cy.findByText("Custom Expression").click();

    // This issue has two problematic parts. We're testing for both:
    cy.log("Popover should display all custom expression options");
    // Popover shows up even without explicitly clicking the contenteditable field
    popover().within(() => {
      cy.findAllByRole("listitem").contains(/functions/i);
    });

    cy.log("Should not display error prematurely");
    cy.get("[contenteditable='true']")
      .click()
      .type("contains(");
    cy.findByText(/Checks to see if string1 contains string2 within it./i);
    cy.get(".text-error").should("not.exist");
    cy.findAllByText(/Expected one of these possible Token sequences:/i).should(
      "not.exist",
    );
  });

  it("should be able to add date filter with calendar collapsed (metabase#14327)", () => {
    openOrdersTable({ mode: "notebook" });
    cy.findByText("Filter").click();
    cy.findByText("Created At").click();
    cy.findByText("Previous").click();
    cy.findByText("Before").click();
    // Collapse the calendar view
    cy.icon("calendar").click();
    cy.findByText("Add filter")
      .closest(".Button")
      .should("not.be.disabled")
      .click();
    cy.findByText(/^Created At is before/i);
  });

  it.skip("should display original custom expression filter with dates on subsequent click (metabase#12492)", () => {
    cy.server();
    cy.route("POST", "/api/dataset").as("dataset");

    visitQuestionAdhoc({
      dataset_query: {
        type: "query",
        query: {
          "source-table": ORDERS_ID,
          filter: [
            ">",
            ["field", ORDERS.CREATED_AT, null],
            [
              "field",
              PRODUCTS.CREATED_AT,
              { "source-field": ORDERS.PRODUCT_ID },
            ],
          ],
        },
        database: 1,
      },
      display: "table",
    });

    cy.wait("@dataset");
    cy.findByText(/^Created At is after/i)
      .should("not.contain", "Unknown")
      .click();
    cy.get("[contenteditable='true']").contains(
      /\[Created At\] > \[Products? -> Created At\]/,
    );
  });

  it("should handle post-aggregation filter on questions with joined table (metabase#14811)", () => {
    cy.createQuestion({
      name: "14811",
      query: {
        "source-query": {
          "source-table": ORDERS_ID,
          aggregation: [
            [
              "sum",
              ["field", PRODUCTS.PRICE, { "source-field": ORDERS.PRODUCT_ID }],
            ],
          ],
          breakout: [
            ["field", PRODUCTS.CATEGORY, { "source-field": ORDERS.PRODUCT_ID }],
          ],
        },
        filter: [
          "=",
          ["field", "CATEGORY", { "base-type": "type/Text" }],
          "Widget",
        ],
      },
    }).then(({ body: { id: QUESTION_ID } }) => {
      cy.server();
      cy.route("POST", `/api/card/${QUESTION_ID}/query`).as("cardQuery");

      cy.visit(`/question/${QUESTION_ID}`);

      cy.wait("@cardQuery").then(xhr => {
        expect(xhr.response.body.error).not.to.exist;
      });
      cy.get(".cellData").contains("Widget");
      cy.findByText("Showing 1 row");
    });
  });

  it("should offer case expression in the auto-complete suggestions", () => {
    openReviewsTable({ mode: "notebook" });
    cy.findByText("Filter").click();
    cy.findByText("Custom Expression").click();
    popover().contains(/case/i);

    // "case" is still there after typing a bit
    cy.get("[contenteditable='true']")
      .click()
      .type("c");
    popover().contains(/case/i);
  });

  it.skip("should provide accurate auto-complete custom-expression suggestions based on the aggregated column name (metabase#14776)", () => {
    cy.viewport(1400, 1000); // We need a bit taller window for this repro to see all custom filter options in the popover
    cy.createQuestion({
      name: "14776",
      query: {
        "source-table": ORDERS_ID,
        aggregation: [["sum", ["field", ORDERS.TOTAL, null]]],
        breakout: [["field", ORDERS.CREATED_AT, { "temporal-unit": "month" }]],
      },
    }).then(({ body: { id: QUESTION_ID } }) => {
      cy.visit(`/question/${QUESTION_ID}/notebook`);
    });
    cy.findByText("Filter").click();
    cy.findByText("Custom Expression").click();
    cy.get("[contenteditable='true']")
      .as("inputField")
      .click()
      .type("su");
    popover().contains(/Sum of Total/i);
    cy.get("@inputField")
      .click()
      .type("m");
    popover().contains(/Sum of Total/i);
  });

  it("should correctly filter custom column by 'Not equal to' (metabase#14843)", () => {
    const CC_NAME = "City Length";

    cy.server();
    cy.route("POST", "/api/card/*/query").as("cardQuery");

    cy.createQuestion({
      name: "14843",
      query: {
        "source-table": PEOPLE_ID,
        expressions: { [CC_NAME]: ["length", ["field", PEOPLE.CITY, null]] },
        filter: ["!=", ["expression", CC_NAME], 3],
      },
    }).then(({ body: { id: QUESTION_ID } }) => {
      cy.visit(`/question/${QUESTION_ID}`);
    });
    cy.wait("@cardQuery");
    cy.findByText("Rye").should("not.exist");
  });

  it("should filter using IsNull() and IsEmpty()", () => {
    openReviewsTable({ mode: "notebook" });
    cy.findByText("Filter").click();
    cy.findByText("Custom Expression").click();

    cy.get("[contenteditable='true']")
      .click()
      .clear()
      .type("NOT IsNull([Rating])", { delay: 50 });
    cy.findAllByRole("button")
      .contains("Done")
      .should("not.be.disabled")
      .click();

    cy.get(".QueryBuilder .Icon-add").click();

    cy.findByText("Custom Expression").click();
    cy.get("[contenteditable='true']")
      .click()
      .clear()
      .type("NOT IsEmpty([Reviewer])", { delay: 50 });
    cy.findAllByRole("button")
      .contains("Done")
      .should("not.be.disabled")
      .click();

    // check that filter is applied and rows displayed
    cy.findByText("Visualize").click();
    cy.contains("Showing 1,112 rows");
  });

  it("should convert 'is empty' on a text column to a custom expression using IsEmpty()", () => {
    openReviewsTable();
    cy.contains("Reviewer").click();
    cy.findByText("Filter by this column").click();
    cy.findByText("Is").click();
    cy.findByText("Is empty").click();
    cy.findByText("Update filter").click();

    // filter out everything
    cy.contains("Showing 0 rows");

    // change the corresponding custom expression
    cy.findByText("Reviewer is empty").click();
    cy.get(".Icon-chevronleft").click();
    cy.findByText("Custom Expression").click();
    cy.get("[contenteditable='true']").contains("isempty([Reviewer])");
    cy.get("[contenteditable='true']")
      .click()
      .clear()
      .type("NOT IsEmpty([Reviewer])", { delay: 50 });
    cy.findByText("Done").click();
    cy.contains("Showing 1,112 rows");
  });

  it("should convert 'is empty' on a numeric column to a custom expression using IsNull()", () => {
    openReviewsTable();
    cy.contains("Rating").click();
    cy.findByText("Filter by this column").click();
    cy.findByText("Equal to").click();
    cy.findByText("Is empty").click();
    cy.findByText("Update filter").click();

    // filter out everything
    cy.contains("Showing 0 rows");

    // change the corresponding custom expression
    cy.findByText("Rating is empty").click();
    cy.get(".Icon-chevronleft").click();
    cy.findByText("Custom Expression").click();
    cy.get("[contenteditable='true']").contains("isnull([Rating])");
    cy.get("[contenteditable='true']")
      .click()
      .clear()
      .type("NOT IsNull([Rating])", { delay: 50 });
    cy.findByText("Done").click();
    cy.contains("Showing 1,112 rows");
  });

  it("should convert negative filter to custom expression (metabase#14880)", () => {
    visitQuestionAdhoc({
      dataset_query: {
        type: "query",
        query: {
          "source-table": PRODUCTS_ID,
          filter: [
            "does-not-contain",
            ["field", PRODUCTS.TITLE, null],
            "Wallet",
            { "case-sensitive": false },
          ],
        },
        database: 1,
      },
      display: "table",
    });
    cy.findByText("Title does not contain Wallet").click();
    cy.get(".Icon-chevronleft").click();
    cy.findByText("Custom Expression").click();
    cy.get("[contenteditable='true']").contains(
      'NOT contains([Title], "Wallet")',
    );
  });

  it.skip("shuld convert negative filter to custom expression (metabase#14880)", () => {
    visitQuestionAdhoc({
      dataset_query: {
        type: "query",
        query: {
          "source-table": PRODUCTS_ID,
          filter: [
            "does-not-contain",
            ["field", PRODUCTS.TITLE, null],
            "Wallet",
            { "case-sensitive": false },
          ],
        },
        database: 1,
      },
      display: "table",
    });
    cy.findByText("Title does not contain Wallet").click();
    cy.get(".Icon-chevronleft").click();
    cy.findByText("Custom Expression").click();
    // Before we implement this feature, we can only assert that the input field for custom expression doesn't show at all
    cy.get("[contenteditable='true']");
  });

  it.skip("should be able to convert case-insensitive filter to custom expression (metabase#14959)", () => {
    cy.server();
    cy.route("POST", "/api/dataset").as("dataset");

    visitQuestionAdhoc({
      dataset_query: {
        type: "query",
        query: {
          "source-table": REVIEWS_ID,
          filter: [
            "contains",
            ["field", REVIEWS.REVIEWER, null],
            "MULLER",
            { "case-sensitive": false },
          ],
        },
        database: 1,
      },
      display: "table",
    });
    cy.wait("@dataset");
    cy.findByText("wilma-muller");
    cy.findByText("Reviewer contains MULLER").click();
    cy.get(".Icon-chevronleft").click();
    cy.findByText("Custom Expression").click();
    cy.get("[contenteditable='true']").contains(
      'contains([Reviewer], "MULLER")',
    );
    cy.findByRole("button", { name: "Done" }).click();
    cy.wait("@dataset.2").then(xhr => {
      expect(xhr.response.body.data.rows).to.have.lengthOf(1);
    });
    cy.findByText("wilma-muller");
  });

  it("should reject a number literal", () => {
    openProductsTable();
    cy.findByText("Filter").click();
    cy.findByText("Custom Expression").click();

    cy.get("[contenteditable='true']")
      .click()
      .type("3.14159");
    cy.findAllByRole("button", { name: "Done" })
      .should("not.be.disabled")
      .click();
    cy.findByText("Expecting boolean but found 3.14159");
  });

  it("should reject a string literal", () => {
    openProductsTable();
    cy.findByText("Filter").click();
    cy.findByText("Custom Expression").click();

    cy.get("[contenteditable='true']")
      .click()
      .type('"TheAnswer"');
    cy.findAllByRole("button", { name: "Done" })
      .should("not.be.disabled")
      .click();
    cy.findByText('Expecting boolean but found "TheAnswer"');
  });
});<|MERGE_RESOLUTION|>--- conflicted
+++ resolved
@@ -437,7 +437,6 @@
 
     cy.createNativeQuestion({
       name: QUESTION_NAME,
-<<<<<<< HEAD
       native: {
         query:
           "SELECT * FROM PRODUCTS WHERE 1=1 AND {{category}} [[AND ID={{prodid}}]]",
@@ -448,7 +447,7 @@
             "display-name": CATEGORY_FILTER.display_name,
             type: CATEGORY_FILTER.type,
             default: "Doohickey",
-            dimension: ["field-id", PRODUCTS.CATEGORY],
+            dimension: ["field", PRODUCTS.CATEGORY, null],
             "widget-type": "category",
           },
           [ID_FILTER.name]: {
@@ -457,30 +456,6 @@
             "display-name": ID_FILTER.display_name,
             type: ID_FILTER.type,
             default: null,
-=======
-      dataset_query: {
-        type: "native",
-        native: {
-          query:
-            "SELECT * FROM PRODUCTS WHERE 1=1 AND {{category}} [[AND ID={{prodid}}]]",
-          "template-tags": {
-            [CATEGORY_FILTER.name]: {
-              id: "00315d5e-4a41-99da-1a41-e5254dacff9d",
-              name: CATEGORY_FILTER.name,
-              "display-name": CATEGORY_FILTER.display_name,
-              type: CATEGORY_FILTER.type,
-              default: "Doohickey",
-              dimension: ["field", PRODUCTS.CATEGORY, null],
-              "widget-type": "category",
-            },
-            [ID_FILTER.name]: {
-              id: "4775bccc-e82a-4069-fc6b-2acc90aadb8b",
-              name: ID_FILTER.name,
-              "display-name": ID_FILTER.display_name,
-              type: ID_FILTER.type,
-              default: null,
-            },
->>>>>>> 2ac6d21f
           },
         },
       },
