--- conflicted
+++ resolved
@@ -157,13 +157,8 @@
   if (!isNative || !isQuestion) {
     // treat the dataset/model question like it is already composed so that we can apply
     // dataset/model-specific metadata to the underlying dimension options
-<<<<<<< HEAD
     const query = !isQuestion
-      ? question.composeQuestion().query()
-=======
-    const query = isModel
       ? question.composeQuestionAdhoc().query()
->>>>>>> b2bc74fa
       : question.query();
     const stageIndex = -1;
     const availableColumns = Lib.filterableColumns(query, stageIndex);
