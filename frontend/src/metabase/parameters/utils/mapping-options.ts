--- conflicted
+++ resolved
@@ -53,11 +53,7 @@
     const columnInfo = Lib.displayInfo(query, stageIndex, column);
 
     return {
-<<<<<<< HEAD
-      sectionName: getColumnGroupName(groupInfo) || t`Summaries`,
-=======
-      sectionName: groupInfo.displayName,
->>>>>>> 1baad2a1
+      sectionName: groupInfo.displayName ?? t`Summaries`,
       name: columnInfo.displayName,
       icon: getColumnIcon(column),
       target: buildColumnTarget(query, stageIndex, column, parameter),
