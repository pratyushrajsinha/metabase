import { tag_names } from "cljs/metabase.shared.parameters.parameters";
import { isActionDashCard } from "metabase/actions/utils";
import { getColumnGroupName } from "metabase/common/utils/column-groups";
import { getColumnIcon } from "metabase/common/utils/columns";
import { isVirtualDashCard } from "metabase/dashboard/utils";
import * as Lib from "metabase-lib";
import { TemplateTagDimension } from "metabase-lib/v1/Dimension";
import type { DimensionOptionsSection } from "metabase-lib/v1/DimensionOptions/types";
import type Question from "metabase-lib/v1/Question";
import {
  columnFilterForParameter,
  dimensionFilterForParameter,
  variableFilterForParameter,
} from "metabase-lib/v1/parameters/utils/filters";
import {
  buildColumnTarget,
  buildDimensionTarget,
  buildTemplateTagVariableTarget,
  buildTextTagTarget,
} from "metabase-lib/v1/parameters/utils/targets";
import type TemplateTagVariable from "metabase-lib/v1/variables/TemplateTagVariable";
import type {
  BaseDashboardCard,
  Card,
  NativeParameterDimensionTarget,
  Parameter,
  ParameterTarget,
  ParameterVariableTarget,
  StructuredParameterDimensionTarget,
  WritebackParameter,
} from "metabase-types/api";

export type StructuredQuerySectionOption = {
  sectionName: string;
  name: string;
  icon: string;
  target: StructuredParameterDimensionTarget;
  isForeign: boolean;
};

function buildStructuredQuerySectionOptions(
  query: Lib.Query,
  stageIndex: number,
  group: Lib.ColumnGroup,
): StructuredQuerySectionOption[] {
  const groupInfo = Lib.displayInfo(query, stageIndex, group);
  const columns = Lib.getColumnsFromColumnGroup(group);

  return columns.map(column => {
    const columnInfo = Lib.displayInfo(query, stageIndex, column);

    return {
      sectionName: getColumnGroupName(groupInfo),
      name: columnInfo.displayName,
      icon: getColumnIcon(column),
      target: buildColumnTarget(query, stageIndex, column),
      isForeign: columnInfo.isFromJoin || columnInfo.isImplicitlyJoinable,
    };
  });
}

function buildNativeQuerySectionOptions(
  section: DimensionOptionsSection,
): NativeParameterMappingOption[] {
  return section.items
    .flatMap(({ dimension }) =>
      dimension instanceof TemplateTagDimension ? [dimension] : [],
    )
    .map(dimension => ({
      name: dimension.displayName(),
      icon: dimension.icon() ?? "",
      isForeign: false,
      target: buildDimensionTarget(dimension),
    }));
}

function buildVariableOption(
  variable: TemplateTagVariable,
): NativeParameterMappingOption {
  return {
    name: variable.displayName() ?? "",
    icon: variable.icon() ?? "",
    isForeign: false,
    target: buildTemplateTagVariableTarget(variable),
  };
}

function buildTextTagOption(tagName: string) {
  return {
    name: tagName,
    icon: "string",
    isForeign: false,
    target: buildTextTagTarget(tagName),
  };
}
type VirtualDashcardParameterMappingOption = {
  name: string;
  icon: string;
  isForeign: boolean;
  target: ParameterTarget;
};

type ActionDashcardParameterMappingOption = WritebackParameter & {
  icon: string;
  isForeign: boolean;
  hasVariableTemplateTagTarget?: boolean;
};

type NativeParameterMappingOption = {
  name: string;
  icon: string;
  isForeign: boolean;
  target: NativeParameterDimensionTarget | ParameterVariableTarget;
};

export type ParameterMappingOption =
  | VirtualDashcardParameterMappingOption
  | ActionDashcardParameterMappingOption
  | StructuredQuerySectionOption
  | NativeParameterMappingOption;

export function getParameterMappingOptions(
  question: Question | undefined,
  parameter: Parameter | null | undefined = null,
  card: Card,
  dashcard: BaseDashboardCard | null | undefined = null,
): ParameterMappingOption[] {
  if (
    dashcard &&
    isVirtualDashCard(dashcard) &&
    ["heading", "text"].includes(card.display)
  ) {
    const tagNames = tag_names(dashcard.visualization_settings.text || "");
    return tagNames ? tagNames.map(buildTextTagOption) : [];
  }

  if (dashcard && isActionDashCard(dashcard)) {
    const actionParams = dashcard?.action?.parameters?.map(param => ({
      icon: "variable",
      isForeign: false,
      ...param,
    }));

    return actionParams || [];
  }

  if (
    !question ||
    !card.dataset_query ||
    (dashcard && isVirtualDashCard(dashcard))
  ) {
    return [];
  }

  const { isNative } = Lib.queryDisplayInfo(question.query());
  const isMetricOrModel =
    question.type() === "model" || question.type() === "metric";
  if (!isNative || isMetricOrModel) {
    // treat the dataset/model question like it is already composed so that we can apply
    // dataset/model-specific metadata to the underlying dimension options
<<<<<<< HEAD
    const query = isMetricOrModel
      ? question.composeDataset().query()
=======
    const query = isModel
      ? question.composeQuestion().query()
>>>>>>> 448a4f3d
      : question.query();
    const stageIndex = -1;
    const availableColumns = Lib.filterableColumns(query, stageIndex);
    const parameterColumns = parameter
      ? availableColumns.filter(columnFilterForParameter(parameter))
      : availableColumns;
    const columnGroups = Lib.groupColumns(parameterColumns);

    const options = columnGroups.flatMap(group =>
      buildStructuredQuerySectionOptions(query, stageIndex, group),
    );

    return options;
  }

  const legacyQuery = question.legacyQuery();
  const options: NativeParameterMappingOption[] = [];

  options.push(
    ...legacyQuery
      .variables(parameter ? variableFilterForParameter(parameter) : undefined)
      .map(buildVariableOption),
  );
  options.push(
    ...legacyQuery
      .dimensionOptions(
        parameter ? dimensionFilterForParameter(parameter) : undefined,
      )
      .sections()
      .flatMap(section => buildNativeQuerySectionOptions(section)),
  );

  return options;
}<|MERGE_RESOLUTION|>--- conflicted
+++ resolved
@@ -153,18 +153,12 @@
   }
 
   const { isNative } = Lib.queryDisplayInfo(question.query());
-  const isMetricOrModel =
-    question.type() === "model" || question.type() === "metric";
-  if (!isNative || isMetricOrModel) {
+  const isQuestion = question.type() === "question";
+  if (!isNative || !isQuestion) {
     // treat the dataset/model question like it is already composed so that we can apply
     // dataset/model-specific metadata to the underlying dimension options
-<<<<<<< HEAD
-    const query = isMetricOrModel
-      ? question.composeDataset().query()
-=======
-    const query = isModel
+    const query = !isQuestion
       ? question.composeQuestion().query()
->>>>>>> 448a4f3d
       : question.query();
     const stageIndex = -1;
     const availableColumns = Lib.filterableColumns(query, stageIndex);
