import { createMockMetadata } from "__support__/metadata";
import Question from "metabase-lib/v1/Question";
import {
  createMockCard,
  createMockNativeDatasetQuery,
  createMockParameter,
  createMockTable,
} from "metabase-types/api/mocks";
import {
  ORDERS,
  ORDERS_ID,
  PEOPLE,
  PRODUCTS,
  PRODUCTS_ID,
  REVIEWS,
  REVIEWS_ID,
  SAMPLE_DB_ID,
  createAdHocCard,
  createAdHocNativeCard,
  createOrdersTable,
  createSampleDatabase,
} from "metabase-types/api/mocks/presets";

import { getParameterMappingOptions } from "./mapping-options";

const metadata = createMockMetadata({
  databases: [createSampleDatabase()],
});

const ordersTable = metadata.table(ORDERS_ID);

function structured(query) {
  return createAdHocCard({
    dataset_query: {
      type: "query",
      database: SAMPLE_DB_ID,
      query,
    },
  });
}

function native(native) {
  return createAdHocNativeCard({
    dataset_query: {
      type: "native",
      database: SAMPLE_DB_ID,
      native,
    },
  });
}

describe("parameters/utils/mapping-options", () => {
  describe("getParameterMappingOptions", () => {
    describe("structured model", () => {
      let dataset;
      let virtualCardTable;

      beforeEach(() => {
        const question = ordersTable.question();
        dataset = question.setCard({
          ...question.card(),
          id: 123,
          type: "model",
        });

        // create a virtual table for the card
        // that contains fields with custom, model-specific metadata
        virtualCardTable = ordersTable.clone();
        virtualCardTable.id = `card__123`;
        virtualCardTable.fields = [
          metadata.field(ORDERS.CREATED_AT).clone({
            table_id: `card__123`,
            uniqueId: `card__123:${ORDERS.CREATED_AT}`,
            display_name: "~*~Created At~*~",
          }),
        ];

        // add instances to the `metadata` instance
        metadata.questions[dataset.id()] = dataset;
        metadata.tables[virtualCardTable.id] = virtualCardTable;
        virtualCardTable.fields.forEach(f => {
          metadata.fields[f.uniqueId] = f;
        });
      });

      it("should return fields from the model question's virtual card table, as though it is already nested", () => {
        const options = getParameterMappingOptions(
          new Question(dataset.card(), metadata),
          { type: "date/single" },
          dataset.card(),
        );

        expect(options).toEqual([
          {
            icon: "calendar",
            isForeign: false,
            name: "~*~Created At~*~",
            sectionName: "Orders",
            target: [
              "dimension",
              ["field", "CREATED_AT", { "base-type": "type/DateTime" }],
              { "stage-number": -1 },
            ],
          },
        ]);
      });
    });

    describe("native model", () => {
      it("should not return mapping options for native models", () => {
        const card = createMockCard({
          type: "model",
          dataset_query: createMockNativeDatasetQuery({
            native: {
              query: "SELECT * FROM ORDERS",
            },
          }),
        });
        const table = createOrdersTable();
        const metadata = createMockMetadata({
          databases: [createSampleDatabase()],
          tables: [
            createMockTable({
              id: `card__${card.id}`,
              fields: (table.fields ?? []).map(field => ({
                ...field,
                table_id: `card__${card.id}`,
              })),
            }),
          ],
          questions: [card],
        });
        const question = new Question(card, metadata);
        const parameter = createMockParameter({ type: "number/=" });

        const options = getParameterMappingOptions(question, parameter, card);
        expect(options).toHaveLength(0);
      });
    });

    describe("structured query", () => {
      it("should return field-id and fk-> dimensions", () => {
        const card = structured({
          "source-table": REVIEWS_ID,
        });
        const options = getParameterMappingOptions(
          new Question(card, metadata),
          { type: "date/single" },
          card,
        );
        expect(options).toEqual([
          {
            sectionName: "Reviews",
            icon: "calendar",
            name: "Created At",
            target: [
              "dimension",
              ["field", REVIEWS.CREATED_AT, { "base-type": "type/DateTime" }],
              { "stage-number": -1 },
            ],
            isForeign: false,
          },
          {
            sectionName: "Product",
            name: "Created At",
            icon: "calendar",
            target: [
              "dimension",
              [
                "field",
                PRODUCTS.CREATED_AT,
                {
                  "base-type": "type/DateTime",
                  "source-field": REVIEWS.PRODUCT_ID,
                },
              ],
              { "stage-number": -1 },
            ],
            isForeign: true,
          },
        ]);
      });

      it("should also return fields from explicitly joined tables", () => {
        const card = structured({
          "source-table": ORDERS_ID,
          joins: [
            {
              alias: "Product",
              fields: "all",
              "source-table": PRODUCTS_ID,
              condition: [
                "=",
                [
                  "field",
                  ORDERS.PRODUCT_ID,
                  { "base-type": "type/BigInteger" },
                ],
                ["field", PRODUCTS.ID, { "base-type": "type/BigInteger" }],
              ],
            },
          ],
        });
        const options = getParameterMappingOptions(
          new Question(card, metadata),
          { type: "date/single" },
          card,
        );
        expect(options).toEqual([
          {
            sectionName: "Orders",
            name: "Created At",
            icon: "calendar",
            target: [
              "dimension",
              ["field", ORDERS.CREATED_AT, { "base-type": "type/DateTime" }],
              { "stage-number": -1 },
            ],
            isForeign: false,
          },
          {
            sectionName: "Products",
            name: "Created At",
            icon: "calendar",
            target: [
              "dimension",
              [
                "field",
                PRODUCTS.CREATED_AT,
                { "base-type": "type/DateTime", "join-alias": "Product" },
              ],
              { "stage-number": -1 },
            ],
            isForeign: true,
          },
          {
            sectionName: "User",
            name: "Birth Date",
            icon: "calendar",
            target: [
              "dimension",
              [
                "field",
                PEOPLE.BIRTH_DATE,
                {
                  "base-type": "type/Date",
                  "source-field": ORDERS.USER_ID,
                },
              ],
              { "stage-number": -1 },
            ],
            isForeign: true,
          },
          {
            sectionName: "User",
            name: "Created At",
            icon: "calendar",
            target: [
              "dimension",
              [
                "field",
                PEOPLE.CREATED_AT,
                {
                  "base-type": "type/DateTime",
                  "source-field": ORDERS.USER_ID,
                },
              ],
              { "stage-number": -1 },
            ],
            isForeign: true,
          },
        ]);
      });

      it("should return fields in nested query", () => {
        const card = structured({
          "source-query": {
            "source-table": PRODUCTS_ID,
          },
        });
        const options = getParameterMappingOptions(
          new Question(card, metadata),
          { type: "date/single" },
          card,
        );
        expect(options).toEqual([
          {
<<<<<<< HEAD
            sectionName: "Product",
            name: "Created At",
            icon: "calendar",
            target: [
              "dimension",
              ["field", PRODUCTS.CREATED_AT, { "base-type": "type/DateTime" }],
              { "stage-number": -2 },
            ],
            isForeign: false,
          },
          {
=======
>>>>>>> 1baad2a1
            sectionName: "Summaries",
            name: "Created At",
            icon: "calendar",
            target: [
              "dimension",
              ["field", "CREATED_AT", { "base-type": "type/DateTime" }],
              { "stage-number": -1 },
            ],
            isForeign: false,
          },
        ]);
      });
    });

    describe("native query", () => {
      it("should return variables for non-dimension template-tags", () => {
        const card = native({
          query: "select * from ORDERS where CREATED_AT = {{created}}",
          "template-tags": {
            created: {
              type: "date",
              name: "created",
            },
          },
        });
        const options = getParameterMappingOptions(
          new Question(card, metadata),
          { type: "date/single" },
          card,
        );
        expect(options).toEqual([
          {
            name: "created",
            icon: "calendar",
            target: ["variable", ["template-tag", "created"]],
            isForeign: false,
          },
        ]);
      });
    });

    it("should return dimensions for dimension template-tags", () => {
      const card = native({
        query: "select * from ORDERS where CREATED_AT = {{created}}",
        "template-tags": {
          created: {
            type: "dimension",
            name: "created",
            dimension: ["field", ORDERS.CREATED_AT, null],
          },
        },
      });
      const options = getParameterMappingOptions(
        new Question(card, metadata),
        { type: "date/single" },
        card,
      );
      expect(options).toEqual([
        {
          name: "Created At",
          icon: "calendar",
          target: ["dimension", ["template-tag", "created"]],
          isForeign: false,
        },
      ]);
    });
  });
});<|MERGE_RESOLUTION|>--- conflicted
+++ resolved
@@ -285,8 +285,7 @@
         );
         expect(options).toEqual([
           {
-<<<<<<< HEAD
-            sectionName: "Product",
+            sectionName: "Products",
             name: "Created At",
             icon: "calendar",
             target: [
@@ -297,8 +296,6 @@
             isForeign: false,
           },
           {
-=======
->>>>>>> 1baad2a1
             sectionName: "Summaries",
             name: "Created At",
             icon: "calendar",
