--- conflicted
+++ resolved
@@ -74,8 +74,6 @@
       expect(screen.queryByRole("switch")).not.toBeInTheDocument();
     },
   );
-<<<<<<< HEAD
-=======
 
   it("should not show linked filter options if the parameter has values_query_type = 'none'", () => {
     setup({
@@ -102,5 +100,4 @@
     ).toBeInTheDocument();
     expect(screen.queryByRole("switch")).not.toBeInTheDocument();
   });
->>>>>>> a96e7770
 });