import React, {
  ChangeEvent,
  KeyboardEvent,
  forwardRef,
  HTMLAttributes,
  Ref,
  useLayoutEffect,
  useCallback,
  useState,
  useRef,
} from "react";

import { usePrevious } from "metabase/hooks/use-previous";

import { EditableTextArea, EditableTextRoot } from "./EditableText.styled";

export type EditableTextAttributes = Omit<
  HTMLAttributes<HTMLDivElement>,
  "onChange"
>;

export interface EditableTextProps extends EditableTextAttributes {
  initialValue?: string | null;
  placeholder?: string;
  isOptional?: boolean;
  isMultiline?: boolean;
  isDisabled?: boolean;
  onChange?: (value: string) => void;
  onFocus?: () => void;
  onBlur?: () => void;
  "data-testid"?: string;
}

const EditableText = forwardRef(function EditableText(
  {
    initialValue,
    placeholder,
    isOptional = false,
    isMultiline = false,
    isDisabled = false,
    onChange,
    onFocus,
    onBlur,
    "data-testid": dataTestId,
    ...props
  }: EditableTextProps,
  ref: Ref<HTMLDivElement>,
) {
  const [inputValue, setInputValue] = useState(initialValue ?? "");
  const [submitValue, setSubmitValue] = useState(initialValue ?? "");
  const displayValue = inputValue ? inputValue : placeholder;
<<<<<<< HEAD
  const previousInitialValue = usePrevious(initialValue);

  useLayoutEffect(() => {
    if (previousInitialValue !== initialValue) {
      setInputValue(initialValue ?? "");
    }
  }, [previousInitialValue, initialValue]);

  const handleBlur = useCallback(() => {
    if (!isOptional && !inputValue) {
      setInputValue(submitValue);
    } else if (inputValue !== submitValue) {
      setSubmitValue(inputValue);
      onChange?.(inputValue);
    }
    onBlur?.();
  }, [inputValue, submitValue, isOptional, onChange, onBlur]);
=======
  const submitOnBlur = useRef(true);

  const handleBlur = useCallback(
    e => {
      if (!isOptional && !inputValue) {
        setInputValue(submitValue);
      } else if (inputValue !== submitValue && submitOnBlur.current) {
        setSubmitValue(inputValue);
        onChange?.(inputValue);
      }
    },
    [inputValue, submitValue, isOptional, onChange],
  );
>>>>>>> ea1613db

  const handleChange = useCallback(
    (event: ChangeEvent<HTMLTextAreaElement>) => {
      setInputValue(event.currentTarget.value);
      submitOnBlur.current = true;
    },
    [submitOnBlur],
  );

  const handleKeyDown = useCallback(
    (event: KeyboardEvent<HTMLTextAreaElement>) => {
      if (event.key === "Escape") {
        setInputValue(submitValue);
        submitOnBlur.current = false;
        event.currentTarget.blur();
      } else if (event.key === "Enter" && !isMultiline) {
        event.preventDefault();
        submitOnBlur.current = true;
        event.currentTarget.blur();
      }
    },
    [submitValue, isMultiline],
  );

  return (
    <EditableTextRoot
      {...props}
      ref={ref}
      isDisabled={isDisabled}
      data-value={`${displayValue}\u00A0`}
    >
      <EditableTextArea
        value={inputValue}
        placeholder={placeholder}
        disabled={isDisabled}
        data-testid={dataTestId}
        onFocus={onFocus}
        onBlur={handleBlur}
        onChange={handleChange}
        onKeyDown={handleKeyDown}
      />
    </EditableTextRoot>
  );
});

export default Object.assign(EditableText, { Root: EditableTextRoot });<|MERGE_RESOLUTION|>--- conflicted
+++ resolved
@@ -49,26 +49,14 @@
   const [inputValue, setInputValue] = useState(initialValue ?? "");
   const [submitValue, setSubmitValue] = useState(initialValue ?? "");
   const displayValue = inputValue ? inputValue : placeholder;
-<<<<<<< HEAD
   const previousInitialValue = usePrevious(initialValue);
+  const submitOnBlur = useRef(true);
 
   useLayoutEffect(() => {
     if (previousInitialValue !== initialValue) {
       setInputValue(initialValue ?? "");
     }
   }, [previousInitialValue, initialValue]);
-
-  const handleBlur = useCallback(() => {
-    if (!isOptional && !inputValue) {
-      setInputValue(submitValue);
-    } else if (inputValue !== submitValue) {
-      setSubmitValue(inputValue);
-      onChange?.(inputValue);
-    }
-    onBlur?.();
-  }, [inputValue, submitValue, isOptional, onChange, onBlur]);
-=======
-  const submitOnBlur = useRef(true);
 
   const handleBlur = useCallback(
     e => {
@@ -78,10 +66,10 @@
         setSubmitValue(inputValue);
         onChange?.(inputValue);
       }
+      onBlur?.();
     },
-    [inputValue, submitValue, isOptional, onChange],
+    [inputValue, submitValue, isOptional, onChange, onBlur],
   );
->>>>>>> ea1613db
 
   const handleChange = useCallback(
     (event: ChangeEvent<HTMLTextAreaElement>) => {
