import { type PropsWithChildren, useEffect, useState } from "react";

import { setLocaleHeader } from "metabase/lib/api";
import { loadLocalization, setUserLocale } from "metabase/lib/i18n";
<<<<<<< HEAD
=======

interface LocaleProviderProps {
  locale?: string | null;
  shouldWaitForLocale?: boolean;
}
>>>>>>> cfe32222

export const LocaleProvider = ({
  children,
  locale,
<<<<<<< HEAD
}: PropsWithChildren<{ locale?: string | null }>) => {
  // The state is not used explicitly, but we need to trigger a re-render when the locale changes
  // as changing the locale in ttag doesn't trigger react components to update
  const [_isLoadingLocale, setIsLoadingLocale] = useState(false);
=======
  shouldWaitForLocale,
}: PropsWithChildren<LocaleProviderProps>) => {
  const shouldLoadLocale = Boolean(locale);
  const [isLocaleLoading, setIsLocaleLoading] = useState(shouldLoadLocale);
>>>>>>> cfe32222

  useEffect(() => {
    if (shouldLoadLocale) {
      setLocaleHeader(locale);
<<<<<<< HEAD
      loadLocalization(locale).then(translatedObject => {
        setIsLoadingLocale(false);
        setUserLocale(translatedObject);
      });
=======
      loadLocalization(locale)
        .then(translatedObject => {
          setIsLocaleLoading(false);
          setUserLocale(translatedObject);
        })
        .catch(() => {
          setIsLocaleLoading(false);
        });
>>>>>>> cfe32222
    }
  }, [locale, shouldLoadLocale]);

  if (shouldWaitForLocale && isLocaleLoading) {
    return null;
  }

  // note: we may show a loader here while loading, this would prevent race
  // conditions and things being rendered for some time with the wrong locale
  // downside is that it would make the initial load slower
  return children;
};<|MERGE_RESOLUTION|>--- conflicted
+++ resolved
@@ -2,39 +2,23 @@
 
 import { setLocaleHeader } from "metabase/lib/api";
 import { loadLocalization, setUserLocale } from "metabase/lib/i18n";
-<<<<<<< HEAD
-=======
 
 interface LocaleProviderProps {
   locale?: string | null;
   shouldWaitForLocale?: boolean;
 }
->>>>>>> cfe32222
 
 export const LocaleProvider = ({
   children,
   locale,
-<<<<<<< HEAD
-}: PropsWithChildren<{ locale?: string | null }>) => {
-  // The state is not used explicitly, but we need to trigger a re-render when the locale changes
-  // as changing the locale in ttag doesn't trigger react components to update
-  const [_isLoadingLocale, setIsLoadingLocale] = useState(false);
-=======
   shouldWaitForLocale,
 }: PropsWithChildren<LocaleProviderProps>) => {
   const shouldLoadLocale = Boolean(locale);
   const [isLocaleLoading, setIsLocaleLoading] = useState(shouldLoadLocale);
->>>>>>> cfe32222
 
   useEffect(() => {
     if (shouldLoadLocale) {
       setLocaleHeader(locale);
-<<<<<<< HEAD
-      loadLocalization(locale).then(translatedObject => {
-        setIsLoadingLocale(false);
-        setUserLocale(translatedObject);
-      });
-=======
       loadLocalization(locale)
         .then(translatedObject => {
           setIsLocaleLoading(false);
@@ -43,7 +27,6 @@
         .catch(() => {
           setIsLocaleLoading(false);
         });
->>>>>>> cfe32222
     }
   }, [locale, shouldLoadLocale]);
 
