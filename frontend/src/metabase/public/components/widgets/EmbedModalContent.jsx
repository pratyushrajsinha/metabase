--- conflicted
+++ resolved
@@ -11,11 +11,6 @@
 
 import { SharingPane } from "./SharingPane";
 import AdvancedEmbedPane from "./AdvancedEmbedPane";
-<<<<<<< HEAD
-import { EmbedTitleLabel } from "./EmbedModalContent.styled";
-=======
-import SharingPane from "./SharingPane";
->>>>>>> 44d5a087
 
 const mapStateToProps = (state, props) => ({
   isAdmin: getUserIsAdmin(state, props),
