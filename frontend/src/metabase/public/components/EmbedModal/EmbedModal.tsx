--- conflicted
+++ resolved
@@ -4,13 +4,7 @@
 import { useSelector } from "metabase/lib/redux";
 import { getApplicationName } from "metabase/selectors/whitelabel";
 import Modal from "metabase/components/Modal";
-<<<<<<< HEAD
-import { Box, Divider, Text } from "metabase/ui";
-import type { EmbedModalStep } from "./types";
-=======
-import * as MetabaseAnalytics from "metabase/lib/analytics";
 import type { EmbedModalStep } from "metabase/public/lib/types";
->>>>>>> 0e88f8ee
 
 import { EmbedModalHeader } from "./EmbedModal.styled";
 
