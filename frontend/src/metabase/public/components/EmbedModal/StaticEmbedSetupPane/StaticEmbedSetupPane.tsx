--- conflicted
+++ resolved
@@ -1,9 +1,4 @@
 import { t } from "ttag";
-<<<<<<< HEAD
-import { Tabs } from "metabase/ui";
-import { EMBED_MODAL_TABS } from "./tabs";
-import type { AppearanceSettingsProps } from "./AppearanceSettings";
-=======
 import _ from "underscore";
 import { useMemo, useState } from "react";
 import { Stack, Tabs } from "metabase/ui";
@@ -21,25 +16,28 @@
 import { getSignedPreviewUrl } from "metabase/public/lib/embed";
 import { getEmbedServerCodeExampleOptions } from "metabase/public/lib/code";
 
+import {
+  trackStaticEmbedDiscarded,
+  trackStaticEmbedPublished,
+  trackStaticEmbedUnpublished,
+} from "metabase/public/lib/analytics";
 import { DEFAULT_DISPLAY_OPTIONS } from "./config";
 import { ServerEmbedCodePane } from "./ServerEmbedCodePane";
 import { EmbedModalContentStatusBar } from "./EmbedModalContentStatusBar";
 import { ParametersSettings } from "./ParametersSettings";
->>>>>>> 4acd8deb
 import { AppearanceSettings } from "./AppearanceSettings";
 import { OverviewSettings } from "./OverviewSettings";
 import type { ActivePreviewPane, EmbedCodePaneVariant } from "./types";
-
-<<<<<<< HEAD
-import type { ParametersSettingsProps } from "./ParametersSettings";
-import { ParametersSettings } from "./ParametersSettings";
-=======
-const TABS = {
-  Overview: "overview" as const,
-  Parameters: "parameters" as const,
-  Appearance: "appearance" as const,
-};
->>>>>>> 4acd8deb
+import { EMBED_MODAL_TABS } from "./tabs";
+
+const countEmbeddingParameterOptions = (embeddingParams: EmbeddingParameters) =>
+  Object.values(embeddingParams).reduce(
+    (acc, value) => {
+      acc[value] += 1;
+      return acc;
+    },
+    { disabled: 0, locked: 0, editable: 0 } as Record<string, number>,
+  );
 
 export interface StaticEmbedSetupPaneProps {
   resource: EmbedResource;
@@ -145,14 +143,26 @@
       await onUpdateEnableEmbedding(true);
     }
     await onUpdateEmbeddingParams(embeddingParams);
+    trackStaticEmbedPublished({
+      artifact: resourceType,
+      new_embed: !resource.enable_embedding,
+      params: countEmbeddingParameterOptions(embeddingParams),
+    });
   };
 
   const handleUnpublish = async () => {
     await onUpdateEnableEmbedding(false);
+    trackStaticEmbedUnpublished({
+      artifact: resourceType,
+      first_published_at: resource.first_published_at,
+    });
   };
 
   const handleDiscard = () => {
     setEmbeddingParams(getDefaultEmbeddingParams(resource, resourceParameters));
+    trackStaticEmbedDiscarded({
+      artifact: resourceType,
+    });
   };
 
   const getServerEmbedCodePane = (variant: EmbedCodePaneVariant) => (
@@ -173,70 +183,6 @@
   );
 
   return (
-<<<<<<< HEAD
-    <Tabs
-      defaultValue={EMBED_MODAL_TABS.Overview}
-      data-testid="embedding-preview"
-    >
-      <Tabs.List p="0 1.5rem">
-        <Tabs.Tab value={EMBED_MODAL_TABS.Overview}>{t`Overview`}</Tabs.Tab>
-        <Tabs.Tab value={EMBED_MODAL_TABS.Parameters}>{t`Parameters`}</Tabs.Tab>
-        <Tabs.Tab value={EMBED_MODAL_TABS.Appearance}>{t`Appearance`}</Tabs.Tab>
-      </Tabs.List>
-      <Tabs.Panel value={EMBED_MODAL_TABS.Overview}>
-        <OverviewSettings
-          embedType={embedType}
-          resource={resource}
-          resourceType={resourceType}
-          iframeUrl={iframeUrl}
-          token={token}
-          siteUrl={siteUrl}
-          secretKey={secretKey}
-          params={params}
-          displayOptions={displayOptions}
-        />
-      </Tabs.Panel>
-      <Tabs.Panel value={EMBED_MODAL_TABS.Parameters}>
-        <ParametersSettings
-          activePane={activePane}
-          resource={resource}
-          resourceType={resourceType}
-          resourceParameters={resourceParameters}
-          embeddingParams={embeddingParams}
-          lockedParameters={lockedParameters}
-          parameterValues={parameterValues}
-          embedType={embedType}
-          iframeUrl={iframeUrl}
-          token={token}
-          siteUrl={siteUrl}
-          secretKey={secretKey}
-          params={params}
-          displayOptions={displayOptions}
-          onChangeEmbeddingParameters={onChangeEmbeddingParameters}
-          onChangeParameterValue={onChangeParameterValue}
-          onChangePane={onChangePane}
-        />
-      </Tabs.Panel>
-      <Tabs.Panel value={EMBED_MODAL_TABS.Appearance}>
-        <AppearanceSettings
-          activePane={activePane}
-          embedType={embedType}
-          resource={resource}
-          resourceType={resourceType}
-          iframeUrl={iframeUrl}
-          token={token}
-          siteUrl={siteUrl}
-          secretKey={secretKey}
-          params={params}
-          displayOptions={displayOptions}
-          onChangePane={onChangePane}
-          onChangeDisplayOptions={onChangeDisplayOptions}
-        />
-      </Tabs.Panel>
-    </Tabs>
-  );
-};
-=======
     <Stack spacing={0}>
       <EmbedModalContentStatusBar
         resourceType={resourceType}
@@ -247,20 +193,29 @@
         onDiscard={handleDiscard}
       />
 
-      <Tabs defaultValue={TABS.Overview} data-testid="embedding-preview">
+      <Tabs
+        defaultValue={EMBED_MODAL_TABS.Overview}
+        data-testid="embedding-preview"
+      >
         <Tabs.List p="0 1.5rem">
-          <Tabs.Tab value={TABS.Overview}>{t`Overview`}</Tabs.Tab>
-          <Tabs.Tab value={TABS.Parameters}>{t`Parameters`}</Tabs.Tab>
-          <Tabs.Tab value={TABS.Appearance}>{t`Appearance`}</Tabs.Tab>
+          <Tabs.Tab value={EMBED_MODAL_TABS.Overview}>{t`Overview`}</Tabs.Tab>
+          <Tabs.Tab
+            value={EMBED_MODAL_TABS.Parameters}
+          >{t`Parameters`}</Tabs.Tab>
+          <Tabs.Tab
+            value={EMBED_MODAL_TABS.Appearance}
+          >{t`Appearance`}</Tabs.Tab>
         </Tabs.List>
-        <Tabs.Panel value={TABS.Overview}>
+        <Tabs.Panel value={EMBED_MODAL_TABS.Overview}>
           <OverviewSettings
             resourceType={resourceType}
             selectedServerCodeOption={selectedServerCodeOption}
-            serverEmbedCodeSlot={getServerEmbedCodePane(TABS.Overview)}
+            serverEmbedCodeSlot={getServerEmbedCodePane(
+              EMBED_MODAL_TABS.Overview,
+            )}
           />
         </Tabs.Panel>
-        <Tabs.Panel value={TABS.Parameters}>
+        <Tabs.Panel value={EMBED_MODAL_TABS.Parameters}>
           <ParametersSettings
             activePane={activePane}
             resourceType={resourceType}
@@ -270,7 +225,9 @@
             parameterValues={parameterValues}
             iframeUrl={iframeUrl}
             displayOptions={displayOptions}
-            serverEmbedCodeSlot={getServerEmbedCodePane(TABS.Parameters)}
+            serverEmbedCodeSlot={getServerEmbedCodePane(
+              EMBED_MODAL_TABS.Parameters,
+            )}
             onChangeEmbeddingParameters={setEmbeddingParams}
             onChangeParameterValue={(id: string, value: string) =>
               setParameterValues(state => ({
@@ -281,13 +238,15 @@
             onChangePane={setActivePane}
           />
         </Tabs.Panel>
-        <Tabs.Panel value={TABS.Appearance}>
+        <Tabs.Panel value={EMBED_MODAL_TABS.Appearance}>
           <AppearanceSettings
             activePane={activePane}
             resourceType={resourceType}
             iframeUrl={iframeUrl}
             displayOptions={displayOptions}
-            serverEmbedCodeSlot={getServerEmbedCodePane(TABS.Appearance)}
+            serverEmbedCodeSlot={getServerEmbedCodePane(
+              EMBED_MODAL_TABS.Appearance,
+            )}
             onChangePane={setActivePane}
             onChangeDisplayOptions={setDisplayOptions}
           />
@@ -376,5 +335,4 @@
 
     return result;
   }, {} as EmbeddingParameters);
-}
->>>>>>> 4acd8deb
+}