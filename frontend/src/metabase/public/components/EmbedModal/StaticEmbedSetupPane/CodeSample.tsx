import type { ChangeEvent } from "react";

import { CopyButton } from "metabase/components/CopyButton";
import AceEditor from "metabase/components/TextEditor";
import Select, { Option } from "metabase/core/components/Select";
import CS from "metabase/css/core/index.css";
import type { CodeSampleOption } from "metabase/public/lib/types";

import { CopyButtonContainer } from "./CodeSample.styled";

interface CodeSampleProps {
  selectedOptionId: CodeSampleOption["id"];
  source: string;
  languageOptions: CodeSampleOption[];
  title?: string;
  textHighlightMode: string;
  highlightedTexts?: string[];

  dataTestId?: string;
  className?: string;

  onChangeOption: (optionName: string) => void;
  onCopy?: () => void;
}

export const CodeSample = ({
  selectedOptionId,
  source,
  title,
  languageOptions,
  dataTestId,
  textHighlightMode,
  highlightedTexts,
  className,
  onChangeOption,
  onCopy,
}: CodeSampleProps): JSX.Element => {
  return (
    <div className={className} data-testid={dataTestId}>
      {(title || languageOptions.length > 1) && (
        <div className="flex align-center">
          {title && <h4>{title}</h4>}
          {languageOptions.length > 1 ? (
            <Select
<<<<<<< HEAD
              className="borderless ml-auto"
=======
              className="ml-auto"
>>>>>>> 68a232e5
              value={selectedOptionId}
              onChange={(e: ChangeEvent<HTMLSelectElement>) =>
                onChangeOption(e.target.value)
              }
              buttonProps={{
                dataTestId,
              }}
            >
              {languageOptions.map(option => (
                <Option key={option.id} value={option.id}>
                  {option.name}
                </Option>
              ))}
            </Select>
          ) : null}
        </div>
      )}
      <div className="bordered rounded shadowed relative mt2">
        <AceEditor
          className={CS.z1}
          value={source}
          mode={textHighlightMode}
          theme="ace/theme/metabase"
          sizeToFit
          readOnly
          highlightedTexts={highlightedTexts}
        />
        {source && (
          <CopyButtonContainer>
            <CopyButton className="p1" value={source} onCopy={onCopy} />
          </CopyButtonContainer>
        )}
      </div>
    </div>
  );
};<|MERGE_RESOLUTION|>--- conflicted
+++ resolved
@@ -42,11 +42,7 @@
           {title && <h4>{title}</h4>}
           {languageOptions.length > 1 ? (
             <Select
-<<<<<<< HEAD
-              className="borderless ml-auto"
-=======
               className="ml-auto"
->>>>>>> 68a232e5
               value={selectedOptionId}
               onChange={(e: ChangeEvent<HTMLSelectElement>) =>
                 onChangeOption(e.target.value)
