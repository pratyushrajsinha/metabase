import { jt, t } from "ttag";
import type { ChangeEvent } from "react";
import { Divider, SegmentedControl, Stack, Switch, Text } from "metabase/ui";
import { useSelector } from "metabase/lib/redux";
import {
  getDocsUrl,
  getSetting,
  getUpgradeUrl,
} from "metabase/selectors/settings";
import ExternalLink from "metabase/core/components/ExternalLink";
import Select from "metabase/core/components/Select";
import { useUniqueId } from "metabase/hooks/use-unique-id";
import { color } from "metabase/lib/colors";
import { getCanWhitelabel } from "metabase/selectors/whitelabel";
import type {
  EmbeddingDisplayOptions,
  EmbedResourceType,
} from "metabase/public/lib/types";
import { getPlan } from "metabase/common/utils/plan";

import { DisplayOptionSection } from "./StaticEmbedSetupPane.styled";
import { StaticEmbedSetupPaneSettingsContentSection } from "./StaticEmbedSetupPaneSettingsContentSection";

const THEME_OPTIONS = [
  { label: t`Light`, value: "light" },
  { label: t`Dark`, value: "night" },
  { label: t`Transparent`, value: "transparent" },
] as const;
type ThemeOptions = typeof THEME_OPTIONS[number]["value"];

export interface AppearanceSettingsProps {
  resourceType: EmbedResourceType;
  displayOptions: EmbeddingDisplayOptions;

  onChangeDisplayOptions: (displayOptions: EmbeddingDisplayOptions) => void;
}

export const AppearanceSettings = ({
  resourceType,
  displayOptions,
  onChangeDisplayOptions,
}: AppearanceSettingsProps): JSX.Element => {
  const docsUrl = useSelector(state =>
    // eslint-disable-next-line no-unconditional-metabase-links-render -- Only appear to admins
    getDocsUrl(state, {
      page: "embedding/static-embedding",
    }),
  );
  const upgradePageUrl = useSelector(state =>
    getUpgradeUrl(state, { utm_media: "static-embed-settings-appearance" }),
  );
  const plan = useSelector(state =>
    getPlan(getSetting(state, "token-features")),
  );
  const canWhitelabel = useSelector(getCanWhitelabel);
  const availableFonts = useSelector(state =>
    getSetting(state, "available-fonts"),
  );
  const utmTags = `?utm_source=${plan}&utm_media=static-embed-settings-appearance`;

  const fontControlLabelId = useUniqueId("display-option");
  const downloadDataId = useUniqueId("download-data");

  return (
<<<<<<< HEAD
    <SettingsTabLayout
      settingsSlot={
        <>
          <StaticEmbedSetupPaneSettingsContentSection
            title={t`Customizing your embed’s appearance`}
          >
            <Text>{jt`These cosmetic options requiring changing the server code. You can play around with and preview the options here, and check out the ${(
              <ExternalLink
                key="doc"
                href={`${docsUrl}${utmTags}#customizing-the-appearance-of-static-embeds`}
              >{t`documentation`}</ExternalLink>
            )} for more.`}</Text>
          </StaticEmbedSetupPaneSettingsContentSection>
          <StaticEmbedSetupPaneSettingsContentSection
            title={t`Playing with appearance options`}
            mt="2rem"
          >
            <Stack spacing="1rem">
              <DisplayOptionSection title={t`Background`}>
                <SegmentedControl
                  value={displayOptions.theme}
                  // `data` type is required to be mutable.
                  data={[...THEME_OPTIONS]}
                  fullWidth
                  bg={color("bg-light")}
                  onChange={(value: ThemeOptions) => {
                    onChangeDisplayOptions({
                      ...displayOptions,
                      theme: value,
                    });
                  }}
                />
              </DisplayOptionSection>

              <Switch
                label={getTitleLabel(resourceType)}
                labelPosition="left"
                size="sm"
                variant="stretch"
                checked={displayOptions.titled}
                onChange={e =>
=======
    <>
      <StaticEmbedSetupPaneSettingsContentSection
        title={t`Customizing your embed’s appearance`}
      >
        <Text>{jt`These cosmetic options requiring changing the server code. You can play around with and preview the options here, and check out the ${(
          <ExternalLink
            key="doc"
            href={`${docsUrl}${utmTags}#customizing-the-appearance-of-static-embeds`}
          >{t`documentation`}</ExternalLink>
        )} for more.`}</Text>
      </StaticEmbedSetupPaneSettingsContentSection>
      <StaticEmbedSetupPaneSettingsContentSection
        title={t`Playing with appearance options`}
        mt="2rem"
      >
        <Stack spacing="1rem">
          <DisplayOptionSection title={t`Background`}>
            <SegmentedControl
              value={displayOptions.theme || DEFAULT_THEME}
              data={THEME_OPTIONS}
              fullWidth
              bg={color("bg-light")}
              onChange={value => {
                const newValue = value === DEFAULT_THEME ? null : value;

                onChangeDisplayOptions({
                  ...displayOptions,
                  theme: newValue,
                });
              }}
            />
          </DisplayOptionSection>

          <Switch
            label={t`Dashboard title`}
            labelPosition="left"
            size="sm"
            variant="stretch"
            checked={displayOptions.titled}
            onChange={e =>
              onChangeDisplayOptions({
                ...displayOptions,
                titled: e.target.checked,
              })
            }
          />

          <Switch
            label={t`Border`}
            labelPosition="left"
            size="sm"
            variant="stretch"
            checked={displayOptions.bordered}
            onChange={e =>
              onChangeDisplayOptions({
                ...displayOptions,
                bordered: e.target.checked,
              })
            }
          />

          <DisplayOptionSection title={t`Font`} titleId={fontControlLabelId}>
            {canWhitelabel ? (
              <Select
                value={displayOptions.font}
                options={[
                  {
                    name: t`Use instance font`,
                    value: null,
                  },
                  ...availableFonts?.map(font => ({
                    name: font,
                    value: font,
                  })),
                ]}
                buttonProps={{
                  "aria-labelledby": fontControlLabelId,
                }}
                onChange={(e: ChangeEvent<HTMLSelectElement>) => {
>>>>>>> 6cf9e243
                  onChangeDisplayOptions({
                    ...displayOptions,
                    font: e.target.value,
                  });
                }}
              />
            ) : (
              <Text>{jt`You can change the font with ${(
                <ExternalLink
                  key="fontPlan"
                  href={upgradePageUrl}
                >{t`a paid plan`}</ExternalLink>
              )}.`}</Text>
            )}
          </DisplayOptionSection>

          {canWhitelabel && resourceType === "question" && (
            // We only show the "Download Data" toggle if the users are pro/enterprise
            // and they're sharing a question metabase#23477
            <DisplayOptionSection title={t`Download data`}>
              <Switch
                label={t`Enable users to download data from this embed`}
                labelPosition="left"
                size="sm"
                variant="stretch"
                checked={!displayOptions.hide_download_button}
                onChange={e =>
                  onChangeDisplayOptions({
                    ...displayOptions,
                    hide_download_button: !e.target.checked ? true : null,
                  })
                }
              />
<<<<<<< HEAD

              <DisplayOptionSection
                title={t`Font`}
                titleId={fontControlLabelId}
              >
                {canWhitelabel ? (
                  <Select
                    value={displayOptions.font}
                    options={[
                      {
                        name: t`Use instance font`,
                        value: null,
                      },
                      ...availableFonts?.map(font => ({
                        name: font,
                        value: font,
                      })),
                    ]}
                    buttonProps={{
                      "aria-labelledby": fontControlLabelId,
                    }}
                    onChange={(e: ChangeEvent<HTMLSelectElement>) => {
                      onChangeDisplayOptions({
                        ...displayOptions,
                        font: e.target.value,
                      });
                    }}
                  />
                ) : (
                  <Text>{jt`You can change the font with ${(
                    <ExternalLink
                      key="fontPlan"
                      href={upgradePageUrl}
                    >{t`a paid plan`}</ExternalLink>
                  )}.`}</Text>
                )}
              </DisplayOptionSection>

              {canWhitelabel && resourceType === "question" && (
                // We only show the "Download Data" toggle if the users are pro/enterprise
                // and they're sharing a question metabase#23477
                <DisplayOptionSection
                  title={t`Download data`}
                  titleId={downloadDataId}
                >
                  <Switch
                    aria-labelledby={downloadDataId}
                    label={t`Enable users to download data from this embed`}
                    labelPosition="left"
                    size="sm"
                    variant="stretch"
                    checked={!displayOptions.hide_download_button}
                    onChange={e =>
                      onChangeDisplayOptions({
                        ...displayOptions,
                        hide_download_button: !e.target.checked,
                      })
                    }
                  />
                </DisplayOptionSection>
              )}
            </Stack>
          </StaticEmbedSetupPaneSettingsContentSection>
          {!canWhitelabel && (
            <>
              <Divider my="2rem" />
              <StaticEmbedSetupPaneSettingsContentSection
                title={t`Removing the “Powered by Metabase” banner`}
              >
                <Text>{jt`This banner appears on all static embeds created with the Metabase open source version. You’ll need to upgrade to ${(
                  <ExternalLink
                    key="bannerPlan"
                    href={upgradePageUrl}
                  >{t`a paid plan`}</ExternalLink>
                )} to remove the banner.`}</Text>
              </StaticEmbedSetupPaneSettingsContentSection>
            </>
=======
            </DisplayOptionSection>
>>>>>>> 6cf9e243
          )}
        </Stack>
      </StaticEmbedSetupPaneSettingsContentSection>
      {!canWhitelabel && (
        <>
          <Divider my="2rem" />
          <StaticEmbedSetupPaneSettingsContentSection
            title={t`Removing the “Powered by Metabase” banner`}
          >
            <Text>{jt`This banner appears on all static embeds created with the Metabase open source version. You’ll need to upgrade to ${(
              <ExternalLink
                key="bannerPlan"
                href={upgradePageUrl}
              >{t`a paid plan`}</ExternalLink>
            )} to remove the banner.`}</Text>
          </StaticEmbedSetupPaneSettingsContentSection>
        </>
      )}
    </>
  );
};

function getTitleLabel(resourceType: EmbedResourceType) {
  if (resourceType === "dashboard") {
    return t`Dashboard title`;
  }

  if (resourceType === "question") {
    return t`Question title`;
  }

  return null;
}<|MERGE_RESOLUTION|>--- conflicted
+++ resolved
@@ -62,49 +62,6 @@
   const downloadDataId = useUniqueId("download-data");
 
   return (
-<<<<<<< HEAD
-    <SettingsTabLayout
-      settingsSlot={
-        <>
-          <StaticEmbedSetupPaneSettingsContentSection
-            title={t`Customizing your embed’s appearance`}
-          >
-            <Text>{jt`These cosmetic options requiring changing the server code. You can play around with and preview the options here, and check out the ${(
-              <ExternalLink
-                key="doc"
-                href={`${docsUrl}${utmTags}#customizing-the-appearance-of-static-embeds`}
-              >{t`documentation`}</ExternalLink>
-            )} for more.`}</Text>
-          </StaticEmbedSetupPaneSettingsContentSection>
-          <StaticEmbedSetupPaneSettingsContentSection
-            title={t`Playing with appearance options`}
-            mt="2rem"
-          >
-            <Stack spacing="1rem">
-              <DisplayOptionSection title={t`Background`}>
-                <SegmentedControl
-                  value={displayOptions.theme}
-                  // `data` type is required to be mutable.
-                  data={[...THEME_OPTIONS]}
-                  fullWidth
-                  bg={color("bg-light")}
-                  onChange={(value: ThemeOptions) => {
-                    onChangeDisplayOptions({
-                      ...displayOptions,
-                      theme: value,
-                    });
-                  }}
-                />
-              </DisplayOptionSection>
-
-              <Switch
-                label={getTitleLabel(resourceType)}
-                labelPosition="left"
-                size="sm"
-                variant="stretch"
-                checked={displayOptions.titled}
-                onChange={e =>
-=======
     <>
       <StaticEmbedSetupPaneSettingsContentSection
         title={t`Customizing your embed’s appearance`}
@@ -123,23 +80,22 @@
         <Stack spacing="1rem">
           <DisplayOptionSection title={t`Background`}>
             <SegmentedControl
-              value={displayOptions.theme || DEFAULT_THEME}
-              data={THEME_OPTIONS}
+              value={displayOptions.theme}
+              // `data` type is required to be mutable, but THEME_OPTIONS is const.
+              data={[...THEME_OPTIONS]}
               fullWidth
               bg={color("bg-light")}
-              onChange={value => {
-                const newValue = value === DEFAULT_THEME ? null : value;
-
+              onChange={(value: ThemeOptions) => {
                 onChangeDisplayOptions({
                   ...displayOptions,
-                  theme: newValue,
+                  theme: value,
                 });
               }}
             />
           </DisplayOptionSection>
 
           <Switch
-            label={t`Dashboard title`}
+            label={getTitleLabel(resourceType)}
             labelPosition="left"
             size="sm"
             variant="stretch"
@@ -184,7 +140,6 @@
                   "aria-labelledby": fontControlLabelId,
                 }}
                 onChange={(e: ChangeEvent<HTMLSelectElement>) => {
->>>>>>> 6cf9e243
                   onChangeDisplayOptions({
                     ...displayOptions,
                     font: e.target.value,
@@ -204,8 +159,12 @@
           {canWhitelabel && resourceType === "question" && (
             // We only show the "Download Data" toggle if the users are pro/enterprise
             // and they're sharing a question metabase#23477
-            <DisplayOptionSection title={t`Download data`}>
+            <DisplayOptionSection
+              title={t`Download data`}
+              titleId={downloadDataId}
+            >
               <Switch
+                aria-labelledby={downloadDataId}
                 label={t`Enable users to download data from this embed`}
                 labelPosition="left"
                 size="sm"
@@ -214,91 +173,11 @@
                 onChange={e =>
                   onChangeDisplayOptions({
                     ...displayOptions,
-                    hide_download_button: !e.target.checked ? true : null,
+                    hide_download_button: !e.target.checked,
                   })
                 }
               />
-<<<<<<< HEAD
-
-              <DisplayOptionSection
-                title={t`Font`}
-                titleId={fontControlLabelId}
-              >
-                {canWhitelabel ? (
-                  <Select
-                    value={displayOptions.font}
-                    options={[
-                      {
-                        name: t`Use instance font`,
-                        value: null,
-                      },
-                      ...availableFonts?.map(font => ({
-                        name: font,
-                        value: font,
-                      })),
-                    ]}
-                    buttonProps={{
-                      "aria-labelledby": fontControlLabelId,
-                    }}
-                    onChange={(e: ChangeEvent<HTMLSelectElement>) => {
-                      onChangeDisplayOptions({
-                        ...displayOptions,
-                        font: e.target.value,
-                      });
-                    }}
-                  />
-                ) : (
-                  <Text>{jt`You can change the font with ${(
-                    <ExternalLink
-                      key="fontPlan"
-                      href={upgradePageUrl}
-                    >{t`a paid plan`}</ExternalLink>
-                  )}.`}</Text>
-                )}
-              </DisplayOptionSection>
-
-              {canWhitelabel && resourceType === "question" && (
-                // We only show the "Download Data" toggle if the users are pro/enterprise
-                // and they're sharing a question metabase#23477
-                <DisplayOptionSection
-                  title={t`Download data`}
-                  titleId={downloadDataId}
-                >
-                  <Switch
-                    aria-labelledby={downloadDataId}
-                    label={t`Enable users to download data from this embed`}
-                    labelPosition="left"
-                    size="sm"
-                    variant="stretch"
-                    checked={!displayOptions.hide_download_button}
-                    onChange={e =>
-                      onChangeDisplayOptions({
-                        ...displayOptions,
-                        hide_download_button: !e.target.checked,
-                      })
-                    }
-                  />
-                </DisplayOptionSection>
-              )}
-            </Stack>
-          </StaticEmbedSetupPaneSettingsContentSection>
-          {!canWhitelabel && (
-            <>
-              <Divider my="2rem" />
-              <StaticEmbedSetupPaneSettingsContentSection
-                title={t`Removing the “Powered by Metabase” banner`}
-              >
-                <Text>{jt`This banner appears on all static embeds created with the Metabase open source version. You’ll need to upgrade to ${(
-                  <ExternalLink
-                    key="bannerPlan"
-                    href={upgradePageUrl}
-                  >{t`a paid plan`}</ExternalLink>
-                )} to remove the banner.`}</Text>
-              </StaticEmbedSetupPaneSettingsContentSection>
-            </>
-=======
             </DisplayOptionSection>
->>>>>>> 6cf9e243
           )}
         </Stack>
       </StaticEmbedSetupPaneSettingsContentSection>
