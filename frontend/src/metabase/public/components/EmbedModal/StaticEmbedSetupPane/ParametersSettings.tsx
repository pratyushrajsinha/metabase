import { t } from "ttag";
import type { ChangeEvent, ReactNode } from "react";
import { useMemo } from "react";
import type { IconName } from "metabase/ui";
import { Box, Divider, Icon, Stack, Text } from "metabase/ui";
import Select, { Option } from "metabase/core/components/Select";
import { ParameterWidget as StaticParameterWidget } from "metabase/parameters/components/ParameterWidget";
import type {
  EmbeddingDisplayOptions,
  EmbeddingParameters,
  EmbeddingParametersValues,
  EmbedResourceParameter,
  EmbedResourceType,
} from "metabase/public/lib/types";
import { getValuePopulatedParameters } from "metabase-lib/parameters/utils/parameter-values";

import { PreviewModeSelector } from "./PreviewModeSelector";
import type {
  ActivePreviewPane,
  EmbedResourceParameterWithValue,
<<<<<<< HEAD
} from "../types";
import { EMBED_MODAL_TABS } from "./tabs";
import EmbedCodePane from "./EmbedCodePane";
=======
} from "./types";
>>>>>>> 4acd8deb
import PreviewPane from "./PreviewPane";
import { SettingsTabLayout } from "./StaticEmbedSetupPane.styled";
import { StaticEmbedSetupPaneSettingsContentSection } from "./StaticEmbedSetupPaneSettingsContentSection";

export interface ParametersSettingsProps {
  activePane: ActivePreviewPane;

  resourceType: EmbedResourceType;
  resourceParameters: EmbedResourceParameter[];

  embeddingParams: EmbeddingParameters;
  lockedParameters: EmbedResourceParameter[];
  parameterValues: EmbeddingParametersValues;

  iframeUrl: string;
  displayOptions: EmbeddingDisplayOptions;
  serverEmbedCodeSlot: ReactNode;

  onChangeEmbeddingParameters: (parameters: EmbeddingParameters) => void;
  onChangeParameterValue: (id: string, value: string) => void;

  onChangePane: (pane: ActivePreviewPane) => void;
}

export const ParametersSettings = ({
  activePane,
  resourceType,
  resourceParameters,
  embeddingParams,
  lockedParameters,
  parameterValues,
  iframeUrl,
  displayOptions,
  serverEmbedCodeSlot,
  onChangeEmbeddingParameters,
  onChangeParameterValue,
  onChangePane,
}: ParametersSettingsProps): JSX.Element => {
  const valuePopulatedLockedParameters = useMemo(
    () =>
      getValuePopulatedParameters(
        lockedParameters,
        parameterValues,
      ) as EmbedResourceParameterWithValue[],
    [lockedParameters, parameterValues],
  );

  return (
    <SettingsTabLayout
      settingsSlot={
        resourceParameters.length > 0 ? (
          <>
            <StaticEmbedSetupPaneSettingsContentSection
              title={t`Configuring parameters`}
            >
              <Stack spacing="1rem">
                <Text>{t`Parameters are disabled by default, which also makes them hidden from end-users. Make them editable so that end-users can see and modify them. Make them locked so that they are hidden from end-users but you can set their values from your app.`}</Text>

                {resourceParameters.map(parameter => (
                  <div key={parameter.id} className="flex align-center">
                    <Icon
                      name={getIconForParameter(parameter)}
                      className="mr2"
                    />
                    <h3>{parameter.name}</h3>
                    <Select
                      buttonProps={{
                        "aria-label": parameter.name,
                      }}
                      className="ml-auto bg-white"
                      value={embeddingParams[parameter.slug] || "disabled"}
                      onChange={(e: ChangeEvent<HTMLSelectElement>) =>
                        onChangeEmbeddingParameters({
                          ...embeddingParams,
                          [parameter.slug]: e.target.value,
                        })
                      }
                    >
                      <Option
                        icon="close"
                        value="disabled"
                      >{t`Disabled`}</Option>
                      <Option
                        icon="pencil"
                        value="enabled"
                      >{t`Editable`}</Option>
                      <Option icon="lock" value="locked">{t`Locked`}</Option>
                    </Select>
                  </div>
                ))}
              </Stack>
            </StaticEmbedSetupPaneSettingsContentSection>

            {lockedParameters.length > 0 && (
              <>
                <Divider my="2rem" />
                <StaticEmbedSetupPaneSettingsContentSection
                  title={t`Previewing locked parameters`}
                >
                  <Stack spacing="1rem">
                    <Text>{t`Try passing some sample values to your locked parameters here. Your server will have to provide the actual values in the signed token when doing this for real.`}</Text>

                    {valuePopulatedLockedParameters.map(parameter => (
                      <StaticParameterWidget
                        key={parameter.id}
                        className="m0"
                        parameter={parameter}
                        parameters={valuePopulatedLockedParameters}
                        setValue={(value: string) => {
                          onChangeParameterValue(parameter.id, value);
                        }}
                      />
                    ))}
                  </Stack>
                </StaticEmbedSetupPaneSettingsContentSection>
              </>
            )}
          </>
        ) : (
          <>
            <Box mb="2rem">
              <Text>{t`This ${resourceType} doesn't have any parameters to configure yet.`}</Text>
            </Box>
            <Divider />
          </>
        )
      }
      previewSlot={
        <>
          <PreviewModeSelector value={activePane} onChange={onChangePane} />

          {activePane === "preview" ? (
            <PreviewPane
              className="flex-full"
              previewUrl={iframeUrl}
              isTransparent={displayOptions.theme === "transparent"}
            />
          ) : activePane === "code" ? (
<<<<<<< HEAD
            <EmbedCodePane
              className="flex-full w-full"
              embedType={embedType}
              resource={resource}
              resourceType={resourceType}
              iframeUrl={iframeUrl}
              token={token}
              siteUrl={siteUrl}
              secretKey={secretKey}
              params={params}
              displayOptions={displayOptions}
              embedModalLocation={EMBED_MODAL_TABS.Parameters}
            />
=======
            serverEmbedCodeSlot
>>>>>>> 4acd8deb
          ) : null}
        </>
      }
    />
  );
};

const getIconForParameter = (parameter: EmbedResourceParameter): IconName => {
  if (parameter.type === "category") {
    return "string";
  }

  if (parameter.type.indexOf("date/") === 0) {
    return "calendar";
  }

  return "unknown";
};<|MERGE_RESOLUTION|>--- conflicted
+++ resolved
@@ -18,13 +18,7 @@
 import type {
   ActivePreviewPane,
   EmbedResourceParameterWithValue,
-<<<<<<< HEAD
-} from "../types";
-import { EMBED_MODAL_TABS } from "./tabs";
-import EmbedCodePane from "./EmbedCodePane";
-=======
 } from "./types";
->>>>>>> 4acd8deb
 import PreviewPane from "./PreviewPane";
 import { SettingsTabLayout } from "./StaticEmbedSetupPane.styled";
 import { StaticEmbedSetupPaneSettingsContentSection } from "./StaticEmbedSetupPaneSettingsContentSection";
@@ -163,23 +157,7 @@
               isTransparent={displayOptions.theme === "transparent"}
             />
           ) : activePane === "code" ? (
-<<<<<<< HEAD
-            <EmbedCodePane
-              className="flex-full w-full"
-              embedType={embedType}
-              resource={resource}
-              resourceType={resourceType}
-              iframeUrl={iframeUrl}
-              token={token}
-              siteUrl={siteUrl}
-              secretKey={secretKey}
-              params={params}
-              displayOptions={displayOptions}
-              embedModalLocation={EMBED_MODAL_TABS.Parameters}
-            />
-=======
             serverEmbedCodeSlot
->>>>>>> 4acd8deb
           ) : null}
         </>
       }
