--- conflicted
+++ resolved
@@ -195,7 +195,6 @@
             <Route path="metabot" component={QueryBuilder} />
           </Route>
 
-<<<<<<< HEAD
           {/* METRICS V2 */}
           <Route path="/metric">
             <IndexRoute component={QueryBuilder} />
@@ -206,8 +205,6 @@
             <Route path=":slug/query" component={QueryBuilder} />
           </Route>
 
-          <Route path="browse" component={BrowseApp}>
-=======
           <Route path="browse">
             <IndexRoute component={BrowseRedirect} />
             <Route path="models" component={() => <BrowseApp tab="models" />} />
@@ -215,7 +212,6 @@
               path="databases"
               component={() => <BrowseApp tab="databases" />}
             />
->>>>>>> cc1f9f03
             <Route
               path="databases/:slug"
               component={({ params }) => (
