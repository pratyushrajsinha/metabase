import { useFormikContext } from "formik";
import type { ReactNode } from "react";
import { useEffect, useState } from "react";
import { t } from "ttag";
import _ from "underscore";

import type { FormTextInputProps } from "metabase/forms";
import {
  Form,
  FormProvider,
  FormRadioGroup,
  FormSubmitButton,
  FormTextInput,
  useFormContext,
} from "metabase/forms";
import { color } from "metabase/lib/colors";
import { PLUGIN_CACHING } from "metabase/plugins";
import {
  Box,
  Button,
  FixedSizeIcon,
  Group,
  Icon,
  Radio,
  Stack,
  Text,
  Title,
  Tooltip,
} from "metabase/ui";
import type Database from "metabase-lib/v1/metadata/Database";
import type { Strategy, StrategyType } from "metabase-types/api";
import { DurationUnit } from "metabase-types/api";

import { useRecentlyTrue } from "../hooks/useRecentlyTrue";
import { rootId, Strategies, strategyValidationSchema } from "../strategies";

import { LoaderInButton } from "./StrategyForm.styled";

export const StrategyForm = ({
  targetId,
  targetDatabase,
  setIsDirty,
  saveStrategy,
  savedStrategy,
  shouldAllowInvalidation,
}: {
  targetId: number | null;
  targetDatabase: Database | undefined;
  setIsDirty: (isDirty: boolean) => void;
  saveStrategy: (values: Strategy) => Promise<void>;
  savedStrategy?: Strategy;
  shouldAllowInvalidation: boolean;
}) => {
  const defaultStrategy: Strategy = {
    type: targetId === rootId ? "nocache" : "inherit",
  };

  return (
    <FormProvider<Strategy>
      key={targetId}
      initialValues={savedStrategy ?? defaultStrategy}
      validationSchema={strategyValidationSchema}
      onSubmit={saveStrategy}
      enableReinitialize
    >
      <StrategyFormBody
        targetId={targetId}
        targetDatabase={targetDatabase}
        setIsDirty={setIsDirty}
        shouldAllowInvalidation={shouldAllowInvalidation}
      />
    </FormProvider>
  );
};

const StrategyFormBody = ({
  targetId,
  targetDatabase,
  setIsDirty,
  shouldAllowInvalidation,
}: {
  targetId: number | null;
  targetDatabase: Database | undefined;
  setIsDirty: (isDirty: boolean) => void;
  shouldAllowInvalidation: boolean;
}) => {
  const { dirty, values, setFieldValue } = useFormikContext<Strategy>();
  const { setStatus } = useFormContext();
  const [wasDirty, setWasDirty] = useState(false);

  const selectedStrategyType = values.type;

  useEffect(() => {
    setIsDirty(dirty);
  }, [dirty, setIsDirty]);

  useEffect(() => {
    // When form becomes dirty, reset form status to idle
    setWasDirty(dirty);
    if (dirty && !wasDirty) {
      setStatus("idle");
    }
  }, [dirty, wasDirty, setIsDirty, setStatus]);

  useEffect(() => {
    if (selectedStrategyType === "duration") {
      setFieldValue("unit", DurationUnit.Hours);
    }
  }, [selectedStrategyType, values, setFieldValue]);

  return (
    <div
      style={{
        height: "100%",
        position: "relative",
        display: "flex",
        flexDirection: "column",
      }}
    >
<<<<<<< HEAD
      {targetDatabase && (
        <Box lh="1rem" px="lg" py="xs" color="text-medium">
          <Group spacing="lg">
            <Group spacing="sm">
              <FixedSizeIcon name="database" color="inherit" />
              <Text fw="bold" py="1rem">
                {targetDatabase.displayName()}
              </Text>
            </Group>
            {shouldAllowInvalidation && targetId && (
              <PLUGIN_CACHING.InvalidateNowButton targetId={targetId} />
            )}
          </Group>
        </Box>
      )}
      <Form
        style={{
          display: "flex",
          flexDirection: "column",
          flexGrow: 1,
          overflow: "auto",
        }}
      >
        <Box
          style={{
            borderTop: `1px solid ${color("border")}`,
            borderBottom: `1px solid ${color("border")}`,
            overflow: "auto",
            flexGrow: 1,
          }}
        >
          <Stack maw="27.5rem" p="lg" spacing="xl">
            <StrategySelector targetId={targetId} />
            {selectedStrategyType === "ttl" && (
              <>
                <Field
                  title={t`Minimum query duration`}
                  subtitle={t`Metabase will cache all saved questions with an average query execution time greater than this many milliseconds.`}
                >
                  <PositiveNumberInput
                    strategyType="ttl"
                    name="min_duration_ms"
                  />
                </Field>
                <Field
                  title={t`Cache time-to-live (TTL) multiplier`}
                  subtitle={<MultiplierFieldSubtitle />}
                >
                  <PositiveNumberInput strategyType="ttl" name="multiplier" />
                </Field>
              </>
            )}
            {selectedStrategyType === "duration" && (
              <>
                <Field title={t`Cache results for this many hours`}>
                  <PositiveNumberInput
                    strategyType="duration"
                    name="duration"
                  />
                </Field>
                <input type="hidden" name="unit" />
              </>
            )}
          </Stack>
        </Box>
        <FormButtons />
      </Form>
    </div>
=======
      <Stack p="lg" spacing="xl" maw="27.5rem">
        <StrategySelector targetId={targetId} />
        {selectedStrategyType === "ttl" && (
          <>
            <Field
              title={t`Minimum query duration`}
              subtitle={t`Metabase will cache all saved questions with an average query execution time greater than this many seconds.`}
            >
              <PositiveNumberInput
                strategyType="ttl"
                name="min_duration_seconds"
              />
            </Field>
            <Field
              title={t`Cache time-to-live (TTL) multiplier`}
              subtitle={<MultiplierFieldSubtitle />}
            >
              <PositiveNumberInput strategyType="ttl" name="multiplier" />
            </Field>
          </>
        )}
        {selectedStrategyType === "duration" && (
          <>
            <Field title={t`Cache results for this many hours`}>
              <PositiveNumberInput strategyType="duration" name="duration" />
            </Field>
            <input type="hidden" name="unit" />
          </>
        )}
      </Stack>
      <FormButtons />
    </Form>
>>>>>>> 811c796a
  );
};

export const FormButtons = () => {
  const { dirty } = useFormikContext<Strategy>();
  const { status } = useFormContext();

  const isFormPending = status === "pending";
  const [wasFormRecentlyPending] = useRecentlyTrue(isFormPending, 500);

  const shouldShowButtons = dirty || isFormPending || wasFormRecentlyPending;

  if (!shouldShowButtons) {
    return null;
  }

  return (
    <Group p="md" px="lg" spacing="md" bg="white">
      <Button
        disabled={!dirty || isFormPending}
        type="reset"
      >{t`Discard changes`}</Button>
      <FormSubmitButton
        miw="10rem"
        h="40px"
        label={t`Save changes`}
        successLabel={
          <Group spacing="xs">
            <Icon name="check" /> {t`Saved`}
          </Group>
        }
        activeLabel={<LoaderInButton size=".8rem" />}
        variant="filled"
        data-testid="strategy-form-submit-button"
      />
    </Group>
  );
};

const StrategySelector = ({ targetId }: { targetId: number | null }) => {
  const { values } = useFormikContext<Strategy>();

  const availableStrategies =
    targetId === rootId ? _.omit(Strategies, "inherit") : Strategies;

  return (
    <section>
      <FormRadioGroup
        label={
          <Text
            lh="1rem"
            color="text-medium"
          >{t`When should cached query results be invalidated?`}</Text>
        }
        name="type"
      >
        <Stack mt="md" spacing="md">
          {_.map(availableStrategies, (option, name) => {
            const optionLabelParts = option.label.split(":");
            const optionLabelFormatted =
              optionLabelParts.length === 1 ? (
                option.label
              ) : (
                <>
                  <strong>{optionLabelParts[0]}</strong>:{optionLabelParts[1]}
                </>
              );
            return (
              <Radio
                value={name}
                key={name}
                label={optionLabelFormatted}
                autoFocus={values.type === name}
              />
            );
          })}
        </Stack>
      </FormRadioGroup>
    </section>
  );
};

export const PositiveNumberInput = ({
  strategyType,
  ...props
}: {
  strategyType: StrategyType;
} & Partial<FormTextInputProps>) => {
  return (
    <FormTextInput
      type="number"
      name={props.name ?? ""}
      min={1}
      styles={{
        input: {
          // This is like `text-align: right` but it's RTL-friendly
          textAlign: "end",
          maxWidth: "4.5rem",
        },
      }}
      autoComplete="off"
      placeholder={getDefaultValueForField(strategyType, props.name)}
      {...props}
    />
  );
};

const Field = ({
  title,
  subtitle,
  children,
}: {
  title: ReactNode;
  subtitle?: ReactNode;
  children: ReactNode;
}) => {
  return (
    <label>
      <Stack spacing="xs">
        <div>
          <Title order={4}>{title}</Title>
          {subtitle}
        </div>
        {children}
      </Stack>
    </label>
  );
};

const getDefaultValueForField = (
  strategyType: StrategyType,
  fieldName?: string,
) =>
  fieldName ? Strategies[strategyType].validateWith.cast({})[fieldName] : "";

const MultiplierFieldSubtitle = () => (
  <div>
    {t`To determine how long each cached result should stick around, we take that query's average execution time and multiply that by what you input here. The result is how many seconds the cache should remain valid for.`}{" "}
    <Tooltip
      events={{
        hover: true,
        focus: true,
        touch: true,
      }}
      inline={true}
      styles={{
        tooltip: {
          whiteSpace: "normal",
        },
      }}
      label={t`If a query takes on average 120 seconds (2 minutes) to run, and you input 10 for your multiplier, its cache entry will persist for 1,200 seconds (20 minutes).`}
      maw="20rem"
    >
      <Text tabIndex={0} lh="1" display="inline" c="brand">
        Example
      </Text>
    </Tooltip>
  </div>
);<|MERGE_RESOLUTION|>--- conflicted
+++ resolved
@@ -117,7 +117,6 @@
         flexDirection: "column",
       }}
     >
-<<<<<<< HEAD
       {targetDatabase && (
         <Box lh="1rem" px="lg" py="xs" color="text-medium">
           <Group spacing="lg">
@@ -155,11 +154,11 @@
               <>
                 <Field
                   title={t`Minimum query duration`}
-                  subtitle={t`Metabase will cache all saved questions with an average query execution time greater than this many milliseconds.`}
+                  subtitle={t`Metabase will cache all saved questions with an average query execution time greater than this many seconds.`}
                 >
                   <PositiveNumberInput
                     strategyType="ttl"
-                    name="min_duration_ms"
+                    name="min_duration_seconds"
                   />
                 </Field>
                 <Field
@@ -186,40 +185,6 @@
         <FormButtons />
       </Form>
     </div>
-=======
-      <Stack p="lg" spacing="xl" maw="27.5rem">
-        <StrategySelector targetId={targetId} />
-        {selectedStrategyType === "ttl" && (
-          <>
-            <Field
-              title={t`Minimum query duration`}
-              subtitle={t`Metabase will cache all saved questions with an average query execution time greater than this many seconds.`}
-            >
-              <PositiveNumberInput
-                strategyType="ttl"
-                name="min_duration_seconds"
-              />
-            </Field>
-            <Field
-              title={t`Cache time-to-live (TTL) multiplier`}
-              subtitle={<MultiplierFieldSubtitle />}
-            >
-              <PositiveNumberInput strategyType="ttl" name="multiplier" />
-            </Field>
-          </>
-        )}
-        {selectedStrategyType === "duration" && (
-          <>
-            <Field title={t`Cache results for this many hours`}>
-              <PositiveNumberInput strategyType="duration" name="duration" />
-            </Field>
-            <input type="hidden" name="unit" />
-          </>
-        )}
-      </Stack>
-      <FormButtons />
-    </Form>
->>>>>>> 811c796a
   );
 };
 
