<<<<<<< HEAD
import { jt, t } from "ttag";
import { useState, useMemo } from "react";
=======
import { useEffect, useState } from "react";
import { useAsyncFn } from "react-use";
import { jt, t } from "ttag";
>>>>>>> a0331c7a

const { fontFamilyMonospace } = getThemeOverrides();

import Breadcrumbs from "metabase/components/Breadcrumbs";
import LoadingAndErrorWrapper from "metabase/components/LoadingAndErrorWrapper";
<<<<<<< HEAD

=======
import { Ellipsified } from "metabase/core/components/Ellipsified";
import { formatDateTimeWithUnit } from "metabase/lib/formatting/date";
import { ApiKeysApi } from "metabase/services";
import { Stack, Title, Text, Button, Group, Icon } from "metabase/ui";
import { getThemeOverrides } from "metabase/ui/theme";
>>>>>>> a0331c7a
import type { ApiKey } from "metabase-types/api";

<<<<<<< HEAD
import { Ellipsified } from "metabase/core/components/Ellipsified";
import { useListApiKeyQuery } from "metabase/redux/api";
=======
>>>>>>> a0331c7a
import { CreateApiKeyModal } from "./CreateApiKeyModal";
import { DeleteApiKeyModal } from "./DeleteApiKeyModal";
import { EditApiKeyModal } from "./EditApiKeyModal";
import { formatMaskedKey } from "./utils";

type Modal = null | "create" | "edit" | "delete";

function EmptyTableWarning({ onCreate }: { onCreate: () => void }) {
  return (
    <Stack mt="xl" align="center" justify="center" spacing="sm">
      <Title>{t`No API keys here yet`}</Title>
      <Text color="text-medium">{t`You can create an API key to make API calls programatically.`}</Text>
      <Text color="text.1">{jt`You can ${(
        <Button
          key="create-key-button"
          variant="subtle"
          onClick={onCreate}
          p="0"
          m="0"
        >
          {t`create an api key`}
        </Button>
      )} to make API calls programatically.`}</Text>
    </Stack>
  );
}

function ApiKeysTable({
  apiKeys,
  setActiveApiKey,
  setModal,
  loading,
  error,
}: {
  apiKeys?: ApiKey[];
  setActiveApiKey: (apiKey: ApiKey) => void;
  setModal: (modal: Modal) => void;
  loading: boolean;
  error?: unknown;
}) {
  return (
    <Stack data-testid="api-keys-table" pb="lg">
      <table className="ContentTable border-bottom">
        <thead>
          <tr>
            <th>{t`Key name`}</th>
            <th>{t`Group`}</th>
            <th>{t`Key`}</th>
            <th>{t`Last modified by`}</th>
            <th>{t`Last modified on`}</th>
            <th />
          </tr>
        </thead>
        <tbody>
          {apiKeys?.map(apiKey => (
            <tr key={apiKey.id} className="border-bottom">
              <td className="text-bold" style={{ maxWidth: 400 }}>
                <Ellipsified>{apiKey.name}</Ellipsified>
              </td>
              <td>{apiKey.group.name}</td>
              <td>
                <Text ff={fontFamilyMonospace as string}>
                  {formatMaskedKey(apiKey.masked_key)}
                </Text>
              </td>
              <td>{apiKey.updated_by.common_name}</td>
              <td>{formatDateTimeWithUnit(apiKey.updated_at, "minute")}</td>
              <td>
                <Group spacing="md">
                  <Icon
                    name="pencil"
                    className="cursor-pointer"
                    onClick={() => {
                      setActiveApiKey(apiKey);
                      setModal("edit");
                    }}
                  />
                  <Icon
                    name="trash"
                    className="cursor-pointer"
                    onClick={() => {
                      setActiveApiKey(apiKey);
                      setModal("delete");
                    }}
                  />
                </Group>
              </td>
            </tr>
          ))}
        </tbody>
      </table>
      <LoadingAndErrorWrapper loading={loading} error={error}>
        {apiKeys?.length === 0 && (
          <EmptyTableWarning onCreate={() => setModal("create")} />
        )}
      </LoadingAndErrorWrapper>
    </Stack>
  );
}

export const ManageApiKeys = () => {
  const [modal, setModal] = useState<Modal>(null);
  const [activeApiKey, setActiveApiKey] = useState<null | ApiKey>(null);

  const { data: apiKeys, error, isLoading } = useListApiKeyQuery();

  const sortedApiKeys = useMemo(() => {
    if (!apiKeys) {
      return;
    }
    return [...apiKeys].sort((a, b) => a.name.localeCompare(b.name));
  }, [apiKeys]);

  const handleClose = () => setModal(null);

  const tableIsEmpty = !isLoading && !error && apiKeys?.length === 0;

  return (
    <>
      <ApiKeyModals
        onClose={handleClose}
        modal={modal}
        activeApiKey={activeApiKey}
      />
      <Stack pl="md" spacing="lg">
        <Breadcrumbs
          crumbs={[
            [t`Authentication`, "/admin/settings/authentication"],
            [t`API Keys`],
          ]}
        />
        <Group
          align="end"
          position="apart"
          data-testid="api-keys-settings-header"
        >
          <Stack>
            <Title>{t`Manage API Keys`}</Title>
            {!tableIsEmpty && (
              <Text color="text-medium">{t`Allow users to use the API keys to authenticate their API calls.`}</Text>
            )}
          </Stack>
          <Button
            variant="filled"
            onClick={() => setModal("create")}
          >{t`Create API Key`}</Button>
        </Group>
        <ApiKeysTable
          loading={isLoading}
          error={error}
          apiKeys={sortedApiKeys}
          setActiveApiKey={setActiveApiKey}
          setModal={setModal}
        />
      </Stack>
    </>
  );
};

function ApiKeyModals({
  onClose,
  modal,
  activeApiKey,
}: {
  onClose: () => void;
  modal: Modal;
  activeApiKey: ApiKey | null;
}) {
  if (modal === "create") {
    return <CreateApiKeyModal onClose={onClose} />;
  }

  if (modal === "edit" && activeApiKey) {
    return <EditApiKeyModal onClose={onClose} apiKey={activeApiKey} />;
  }

  if (modal === "delete" && activeApiKey) {
    return <DeleteApiKeyModal apiKey={activeApiKey} onClose={onClose} />;
  }

  return null;
}<|MERGE_RESOLUTION|>--- conflicted
+++ resolved
@@ -1,36 +1,20 @@
-<<<<<<< HEAD
+import { useState, useMemo } from "react";
 import { jt, t } from "ttag";
-import { useState, useMemo } from "react";
-=======
-import { useEffect, useState } from "react";
-import { useAsyncFn } from "react-use";
-import { jt, t } from "ttag";
->>>>>>> a0331c7a
-
-const { fontFamilyMonospace } = getThemeOverrides();
 
 import Breadcrumbs from "metabase/components/Breadcrumbs";
 import LoadingAndErrorWrapper from "metabase/components/LoadingAndErrorWrapper";
-<<<<<<< HEAD
-
-=======
 import { Ellipsified } from "metabase/core/components/Ellipsified";
 import { formatDateTimeWithUnit } from "metabase/lib/formatting/date";
-import { ApiKeysApi } from "metabase/services";
 import { Stack, Title, Text, Button, Group, Icon } from "metabase/ui";
 import { getThemeOverrides } from "metabase/ui/theme";
->>>>>>> a0331c7a
 import type { ApiKey } from "metabase-types/api";
 
-<<<<<<< HEAD
-import { Ellipsified } from "metabase/core/components/Ellipsified";
-import { useListApiKeyQuery } from "metabase/redux/api";
-=======
->>>>>>> a0331c7a
 import { CreateApiKeyModal } from "./CreateApiKeyModal";
 import { DeleteApiKeyModal } from "./DeleteApiKeyModal";
 import { EditApiKeyModal } from "./EditApiKeyModal";
 import { formatMaskedKey } from "./utils";
+
+const { fontFamilyMonospace } = getThemeOverrides();
 
 type Modal = null | "create" | "edit" | "delete";
 
