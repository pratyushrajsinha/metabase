import { useCallback, useState } from "react";
import { t } from "ttag";

import {
  Form,
  FormErrorMessage,
  FormProvider,
  FormGroupWidget,
  FormSubmitButton,
  FormTextInput,
} from "metabase/forms";
<<<<<<< HEAD
import { useCreateApiKeyMutation } from "metabase/redux/api";
=======
import { ApiKeysApi } from "metabase/services";
import { Text, Button, Group, Modal, Stack } from "metabase/ui";
>>>>>>> a0331c7a

import { SecretKeyModal } from "./SecretKeyModal";
import { API_KEY_VALIDATION_SCHEMA } from "./utils";

export const CreateApiKeyModal = ({ onClose }: { onClose: () => void }) => {
  const [modal, setModal] = useState<"create" | "secretKey">("create");
  const [createApiKey, response] = useCreateApiKeyMutation();
  const secretKey = response?.data?.unmasked_key || "";

  const handleSubmit = useCallback(
    async vals => {
      await createApiKey(vals);
      setModal("secretKey");
    },
    [createApiKey],
  );

  if (modal === "secretKey") {
    return <SecretKeyModal secretKey={secretKey} onClose={onClose} />;
  }

  if (modal === "create") {
    return (
      <Modal
        size="30rem"
        padding="xl"
        opened
        onClose={onClose}
        title={t`Create a new API Key`}
      >
        <FormProvider
          initialValues={{ name: "", group_id: "" }}
          validationSchema={API_KEY_VALIDATION_SCHEMA}
          onSubmit={handleSubmit}
        >
          <Form data-testid="create-api-key-modal">
            <Stack spacing="md">
              <FormTextInput
                name="name"
                label={t`Key name`}
                size="sm"
                required
                maxLength={250}
              />
              <FormGroupWidget
                name="group_id"
                label={t`Which group should this key belong to? The key will have the same permissions granted to that group.`}
                size="sm"
                required
              />
              <Text
                my="sm"
                size="sm"
              >{t`We don't version the Metabase API. We rarely change API endpoints, and almost never remove them, but if you write code that relies on the API, there's a chance you might have to update your code in the future.`}</Text>
              <FormErrorMessage />
              <Group position="right">
                <Button onClick={onClose}>{t`Cancel`}</Button>
                <FormSubmitButton variant="filled" label={t`Create`} />
              </Group>
            </Stack>
          </Form>
        </FormProvider>
      </Modal>
    );
  }
  return null;
};<|MERGE_RESOLUTION|>--- conflicted
+++ resolved
@@ -9,12 +9,8 @@
   FormSubmitButton,
   FormTextInput,
 } from "metabase/forms";
-<<<<<<< HEAD
 import { useCreateApiKeyMutation } from "metabase/redux/api";
-=======
-import { ApiKeysApi } from "metabase/services";
 import { Text, Button, Group, Modal, Stack } from "metabase/ui";
->>>>>>> a0331c7a
 
 import { SecretKeyModal } from "./SecretKeyModal";
 import { API_KEY_VALIDATION_SCHEMA } from "./utils";
