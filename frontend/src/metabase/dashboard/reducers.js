import { assoc, assocIn, chain, dissoc, merge, updateIn } from "icepick";
import reduceReducers from "reduce-reducers";
import _ from "underscore";

import { sidebar } from "e2e/support/helpers";
import {
  autoApplyFilters,
  dashboardId,
  editingDashboard,
  isAddParameterPopoverOpen,
  isNavigatingBackToDashboard,
  loadingControls,
  loadingDashCards,
  missingActionParameters,
  parameterValues,
  slowCards,
  theme,
} from "metabase/dashboard/reducers-typed";
import Actions from "metabase/entities/actions";
import Questions from "metabase/entities/questions";
import Revisions from "metabase/entities/revisions";
import { combineReducers, handleActions } from "metabase/lib/redux";

import {
  ADD_CARD_TO_DASH,
  ADD_MANY_CARDS_TO_DASH,
  CLEAR_CARD_DATA,
<<<<<<< HEAD
  CREATE_PUBLIC_LINK,
  DELETE_PUBLIC_LINK,
=======
  FETCH_CARD_DATA,
  FETCH_CARD_DATA_PENDING,
  FETCH_DASHBOARD_CARD_DATA,
>>>>>>> fd0987b2
  INITIALIZE,
  MARK_NEW_CARD_SEEN,
  REMOVE_CARD_FROM_DASH,
  REMOVE_PARAMETER,
  REPLACE_ALL_DASHCARD_VISUALIZATION_SETTINGS,
  RESET_PARAMETERS,
  SET_DASHCARD_ATTRIBUTES,
  SET_MULTIPLE_DASHCARD_ATTRIBUTES,
  SET_PARAMETER_VALUE,
  SET_PARAMETER_VALUES,
  UNDO_REMOVE_CARD_FROM_DASH,
  UPDATE_DASHCARD_VISUALIZATION_SETTINGS,
  UPDATE_DASHCARD_VISUALIZATION_SETTINGS_FOR_COLUMN,
<<<<<<< HEAD
  UPDATE_EMBEDDING_PARAMS,
  UPDATE_ENABLE_EMBEDDING,
  fetchCardData,
=======
>>>>>>> fd0987b2
  fetchDashboard,
  tabsReducer,
} from "./actions";
import { INITIAL_DASHBOARD_STATE } from "./constants";
<<<<<<< HEAD
import {
  calculateDashCardRowAfterUndo,
  syncParametersAndEmbeddingParams,
} from "./utils";

function newDashboard(before, after, isDirty) {
  return {
    ...before,
    ...after,
    embedding_params: syncParametersAndEmbeddingParams(before, after),
    isDirty: isDirty ?? true,
  };
}

const dashboards = handleActions(
  {
    [fetchDashboard.fulfilled]: {
      next: (state, { payload }) => ({
        ...state,
        ...payload.entities.dashboard,
      }),
    },
    [SET_DASHBOARD_ATTRIBUTES]: {
      next: (state, { payload: { id, attributes, isDirty } }) => {
        return {
          ...state,
          [id]: newDashboard(state[id], attributes, isDirty),
        };
      },
    },
    [ADD_CARD_TO_DASH]: (state, { payload: dashcard }) => ({
      ...state,
      [dashcard.dashboard_id]: {
        ...state[dashcard.dashboard_id],
        dashcards: [...state[dashcard.dashboard_id].dashcards, dashcard.id],
      },
    }),
    [ADD_MANY_CARDS_TO_DASH]: (state, { payload: dashcards }) => {
      const [{ dashboard_id }] = dashcards;
      const dashcardIds = dashcards.map(({ id }) => id);
      return {
        ...state,
        [dashboard_id]: {
          ...state[dashboard_id],
          dashcards: [...state[dashboard_id].dashcards, ...dashcardIds],
        },
      };
    },
    [CREATE_PUBLIC_LINK]: {
      next: (state, { payload }) =>
        assocIn(state, [payload.id, "public_uuid"], payload.uuid),
    },
    [DELETE_PUBLIC_LINK]: {
      next: (state, { payload }) =>
        assocIn(state, [payload.id, "public_uuid"], null),
    },
    [UPDATE_EMBEDDING_PARAMS]: {
      next: (state, { payload }) =>
        assocIn(
          state,
          [payload.id, "embedding_params"],
          payload.embedding_params,
        ),
    },
    [UPDATE_ENABLE_EMBEDDING]: {
      next: (state, { payload }) =>
        produce(state, draftState => {
          const dashboard = draftState[payload.id];
          dashboard.enable_embedding = payload.enable_embedding;
          dashboard.initially_published_at = payload.initially_published_at;
        }),
    },
    [Dashboards.actionTypes.UPDATE]: {
      next: (state, { payload }) => {
        return produce(state, draftState => {
          const draftDashboard = draftState[payload.dashboard.id];
          if (draftDashboard) {
            draftDashboard.collection_id = payload.dashboard.collection_id;
            draftDashboard.collection = payload.dashboard.collection;
          }
        });
      },
    },
  },
  INITIAL_DASHBOARD_STATE.dashboards,
);
=======
import * as typedReducers from "./reducers-typed";
import { calculateDashCardRowAfterUndo } from "./utils";
>>>>>>> fd0987b2

const dashcards = handleActions(
  {
    [fetchDashboard.fulfilled]: {
      next: (state, { payload }) => ({
        ...state,
        ...payload.entities.dashcard,
      }),
    },
    [SET_DASHCARD_ATTRIBUTES]: {
      next: (state, { payload: { id, attributes } }) => ({
        ...state,
        [id]: { ...state[id], ...attributes, isDirty: true },
      }),
    },
    [SET_MULTIPLE_DASHCARD_ATTRIBUTES]: {
      next: (state, { payload: { dashcards } }) => {
        const nextState = { ...state };
        dashcards.forEach(({ id, attributes }) => {
          nextState[id] = {
            ...state[id],
            ...attributes,
            isDirty: true,
          };
        });
        return nextState;
      },
    },
    [UPDATE_DASHCARD_VISUALIZATION_SETTINGS]: {
      next: (state, { payload: { id, settings } }) =>
        chain(state)
          .updateIn([id, "visualization_settings"], (value = {}) => ({
            ...value,
            ...settings,
          }))
          .assocIn([id, "isDirty"], true)
          .value(),
    },
    [UPDATE_DASHCARD_VISUALIZATION_SETTINGS_FOR_COLUMN]: {
      next: (state, { payload: { column, id, settings } }) =>
        chain(state)
          .updateIn([id, "visualization_settings"], (value = {}) =>
            updateIn(
              merge({ column_settings: {} }, value),
              ["column_settings", column],
              columnSettings => ({
                ...columnSettings,
                ...settings,
              }),
            ),
          )
          .assocIn([id, "isDirty"], true)
          .value(),
    },
    [REPLACE_ALL_DASHCARD_VISUALIZATION_SETTINGS]: {
      next: (state, { payload: { id, settings } }) =>
        chain(state)
          .assocIn([id, "visualization_settings"], settings)
          .assocIn([id, "isDirty"], true)
          .value(),
    },
    [ADD_CARD_TO_DASH]: (state, { payload: dashcard }) => ({
      ...state,
      [dashcard.id]: { ...dashcard, isAdded: true, justAdded: true },
    }),
    [ADD_MANY_CARDS_TO_DASH]: (state, { payload: dashcards }) => {
      const storeDashcards = dashcards.map((dc, index) => ({
        ...dc,
        isAdded: true,
        justAdded: index === 0,
      }));
      const storeDashCardsMap = _.indexBy(storeDashcards, "id");
      return {
        ...state,
        ...storeDashCardsMap,
      };
    },
    [REMOVE_CARD_FROM_DASH]: (state, { payload: { dashcardId } }) => ({
      ...state,
      [dashcardId]: { ...state[dashcardId], isRemoved: true },
    }),
    [UNDO_REMOVE_CARD_FROM_DASH]: (state, { payload: { dashcardId } }) => ({
      ...state,
      [dashcardId]: {
        ...state[dashcardId],
        isRemoved: false,
        row: calculateDashCardRowAfterUndo(state[dashcardId].row),
      },
    }),
    [MARK_NEW_CARD_SEEN]: (state, { payload: dashcardId }) => ({
      ...state,
      [dashcardId]: { ...state[dashcardId], justAdded: false },
    }),
    [Questions.actionTypes.UPDATE]: (state, { payload: { object: card } }) =>
      _.mapObject(state, dashcard =>
        dashcard.card?.id === card?.id
          ? assocIn(dashcard, ["card"], card)
          : dashcard,
      ),
    [Actions.actionTypes.UPDATE]: (state, { payload: { object: action } }) =>
      _.mapObject(state, dashcard =>
        dashcard.action?.id === action?.id
          ? {
              ...dashcard,
              action: {
                ...action,

                database_enabled_actions:
                  dashcard?.action.database_enabled_actions || false,
              },
            }
          : dashcard,
      ),
  },
  INITIAL_DASHBOARD_STATE.dashcards,
);

// Many of these slices are also updated by `tabsReducer` in `frontend/src/metabase/dashboard/actions/tabs.ts`
const dashcardData = handleActions(
  {
    // clear existing dashboard data when loading a dashboard
    [INITIALIZE]: {
      next: (state, { payload: { clearCache = true } = {} }) =>
        clearCache ? {} : state,
    },
    [fetchCardData.fulfilled]: {
      next: (state, { payload: { dashcard_id, card_id, result } }) =>
        assocIn(state, [dashcard_id, card_id], result),
    },
    [CLEAR_CARD_DATA]: {
      next: (state, { payload: { cardId, dashcardId } }) =>
        assocIn(state, [dashcardId, cardId]),
    },
    [Questions.actionTypes.UPDATE]: (state, { payload: { object: card } }) =>
      _.mapObject(state, dashboardData => dissoc(dashboardData, card.id)),
    [Revisions.actionTypes.REVERT]: (state, { payload: revision }) =>
      _.mapObject(state, dashboardData =>
        dissoc(dashboardData, revision.model_id),
      ),
  },
  INITIAL_DASHBOARD_STATE.dashcardData,
);

const draftParameterValues = handleActions(
  {
    [INITIALIZE]: {
      next: (state, { payload: { clearCache = true } = {} }) => {
        return clearCache ? {} : state;
      },
    },
    [fetchDashboard.fulfilled]: {
      next: (
        state,
        { payload: { dashboard, parameterValues, preserveParameters } },
      ) =>
        preserveParameters && !dashboard.auto_apply_filters
          ? state
          : parameterValues,
    },
    [SET_PARAMETER_VALUE]: {
      next: (state, { payload: { id, value } }) =>
        assoc(state ?? {}, id, value),
    },
    [SET_PARAMETER_VALUES]: {
      next: (state, { payload }) => payload,
    },
    [RESET_PARAMETERS]: {
      next: (state, { payload: parameters }) => {
        return parameters.reduce(
          (result, parameter) => assoc(result, parameter.id, parameter.value),
          state ?? {},
        );
      },
    },
    [REMOVE_PARAMETER]: {
      next: (state, { payload: { id } }) => dissoc(state, id),
    },
  },
  {},
);

export const dashboardReducers = reduceReducers(
  INITIAL_DASHBOARD_STATE,
  combineReducers({
<<<<<<< HEAD
    dashboardId,
    missingActionParameters,
    autoApplyFilters,
    theme,
    slowCards,
    isNavigatingBackToDashboard,
    isAddParameterPopoverOpen,
    editingDashboard,
    loadingControls,
    sidebar,
    parameterValues,
    loadingDashCards,
    dashboards,
=======
    ...typedReducers,
>>>>>>> fd0987b2
    dashcards,
    dashcardData,
    draftParameterValues, // Combined reducer needs to init state for every slice
    selectedTabId: (state = INITIAL_DASHBOARD_STATE.selectedTabId) => state,
    tabDeletions: (state = INITIAL_DASHBOARD_STATE.tabDeletions) => state,
  }),
  tabsReducer,
);<|MERGE_RESOLUTION|>--- conflicted
+++ resolved
@@ -25,14 +25,6 @@
   ADD_CARD_TO_DASH,
   ADD_MANY_CARDS_TO_DASH,
   CLEAR_CARD_DATA,
-<<<<<<< HEAD
-  CREATE_PUBLIC_LINK,
-  DELETE_PUBLIC_LINK,
-=======
-  FETCH_CARD_DATA,
-  FETCH_CARD_DATA_PENDING,
-  FETCH_DASHBOARD_CARD_DATA,
->>>>>>> fd0987b2
   INITIALIZE,
   MARK_NEW_CARD_SEEN,
   REMOVE_CARD_FROM_DASH,
@@ -46,107 +38,14 @@
   UNDO_REMOVE_CARD_FROM_DASH,
   UPDATE_DASHCARD_VISUALIZATION_SETTINGS,
   UPDATE_DASHCARD_VISUALIZATION_SETTINGS_FOR_COLUMN,
-<<<<<<< HEAD
   UPDATE_EMBEDDING_PARAMS,
   UPDATE_ENABLE_EMBEDDING,
   fetchCardData,
-=======
->>>>>>> fd0987b2
   fetchDashboard,
   tabsReducer,
 } from "./actions";
 import { INITIAL_DASHBOARD_STATE } from "./constants";
-<<<<<<< HEAD
-import {
-  calculateDashCardRowAfterUndo,
-  syncParametersAndEmbeddingParams,
-} from "./utils";
-
-function newDashboard(before, after, isDirty) {
-  return {
-    ...before,
-    ...after,
-    embedding_params: syncParametersAndEmbeddingParams(before, after),
-    isDirty: isDirty ?? true,
-  };
-}
-
-const dashboards = handleActions(
-  {
-    [fetchDashboard.fulfilled]: {
-      next: (state, { payload }) => ({
-        ...state,
-        ...payload.entities.dashboard,
-      }),
-    },
-    [SET_DASHBOARD_ATTRIBUTES]: {
-      next: (state, { payload: { id, attributes, isDirty } }) => {
-        return {
-          ...state,
-          [id]: newDashboard(state[id], attributes, isDirty),
-        };
-      },
-    },
-    [ADD_CARD_TO_DASH]: (state, { payload: dashcard }) => ({
-      ...state,
-      [dashcard.dashboard_id]: {
-        ...state[dashcard.dashboard_id],
-        dashcards: [...state[dashcard.dashboard_id].dashcards, dashcard.id],
-      },
-    }),
-    [ADD_MANY_CARDS_TO_DASH]: (state, { payload: dashcards }) => {
-      const [{ dashboard_id }] = dashcards;
-      const dashcardIds = dashcards.map(({ id }) => id);
-      return {
-        ...state,
-        [dashboard_id]: {
-          ...state[dashboard_id],
-          dashcards: [...state[dashboard_id].dashcards, ...dashcardIds],
-        },
-      };
-    },
-    [CREATE_PUBLIC_LINK]: {
-      next: (state, { payload }) =>
-        assocIn(state, [payload.id, "public_uuid"], payload.uuid),
-    },
-    [DELETE_PUBLIC_LINK]: {
-      next: (state, { payload }) =>
-        assocIn(state, [payload.id, "public_uuid"], null),
-    },
-    [UPDATE_EMBEDDING_PARAMS]: {
-      next: (state, { payload }) =>
-        assocIn(
-          state,
-          [payload.id, "embedding_params"],
-          payload.embedding_params,
-        ),
-    },
-    [UPDATE_ENABLE_EMBEDDING]: {
-      next: (state, { payload }) =>
-        produce(state, draftState => {
-          const dashboard = draftState[payload.id];
-          dashboard.enable_embedding = payload.enable_embedding;
-          dashboard.initially_published_at = payload.initially_published_at;
-        }),
-    },
-    [Dashboards.actionTypes.UPDATE]: {
-      next: (state, { payload }) => {
-        return produce(state, draftState => {
-          const draftDashboard = draftState[payload.dashboard.id];
-          if (draftDashboard) {
-            draftDashboard.collection_id = payload.dashboard.collection_id;
-            draftDashboard.collection = payload.dashboard.collection;
-          }
-        });
-      },
-    },
-  },
-  INITIAL_DASHBOARD_STATE.dashboards,
-);
-=======
-import * as typedReducers from "./reducers-typed";
 import { calculateDashCardRowAfterUndo } from "./utils";
->>>>>>> fd0987b2
 
 const dashcards = handleActions(
   {
@@ -331,7 +230,6 @@
 export const dashboardReducers = reduceReducers(
   INITIAL_DASHBOARD_STATE,
   combineReducers({
-<<<<<<< HEAD
     dashboardId,
     missingActionParameters,
     autoApplyFilters,
@@ -345,9 +243,6 @@
     parameterValues,
     loadingDashCards,
     dashboards,
-=======
-    ...typedReducers,
->>>>>>> fd0987b2
     dashcards,
     dashcardData,
     draftParameterValues, // Combined reducer needs to init state for every slice
