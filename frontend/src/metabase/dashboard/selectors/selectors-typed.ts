<<<<<<< HEAD
import type { DashboardId, DashCardId } from "metabase-types/api";
=======
import type { DashCardId } from "metabase-types/api";
>>>>>>> ab4c2904
import type { State } from "metabase-types/store";

export function getDashboardId(state: State) {
  return state.dashboard.dashboardId;
}

export function getTabs(state: State) {
  const dashboardId = getDashboardId(state);
  return dashboardId
    ? state.dashboard.dashboards[dashboardId].tabs?.filter(
        tab => !tab.isRemoved,
      ) ?? []
    : [];
}

export function getSelectedTabId(state: State) {
  return state.dashboard.selectedTabId;
}

<<<<<<< HEAD
export const getDisabledAutoWireCards = (
  state: State,
  dashboardId: DashboardId,
) => {
  return (
    state.dashboard.autoWireParameters.disabledDashcards[dashboardId] || []
  );
};

export const getIsCardAutoWiringDisabled = (
  state: State,
  dashboardId: DashboardId,
  dashcardId: DashCardId,
) => {
  const disabledDashcardIds = getDisabledAutoWireCards(state, dashboardId);

  return disabledDashcardIds && disabledDashcardIds.includes(dashcardId);
=======
export const getDashcards = (state: State) => state.dashboard.dashcards;

export const getDashCardById = (state: State, dashcardId: DashCardId) => {
  const dashcards = getDashcards(state);
  return dashcards[dashcardId];
>>>>>>> ab4c2904
};<|MERGE_RESOLUTION|>--- conflicted
+++ resolved
@@ -1,8 +1,4 @@
-<<<<<<< HEAD
 import type { DashboardId, DashCardId } from "metabase-types/api";
-=======
-import type { DashCardId } from "metabase-types/api";
->>>>>>> ab4c2904
 import type { State } from "metabase-types/store";
 
 export function getDashboardId(state: State) {
@@ -22,7 +18,13 @@
   return state.dashboard.selectedTabId;
 }
 
-<<<<<<< HEAD
+export const getDashcards = (state: State) => state.dashboard.dashcards;
+
+export const getDashCardById = (state: State, dashcardId: DashCardId) => {
+  const dashcards = getDashcards(state);
+  return dashcards[dashcardId];
+};
+
 export const getDisabledAutoWireCards = (
   state: State,
   dashboardId: DashboardId,
@@ -40,11 +42,4 @@
   const disabledDashcardIds = getDisabledAutoWireCards(state, dashboardId);
 
   return disabledDashcardIds && disabledDashcardIds.includes(dashcardId);
-=======
-export const getDashcards = (state: State) => state.dashboard.dashcards;
-
-export const getDashCardById = (state: State, dashcardId: DashCardId) => {
-  const dashcards = getDashcards(state);
-  return dashcards[dashcardId];
->>>>>>> ab4c2904
 };