import { useAsync } from "react-use";
import { t } from "ttag";
<<<<<<< HEAD
import { PublicLinkCopyPanel } from "metabase/dashboard/components/PublicLinkPopover/PublicLinkCopyPanel";
import { useSelector } from "metabase/lib/redux";
import type { exportFormats } from "metabase/lib/urls";
import { getUserIsAdmin } from "metabase/selectors/user";
import { Box, Popover, Text, Title } from "metabase/ui";

export type ExportFormatType = typeof exportFormats[number] | null;
=======
import type { ExportFormatType } from "metabase/dashboard/components/PublicLinkPopover/types";
import { PublicLinkCopyPanel } from "metabase/dashboard/components/PublicLinkPopover/PublicLinkCopyPanel";
import { useSelector } from "metabase/lib/redux";
import { getUserIsAdmin } from "metabase/selectors/user";
import { Box, Popover, Text, Title } from "metabase/ui";
>>>>>>> 603a7c1f

export type PublicLinkPopoverProps = {
  target: JSX.Element;
  isOpen: boolean;
  onClose: () => void;
  createPublicLink: () => Promise<void>;
  deletePublicLink: () => void;
  url: string | null;
  extensions?: ExportFormatType[];
  selectedExtension?: ExportFormatType | null;
  setSelectedExtension?: (extension: ExportFormatType) => void;
};

export const PublicLinkPopover = ({
  target,
  createPublicLink,
  deletePublicLink,
  url,
  isOpen,
  onClose,
  extensions = [],
  selectedExtension,
  setSelectedExtension,
}: PublicLinkPopoverProps) => {
  const isAdmin = useSelector(getUserIsAdmin);

  const { loading } = useAsync(async () => {
    if (isOpen && !url) {
      return createPublicLink();
    }
    return null;
  }, [url, isOpen]);

  const onRemoveLink = () => {
    onClose();
    deletePublicLink();
  };

  return (
<<<<<<< HEAD
    <Popover opened={isOpen} onClose={onClose} position="bottom-end">
=======
    <Popover opened={isOpen} onClose={onClose} withinPortal>
>>>>>>> 603a7c1f
      <Popover.Target>
        <Box onClick={isOpen ? onClose : undefined}>{target}</Box>
      </Popover.Target>
      <Popover.Dropdown>
<<<<<<< HEAD
        <Box p="lg" w="28rem" data-testid="public-link-popover-content">
=======
        <Box
          p="lg"
          w="28rem"
          data-testid="public-link-popover-content"
          mih={isAdmin ? "10rem" : "auto"}
        >
>>>>>>> 603a7c1f
          <Title order={4}>{t`Public link`}</Title>
          <Text>{t`Anyone can view this if you give them the link.`}</Text>
          <PublicLinkCopyPanel
            loading={loading}
            url={url}
            onRemoveLink={isAdmin ? onRemoveLink : undefined}
            extensions={extensions}
            selectedExtension={selectedExtension}
            onChangeExtension={setSelectedExtension}
            removeButtonLabel={t`Remove public link`}
            removeTooltipLabel={t`Affects both public link and embed URL for this dashboard`}
          />
        </Box>
      </Popover.Dropdown>
    </Popover>
  );
};<|MERGE_RESOLUTION|>--- conflicted
+++ resolved
@@ -1,20 +1,10 @@
 import { useAsync } from "react-use";
 import { t } from "ttag";
-<<<<<<< HEAD
-import { PublicLinkCopyPanel } from "metabase/dashboard/components/PublicLinkPopover/PublicLinkCopyPanel";
-import { useSelector } from "metabase/lib/redux";
-import type { exportFormats } from "metabase/lib/urls";
-import { getUserIsAdmin } from "metabase/selectors/user";
-import { Box, Popover, Text, Title } from "metabase/ui";
-
-export type ExportFormatType = typeof exportFormats[number] | null;
-=======
 import type { ExportFormatType } from "metabase/dashboard/components/PublicLinkPopover/types";
 import { PublicLinkCopyPanel } from "metabase/dashboard/components/PublicLinkPopover/PublicLinkCopyPanel";
 import { useSelector } from "metabase/lib/redux";
 import { getUserIsAdmin } from "metabase/selectors/user";
 import { Box, Popover, Text, Title } from "metabase/ui";
->>>>>>> 603a7c1f
 
 export type PublicLinkPopoverProps = {
   target: JSX.Element;
@@ -54,25 +44,17 @@
   };
 
   return (
-<<<<<<< HEAD
-    <Popover opened={isOpen} onClose={onClose} position="bottom-end">
-=======
     <Popover opened={isOpen} onClose={onClose} withinPortal>
->>>>>>> 603a7c1f
       <Popover.Target>
         <Box onClick={isOpen ? onClose : undefined}>{target}</Box>
       </Popover.Target>
       <Popover.Dropdown>
-<<<<<<< HEAD
-        <Box p="lg" w="28rem" data-testid="public-link-popover-content">
-=======
         <Box
           p="lg"
           w="28rem"
           data-testid="public-link-popover-content"
           mih={isAdmin ? "10rem" : "auto"}
         >
->>>>>>> 603a7c1f
           <Title order={4}>{t`Public link`}</Title>
           <Text>{t`Anyone can view this if you give them the link.`}</Text>
           <PublicLinkCopyPanel
