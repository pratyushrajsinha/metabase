import type { MouseEvent, ReactNode } from "react";
import { Component, Fragment } from "react";
import { connect } from "react-redux";
import { push } from "react-router-redux";
import { t } from "ttag";
import _ from "underscore";
import type { Location } from "history";

import { trackExportDashboardToPDF } from "metabase/dashboard/analytics";

import { getIsNavbarOpen } from "metabase/selectors/app";

import ActionButton from "metabase/components/ActionButton";
import { LeaveConfirmationModalContent } from "metabase/components/LeaveConfirmationModal";
import Modal from "metabase/components/Modal";
import Button from "metabase/core/components/Button";
<<<<<<< HEAD
import { Icon, Menu } from "metabase/ui";
import Tooltip from "metabase/core/components/Tooltip";
=======
import { Box, Icon } from "metabase/ui";
>>>>>>> 6cda8efb
import EntityMenu from "metabase/components/EntityMenu";

import Bookmark from "metabase/entities/bookmarks";

import { getDashboardActions } from "metabase/dashboard/components/DashboardActions";

import { TextOptionsButton } from "metabase/dashboard/components/TextOptions/TextOptionsButton";
import { ParametersPopover } from "metabase/dashboard/components/ParametersPopover";
import { DashboardBookmark } from "metabase/dashboard/components/DashboardBookmark";
import { layoutOptions } from "metabase/dashboard/sections";
import TippyPopover from "metabase/components/Popover/TippyPopover";

import { getPulseFormInput } from "metabase/pulse/selectors";
import { fetchPulseFormInput } from "metabase/pulse/actions";
import {
  getIsBookmarked,
  getIsShowDashboardInfoSidebar,
} from "metabase/dashboard/selectors";
import {
  addActionToDashboard,
  addSectionToDashboard,
  addPlaceholderCardToDashboard,
  toggleSidebar,
} from "metabase/dashboard/actions";

import { hasDatabaseActionsEnabled } from "metabase/dashboard/utils";
import { saveDashboardPdf } from "metabase/visualizations/lib/save-dashboard-pdf";
import { getSetting } from "metabase/selectors/settings";
import { dismissAllUndo } from "metabase/redux/undo";

import Link from "metabase/core/components/Link/Link";
import Collections from "metabase/entities/collections/collections";
import { isInstanceAnalyticsCollection } from "metabase/collections/utils";

import type {
  Bookmark as IBookmark,
  DashboardId,
  DashboardTabId,
  Dashboard,
  ActionDisplayType,
  WritebackAction,
  Collection,
  DatabaseId,
  Database,
  CardId,
  ParameterMappingOptions,
} from "metabase-types/api";
import type {
  DashboardSidebarName,
  DashboardSidebarState,
  State,
} from "metabase-types/store";

import { ExtraEditButtonsMenu } from "../ExtraEditButtonsMenu/ExtraEditButtonsMenu";
import { DashboardButtonTooltip } from "../DashboardButtonTooltip";
import { SIDEBAR_NAME } from "../../constants";
import { DashboardHeaderComponent } from "./DashboardHeaderView";
import {
  DashboardHeaderButton,
  DashboardHeaderActionDivider,
} from "./DashboardHeader.styled";
import { SectionLayoutPreviewTooltip } from "./SectionLayoutPreviewTooltip";

type NewDashCardOpts = {
  dashId: DashboardId;
  tabId: DashboardTabId | null;
};

interface OwnProps {
  dashboardId: DashboardId;
  dashboard: Dashboard;
  dashboardBeforeEditing?: Dashboard | null;
  bookmarks: IBookmark[];
  databases: Record<DatabaseId, Database>;
  collection: Collection;
  sidebar: DashboardSidebarState;
  location: Location;
  refreshPeriod: number | null;
  isAdmin: boolean;
  isDirty: boolean;
  isEditing: boolean;
  isFullscreen: boolean;
  isNightMode: boolean;
  isAdditionalInfoVisible: boolean;
  isAddParameterPopoverOpen: boolean;
  canManageSubscriptions: boolean;
  hasNightModeToggle: boolean;
  parametersWidget: ReactNode;

  addCardToDashboard: (opts: {
    dashId: DashboardId;
    cardId: CardId;
    tabId: DashboardTabId | null;
  }) => void;
  addHeadingDashCardToDashboard: (opts: NewDashCardOpts) => void;
  addMarkdownDashCardToDashboard: (opts: NewDashCardOpts) => void;
  addLinkDashCardToDashboard: (opts: NewDashCardOpts) => void;

  fetchDashboard: (opts: {
    dashId: DashboardId;
    queryParams?: Record<string, unknown>;
    options?: {
      clearCache?: boolean;
      preserveParameters?: boolean;
    };
  }) => Promise<void>;
  setDashboardAttribute: <Key extends keyof Dashboard>(
    key: Key,
    value: Dashboard[Key],
  ) => void;
  setRefreshElapsedHook: (hook: (elapsed: number) => void) => void;
  updateDashboardAndCards: () => void;

  addParameter: (option: ParameterMappingOptions) => void;
  showAddParameterPopover: () => void;
  hideAddParameterPopover: () => void;

  onEditingChange: (arg: Dashboard | boolean) => void;
  onRefreshPeriodChange: (period: number | null) => void;
  onFullscreenChange: (
    isFullscreen: boolean,
    browserFullscreen?: boolean,
  ) => void;
  onSharingClick: () => void;
  onNightModeChange: () => void;

  setSidebar: (opts: { name: DashboardSidebarName }) => void;
  closeSidebar: () => void;
}

interface StateProps {
  formInput: unknown;
  selectedTabId: DashboardTabId | null;
  isBookmarked: boolean;
  isNavBarOpen: boolean;
  isShowingDashboardInfoSidebar: boolean;
  isHomepageDashboard: boolean;
}

interface DispatchProps {
  createBookmark: (args: { id: DashboardId }) => void;
  deleteBookmark: (args: { id: DashboardId }) => void;
  fetchPulseFormInput: () => void;
  toggleSidebar: (sidebarName: DashboardSidebarName) => void;
  onChangeLocation: (location: Location) => void;
  addActionToDashboard: (
    opts: NewDashCardOpts & {
      action: Partial<WritebackAction>;
      displayType: ActionDisplayType;
    },
  ) => void;
  addSectionToDashboard: (opts: NewDashCardOpts & { layoutId: number }) => void;
  addPlaceholderCardToDashboard: (opts: NewDashCardOpts) => void;
  dismissAllUndo: () => void;
}

type DashboardHeaderProps = OwnProps & StateProps & DispatchProps;

const mapStateToProps = (state: State, props: OwnProps): StateProps => {
  return {
    formInput: getPulseFormInput(state),
    isBookmarked: getIsBookmarked(state, props),
    isNavBarOpen: getIsNavbarOpen(state),
    isShowingDashboardInfoSidebar: getIsShowDashboardInfoSidebar(state),
    selectedTabId: state.dashboard.selectedTabId,
    isHomepageDashboard:
      getSetting(state, "custom-homepage") &&
      getSetting(state, "custom-homepage-dashboard") === props.dashboard?.id,
  };
};

const mapDispatchToProps = {
  createBookmark: ({ id }: { id: DashboardId }) =>
    Bookmark.actions.create({ id, type: "dashboard" }),
  deleteBookmark: ({ id }: { id: DashboardId }) =>
    Bookmark.actions.delete({ id, type: "dashboard" }),
  fetchPulseFormInput,
  onChangeLocation: push,
  toggleSidebar,
  addActionToDashboard,
  addSectionToDashboard,
  addPlaceholderCardToDashboard,
  dismissAllUndo,
};

class DashboardHeaderContainer extends Component<DashboardHeaderProps> {
  state = {
    showCancelWarning: false,
  };

  componentDidMount() {
    this.props.fetchPulseFormInput();
  }

  handleEdit(dashboard: Dashboard) {
    this.props.onEditingChange(dashboard);
  }

  handleCancelWarningClose = () => {
    this.setState({ showCancelWarning: false });
  };

  onAddMarkdownBox() {
    this.props.addMarkdownDashCardToDashboard({
      dashId: this.props.dashboard.id,
      tabId: this.props.selectedTabId,
    });
  }

  onAddHeading() {
    this.props.addHeadingDashCardToDashboard({
      dashId: this.props.dashboard.id,
      tabId: this.props.selectedTabId,
    });
  }

  onAddLinkCard() {
    this.props.addLinkDashCardToDashboard({
      dashId: this.props.dashboard.id,
      tabId: this.props.selectedTabId,
    });
  }

  onAddAction() {
    this.props.addActionToDashboard({
      dashId: this.props.dashboard.id,
      tabId: this.props.selectedTabId,
      displayType: "button",
      action: {},
    });
  }

  onAddSection(layoutId: number) {
    this.props.addSectionToDashboard({
      dashId: this.props.dashboard.id,
      tabId: this.props.selectedTabId,
      layoutId,
    });
  }

  onAddPlaceholderCard() {
    this.props.addPlaceholderCardToDashboard({
      dashId: this.props.dashboard.id,
      tabId: this.props.selectedTabId,
    });
  }

  onDoneEditing() {
    this.props.onEditingChange(false);
  }

  onRevert() {
    this.props.fetchDashboard({
      dashId: this.props.dashboard.id,
      queryParams: this.props.location.query,
      options: { preserveParameters: true },
    });
  }

  async onSave() {
    // optimistically dismissing all the undos before the saving has finished
    // clicking on them wouldn't do anything at this moment anyway
    this.props.dismissAllUndo();
    await this.props.updateDashboardAndCards();
    this.onDoneEditing();
  }

  onRequestCancel = () => {
    const { isDirty, isEditing } = this.props;

    if (isDirty && isEditing) {
      this.setState({ showCancelWarning: true });
    } else {
      this.onCancel();
    }
  };

  onCancel = () => {
    this.onRevert();
    this.onDoneEditing();
  };

  getEditWarning(dashboard: Dashboard) {
    if (dashboard.embedding_params) {
      const currentSlugs = Object.keys(dashboard.embedding_params);
      // are all of the original embedding params keys in the current
      // embedding params keys?
      if (
        this.props.isEditing &&
        this.props.dashboardBeforeEditing?.embedding_params &&
        Object.keys(this.props.dashboardBeforeEditing.embedding_params).some(
          slug => !currentSlugs.includes(slug),
        )
      ) {
        return t`You've updated embedded params and will need to update your embed code.`;
      }
    }
  }

  getEditingButtons() {
    return [
      <Button
        key="cancel"
        className="Button Button--small mr1"
        onClick={this.onRequestCancel}
      >
        {t`Cancel`}
      </Button>,
      <ActionButton
        key="save"
        actionFn={() => this.onSave()}
        className="Button Button--primary Button--small"
        normalText={t`Save`}
        activeText={t`Saving…`}
        failedText={t`Save failed`}
        successText={t`Saved`}
      />,
    ];
  }

  getHeaderButtons() {
    const {
      dashboard,
      parametersWidget,
      isBookmarked,
      isEditing,
      isFullscreen,
      location,
      onFullscreenChange,
      createBookmark,
      deleteBookmark,
      sidebar,
      setSidebar,
      toggleSidebar,
      isShowingDashboardInfoSidebar,
      closeSidebar,
      databases,
      collection,
      setDashboardAttribute,
    } = this.props;

    const canEdit = dashboard.can_write;
    const isAnalyticsDashboard = isInstanceAnalyticsCollection(collection);

    const hasModelActionsEnabled = Object.values(databases).some(
      hasDatabaseActionsEnabled,
    );

    const buttons = [];
    const extraButtons = [];

    if (isFullscreen && parametersWidget) {
      buttons.push(parametersWidget);
    }

    if (isEditing) {
      const activeSidebarName = sidebar.name;
      const addQuestionButtonHint =
        activeSidebarName === SIDEBAR_NAME.addQuestion
          ? t`Close sidebar`
          : t`Add questions`;

      buttons.push(
        <DashboardButtonTooltip
          key="add-question-element"
          label={addQuestionButtonHint}
        >
          <DashboardHeaderButton
            icon="add"
            isActive={activeSidebarName === SIDEBAR_NAME.addQuestion}
            onClick={() => toggleSidebar(SIDEBAR_NAME.addQuestion)}
            aria-label={t`Add questions`}
          />
        </DashboardButtonTooltip>,
      );

      // Text/Headers
      buttons.push(
        <DashboardButtonTooltip
          key="dashboard-add-heading-or-text-button"
          label={t`Add a heading or text`}
        >
          <Box>
            <TextOptionsButton
              onAddMarkdown={() => this.onAddMarkdownBox()}
              onAddHeading={() => this.onAddHeading()}
            />
          </Box>
        </DashboardButtonTooltip>,
      );

      // Add link card button
      buttons.push(
        <DashboardButtonTooltip key="add-link-card" label={t`Add link card`}>
          <DashboardHeaderButton onClick={() => this.onAddLinkCard()}>
            <Icon name="link" size={18} />
          </DashboardHeaderButton>
        </DashboardButtonTooltip>,
      );

      buttons.push(
        <Tooltip key="add-placeholder" tooltip={t`Add empty card`}>
          <DashboardHeaderButton onClick={() => this.onAddPlaceholderCard()}>
            <Icon name="document" size={18} />
          </DashboardHeaderButton>
        </Tooltip>,
      );

      buttons.push(
        <Tooltip key="add-section" tooltip={t`Add section`}>
          <Menu>
            <Menu.Target>
              <DashboardHeaderButton>
                <Icon name="table_spaced" size={18} />
              </DashboardHeaderButton>
            </Menu.Target>
            <Menu.Dropdown>
              {layoutOptions.map(option => (
                <SectionLayoutPreviewTooltip
                  key={option.id}
                  layout={option}
                  position="left"
                >
                  <Menu.Item
                    onClick={() => this.onAddSection(option.id)}
                    fw="bold"
                  >
                    {option.label}
                  </Menu.Item>
                </SectionLayoutPreviewTooltip>
              ))}
            </Menu.Dropdown>
          </Menu>
        </Tooltip>,
      );

      const {
        isAddParameterPopoverOpen,
        showAddParameterPopover,
        hideAddParameterPopover,
        addParameter,
      } = this.props;

      // Parameters
      buttons.push(
        <span key="add-a-filter">
          <TippyPopover
            placement="bottom-start"
            onClose={hideAddParameterPopover}
            visible={isAddParameterPopoverOpen}
            content={
              <ParametersPopover
                onAddParameter={addParameter}
                onClose={hideAddParameterPopover}
              />
            }
          >
            <div>
              <DashboardButtonTooltip label={t`Add a filter`}>
                <DashboardHeaderButton
                  key="parameters"
                  onClick={showAddParameterPopover}
                  aria-label={t`Add a filter`}
                >
                  <Icon name="filter" />
                </DashboardHeaderButton>
              </DashboardButtonTooltip>
            </div>
          </TippyPopover>
        </span>,
      );

      if (canEdit && hasModelActionsEnabled) {
        buttons.push(
          <Fragment key="add-action-element">
            <DashboardHeaderActionDivider />
            <DashboardButtonTooltip
              key="add-action-button"
              label={t`Add action button`}
            >
              <DashboardHeaderButton
                onClick={() => this.onAddAction()}
                aria-label={t`Add action`}
              >
                <Icon name="click" size={18} />
              </DashboardHeaderButton>
            </DashboardButtonTooltip>
          </Fragment>,
        );
      }

      // Extra Buttons Menu
      buttons.push(
        <ExtraEditButtonsMenu
          key="extra-options-button"
          setDashboardAttribute={setDashboardAttribute}
          dashboard={dashboard}
        />,
      );

      extraButtons.push({
        title: t`Revision history`,
        icon: "history",
        link: `${location.pathname}/history`,
        event: "Dashboard;Revisions",
      });
    }

    if (isAnalyticsDashboard) {
      buttons.push(
        <Button
          icon="clone"
          to={`${location.pathname}/copy`}
          as={Link}
        >{t`Make a copy`}</Button>,
      );
    }

    if (!isFullscreen && !isEditing && canEdit) {
      buttons.push(
        <DashboardButtonTooltip key="edit-dashboard" label={t`Edit dashboard`}>
          <DashboardHeaderButton
            visibleOnSmallScreen={false}
            key="edit"
            aria-label={t`Edit dashboard`}
            icon="pencil"
            onClick={() => this.handleEdit(dashboard)}
          />
        </DashboardButtonTooltip>,
      );
    }

    if (!isFullscreen && !isEditing && !isAnalyticsDashboard) {
      extraButtons.push({
        title: t`Enter fullscreen`,
        icon: "expand",
        action: (e: MouseEvent) => onFullscreenChange(!isFullscreen, !e.altKey),
        event: `Dashboard;Fullscreen Mode;${!isFullscreen}`,
      });

      extraButtons.push({
        title: t`Duplicate`,
        icon: "clone",
        link: `${location.pathname}/copy`,
        event: "Dashboard;Copy",
      });

      extraButtons.push({
        title:
          Array.isArray(dashboard.tabs) && dashboard.tabs.length > 1
            ? t`Export tab as PDF`
            : t`Export as PDF`,
        icon: "document",
        testId: "dashboard-export-pdf-button",
        action: () => {
          this.saveAsPDF();
        },
      });

      if (canEdit) {
        extraButtons.push({
          title: t`Move`,
          icon: "move",
          link: `${location.pathname}/move`,
          event: "Dashboard;Move",
        });

        extraButtons.push({
          title: t`Archive`,
          icon: "view_archive",
          link: `${location.pathname}/archive`,
          event: "Dashboard;Archive",
        });
      }
    }

    buttons.push(...getDashboardActions(this, this.props));

    if (!isEditing) {
      buttons.push(
        ...[
          <DashboardHeaderActionDivider key="dashboard-button-divider" />,
          <DashboardBookmark
            key="dashboard-bookmark-button"
            dashboard={dashboard}
            onCreateBookmark={createBookmark}
            onDeleteBookmark={deleteBookmark}
            isBookmarked={isBookmarked}
          />,
          <DashboardButtonTooltip
            key="dashboard-info-button"
            label={t`More info`}
          >
            <DashboardHeaderButton
              icon="info"
              isActive={isShowingDashboardInfoSidebar}
              onClick={() =>
                isShowingDashboardInfoSidebar
                  ? closeSidebar()
                  : setSidebar({ name: SIDEBAR_NAME.info })
              }
            />
          </DashboardButtonTooltip>,
        ].filter(Boolean),
      );

      if (extraButtons.length > 0) {
        buttons.push(
          <EntityMenu
            key="dashboard-action-menu-button"
            triggerAriaLabel="dashboard-menu-button"
            items={extraButtons}
            triggerIcon="ellipsis"
            tooltip={t`Move, archive, and more...`}
          />,
        );
      }
    }

    if (isAnalyticsDashboard) {
      buttons.push(
        <DashboardHeaderButton
          key="expand"
          aria-label={t`Enter Fullscreen`}
          icon="expand"
          className="text-brand-hover cursor-pointer"
          onClick={e => onFullscreenChange(!isFullscreen, !e.altKey)}
        />,
      );
    }

    return buttons;
  }

  saveAsPDF = async () => {
    const { dashboard } = this.props;
    const cardNodeSelector = "#Dashboard-Cards-Container";
    await saveDashboardPdf(cardNodeSelector, dashboard.name).then(() => {
      trackExportDashboardToPDF(dashboard.id);
    });
  };

  render() {
    const {
      dashboard,
      collection,
      isEditing,
      isFullscreen,
      isNavBarOpen,
      isAdditionalInfoVisible,
      setDashboardAttribute,
      setSidebar,
      isHomepageDashboard,
    } = this.props;
    const { showCancelWarning } = this.state;
    const hasLastEditInfo = dashboard["last-edit-info"] != null;

    return (
      <>
        <DashboardHeaderComponent
          headerClassName="wrapper"
          location={this.props.location}
          dashboard={dashboard}
          collection={collection}
          isEditing={isEditing}
          isBadgeVisible={
            !isEditing && !isFullscreen && isAdditionalInfoVisible
          }
          isLastEditInfoVisible={hasLastEditInfo && isAdditionalInfoVisible}
          isEditingInfo={isEditing}
          isNavBarOpen={isNavBarOpen}
          headerButtons={this.getHeaderButtons()}
          editWarning={this.getEditWarning(dashboard)}
          editingTitle={t`You're editing this dashboard.`.concat(
            isHomepageDashboard
              ? t` Remember that this dashboard is set as homepage.`
              : "",
          )}
          editingButtons={this.getEditingButtons()}
          setDashboardAttribute={setDashboardAttribute}
          onLastEditInfoClick={() => setSidebar({ name: SIDEBAR_NAME.info })}
        />

        <Modal isOpen={showCancelWarning}>
          <LeaveConfirmationModalContent
            onAction={this.onCancel}
            onClose={this.handleCancelWarningClose}
          />
        </Modal>
      </>
    );
  }
}

export const DashboardHeader = _.compose(
  Bookmark.loadList(),
  Collections.load({
    id: (state: State, props: OwnProps) =>
      props.dashboard.collection_id || "root",
  }),
  connect(mapStateToProps, mapDispatchToProps),
)(DashboardHeaderContainer);<|MERGE_RESOLUTION|>--- conflicted
+++ resolved
@@ -14,12 +14,7 @@
 import { LeaveConfirmationModalContent } from "metabase/components/LeaveConfirmationModal";
 import Modal from "metabase/components/Modal";
 import Button from "metabase/core/components/Button";
-<<<<<<< HEAD
-import { Icon, Menu } from "metabase/ui";
-import Tooltip from "metabase/core/components/Tooltip";
-=======
-import { Box, Icon } from "metabase/ui";
->>>>>>> 6cda8efb
+import { Box, Icon, Menu } from "metabase/ui";
 import EntityMenu from "metabase/components/EntityMenu";
 
 import Bookmark from "metabase/entities/bookmarks";
@@ -421,15 +416,15 @@
       );
 
       buttons.push(
-        <Tooltip key="add-placeholder" tooltip={t`Add empty card`}>
+        <DashboardButtonTooltip key="add-placeholder" label={t`Add empty card`}>
           <DashboardHeaderButton onClick={() => this.onAddPlaceholderCard()}>
             <Icon name="document" size={18} />
           </DashboardHeaderButton>
-        </Tooltip>,
-      );
-
-      buttons.push(
-        <Tooltip key="add-section" tooltip={t`Add section`}>
+        </DashboardButtonTooltip>,
+      );
+
+      buttons.push(
+        <DashboardButtonTooltip key="add-section" label={t`Add section`}>
           <Menu>
             <Menu.Target>
               <DashboardHeaderButton>
@@ -453,7 +448,7 @@
               ))}
             </Menu.Dropdown>
           </Menu>
-        </Tooltip>,
+        </DashboardButtonTooltip>,
       );
 
       const {
