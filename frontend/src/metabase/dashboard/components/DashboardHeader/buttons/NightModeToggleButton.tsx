--- conflicted
+++ resolved
@@ -1,21 +1,13 @@
 import { t } from "ttag";
 
-<<<<<<< HEAD
-import type { EmbedThemeControls } from "metabase/dashboard/types";
+import type { EmbedNightModeControls } from "metabase/dashboard/types";
 
 import { DashboardHeaderButton } from "../DashboardHeaderButton";
-=======
-import Tooltip from "metabase/core/components/Tooltip";
-import { NightModeButtonIcon } from "metabase/dashboard/components/DashboardActions.styled";
-import { DashboardHeaderButton } from "metabase/dashboard/components/DashboardHeader/DashboardHeader.styled";
-import type { EmbedNightModeControls } from "metabase/dashboard/types";
->>>>>>> 68ade651
 
 export const NightModeToggleButton = ({
   isNightMode,
   onNightModeChange,
-<<<<<<< HEAD
-}: Pick<EmbedThemeControls, "isNightMode" | "onNightModeChange">) => {
+}: Pick<EmbedNightModeControls, "isNightMode" | "onNightModeChange">) => {
   const label = isNightMode ? t`Daytime mode` : t`Nighttime mode`;
   return (
     <DashboardHeaderButton
@@ -25,20 +17,4 @@
       aria-label={label}
     />
   );
-};
-=======
-}: Pick<EmbedNightModeControls, "isNightMode" | "onNightModeChange">) => (
-  <Tooltip tooltip={isNightMode ? t`Daytime mode` : t`Nighttime mode`}>
-    <span>
-      <DashboardHeaderButton
-        icon={
-          <NightModeButtonIcon
-            isNightMode={isNightMode}
-            onClick={() => onNightModeChange(!isNightMode)}
-          />
-        }
-      />
-    </span>
-  </Tooltip>
-);
->>>>>>> 68ade651
+};