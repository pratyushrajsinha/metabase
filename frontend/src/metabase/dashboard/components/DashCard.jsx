import React, { Component, PropTypes } from "react";
import ReactDOM from "react-dom";

import visualizations from "metabase/visualizations";
import Visualization from "metabase/visualizations/components/Visualization.jsx";

import ModalWithTrigger from "metabase/components/ModalWithTrigger.jsx";
import ChartSettings from "metabase/visualizations/components/ChartSettings.jsx";

import Icon from "metabase/components/Icon.jsx";

import DashCardParameterMapper from "../components/parameters/DashCardParameterMapper.jsx";

import cx from "classnames";
import _ from "underscore";
import { getIn } from "icepick";

export default class DashCard extends Component {
    constructor(props, context) {
        super(props, context);

        this.state = {
            error: null
        };

        _.bindAll(this, "updateVisibility");
    }

    static propTypes = {
        dashcard: PropTypes.object.isRequired,
        dashcardData: PropTypes.object.isRequired,

        markNewCardSeen: PropTypes.func.isRequired,
        fetchCardData: PropTypes.func.isRequired,
    };

    async componentDidMount() {
        const { dashcard, markNewCardSeen } = this.props;

        this.visibilityTimer = window.setInterval(this.updateVisibility, 2000);
        window.addEventListener("scroll", this.updateVisibility, false);

        // HACK: way to scroll to a newly added card
        if (dashcard.justAdded) {
            ReactDOM.findDOMNode(this).scrollIntoView();
            markNewCardSeen(dashcard.id);
        }
    }

    componentWillUnmount() {
        window.clearInterval(this.visibilityTimer);
        window.removeEventListener("scroll", this.updateVisibility, false);
    }

    updateVisibility() {
        const { isFullscreen } = this.props;
        const element = ReactDOM.findDOMNode(this);
        if (element) {
            const rect = element.getBoundingClientRect();
            const isOffscreen = (rect.bottom < 0 || rect.bottom > window.innerHeight || rect.top < 0);
            if (isFullscreen && isOffscreen) {
                element.style.opacity = 0.05;
            } else {
                element.style.opacity = 1.0;
            }
        }
    }

    render() {
        const { dashcard, dashcardData, cardDurations, isEditing, isEditingParameter, onAddSeries, onRemove } = this.props;

        const cards = [dashcard.card].concat(dashcard.series || []);
        const series = cards
            .map(card => ({
                ...getIn(dashcardData, [dashcard.id, card.id]),
                card: card,
                duration: cardDurations[card.id]
            }));

        const loading = !(series.length > 0 && _.every(series, (s) => s.data));
        const expectedDuration = Math.max(...series.map((s) => s.duration ? s.duration.average : 0));
        const usuallyFast = _.every(series, (s) => s.duration && s.duration.average < s.duration.fast_threshold);
        const isSlow = loading && _.some(series, (s) => s.duration) && (usuallyFast ? "usually-fast" : "usually-slow");

        const hasUnmappedParameters = _.any(series, (s) => s.json_query && _.any(s.json_query.parameters, (p) => p.target == null));

        const errors = series.map(s => s.error).filter(e => e);
        const error = errors[0] || this.state.error;

        let errorMessage;
        if (error) {
            if (error.data) {
                errorMessage = error.data.message;
            } else if (error.status === 503) {
                errorMessage = "I'm sorry, the server timed out while asking your question."
            } else if (typeof error === "string") {
                errorMessage = error;
            } else {
                errorMessage = "Oh snap!  Something went wrong loading this card :sad:";
            }
        }

        const CardVisualization = visualizations.get(series[0].card.display);
        return (
            <div
                className={"Card bordered rounded flex flex-column " + cx({
                    "Card--recent": dashcard.isAdded,
                    "Card--unmapped": hasUnmappedParameters && !isEditing,
                    "Card--slow": isSlow === "usually-slow"
                })}
            >
                <Visualization
                    className="flex-full"
                    error={errorMessage}
                    isSlow={isSlow}
                    expectedDuration={expectedDuration}
                    series={series}
                    isDashboard={true}
                    isEditing={isEditing}
                    gridSize={this.props.isMobile ? undefined : { width: dashcard.sizeX, height: dashcard.sizeY }}
                    actionButtons={isEditing && !isEditingParameter ?
                        <DashCardActionButtons
                            series={series}
                            visualization={CardVisualization}
                            onRemove={onRemove}
                            onAddSeries={onAddSeries}
                        /> : undefined
                    }
                    onUpdateVisualizationSetting={this.props.onUpdateVisualizationSetting}
                    replacementContent={isEditingParameter && <DashCardParameterMapper dashcard={dashcard} />}
                />
            </div>
        );
    }
}

const DashCardActionButtons = ({ series, visualization, onRemove, onAddSeries, onUpdateVisualizationSettings }) =>
    <span className="DashCard-actions flex align-center">
        { visualization.supportsSeries &&
            <AddSeriesButton series={series} onAddSeries={onAddSeries} />
        }
        { onUpdateVisualizationSettings &&
            <ChartSettingsButton series={series} onChange={onUpdateVisualizationSettings} />
        }
        <RemoveButton onRemove={onRemove} />
    </span>

const ChartSettingsButton = ({ series, onUpdateVisualizationSettings }) =>
    <ModalWithTrigger
        className="Modal Modal--wide Modal--tall"
        triggerElement={<Icon name="gear" />}
        triggerClasses="text-grey-2 text-grey-4-hover cursor-pointer mr1 flex align-center flex-no-shrink"
    >
        <ChartSettings
            series={series}
            onChange={() => alert("FIXME: NYI!")}
        />
    </ModalWithTrigger>

const RemoveButton = ({ onRemove }) =>
    <a className="text-grey-2 text-grey-4-hover expand-clickable" data-metabase-event="Dashboard;Remove Card Modal" href="#" onClick={onRemove}>
        <Icon name="close" size={14} />
    </a>

const AddSeriesButton = ({ series, onAddSeries }) =>
<<<<<<< HEAD
    <a
        data-metabase-event={"Dashboard;Edit Series Modal;open"}
        className="text-grey-2 text-grey-4-hover cursor-pointer h3 ml1 mr1 flex align-center flex-no-shrink relative"
        onClick={onAddSeries}
    >
        <Icon className="absolute" style={{ top: 2, left: 2 }} name="add" width={8} height={8} />
        <Icon name={getSeriesIconName(series)} width={24} height={24} />
=======
    <a data-metabase-event={"Dashboard;Edit Series Modal;open"} className="text-grey-2 text-grey-4-hover cursor-pointer h3 ml1 mr2 flex align-center flex-no-shrink relative" onClick={onAddSeries}>
        <Icon className="absolute" style={{ top: 2, left: 2 }} name="add" size={8} />
        <Icon name={getSeriesIconName(series)} size={12} />
>>>>>>> 4ef49905
        <span className="flex-no-shrink">{ series.length > 1 ? "Edit" : "Add" }</span>
    </a>

function getSeriesIconName(series) {
    try {
        let display = series[0].card.display;
        return visualizations.get(display === "scalar" ? "bar" : display).iconName;
    } catch (e) {
        return "bar";
    }
}<|MERGE_RESOLUTION|>--- conflicted
+++ resolved
@@ -163,19 +163,13 @@
     </a>
 
 const AddSeriesButton = ({ series, onAddSeries }) =>
-<<<<<<< HEAD
     <a
         data-metabase-event={"Dashboard;Edit Series Modal;open"}
-        className="text-grey-2 text-grey-4-hover cursor-pointer h3 ml1 mr1 flex align-center flex-no-shrink relative"
+        className="text-grey-2 text-grey-4-hover cursor-pointer h3 ml1 mr2 flex align-center flex-no-shrink relative"
         onClick={onAddSeries}
     >
-        <Icon className="absolute" style={{ top: 2, left: 2 }} name="add" width={8} height={8} />
-        <Icon name={getSeriesIconName(series)} width={24} height={24} />
-=======
-    <a data-metabase-event={"Dashboard;Edit Series Modal;open"} className="text-grey-2 text-grey-4-hover cursor-pointer h3 ml1 mr2 flex align-center flex-no-shrink relative" onClick={onAddSeries}>
         <Icon className="absolute" style={{ top: 2, left: 2 }} name="add" size={8} />
         <Icon name={getSeriesIconName(series)} size={12} />
->>>>>>> 4ef49905
         <span className="flex-no-shrink">{ series.length > 1 ? "Edit" : "Add" }</span>
     </a>
 
