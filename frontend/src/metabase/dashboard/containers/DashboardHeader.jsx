--- conflicted
+++ resolved
@@ -248,12 +248,8 @@
       collection,
     } = this.props;
 
-<<<<<<< HEAD
-    const canEdit = dashboard.can_write && isEditable && !!dashboard;
+    const canEdit = dashboard.can_write;
     const isAnalyticsDashboard = isInstanceAnalyticsCollection(collection);
-=======
-    const canEdit = dashboard.can_write;
->>>>>>> 5f6f1d23
 
     const hasModelActionsEnabled = Object.values(databases).some(
       hasDatabaseActionsEnabled,
