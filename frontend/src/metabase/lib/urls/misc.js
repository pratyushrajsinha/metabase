--- conflicted
+++ resolved
@@ -3,38 +3,4 @@
 
 export function accountSettings() {
   return "/account/profile";
-<<<<<<< HEAD
-}
-
-function prepareModel(item) {
-  if (item.model_object) {
-    return item.model_object;
-  }
-  return {
-    id: item.model_id,
-    ...item.details,
-  };
-}
-
-export function modelToUrl(item) {
-  const modelData = prepareModel(item);
-
-  switch (item.model) {
-    case "card":
-      return question(modelData);
-    case "dataset":
-      return model(modelData);
-    case "metric":
-      return question(modelData);
-    case "dashboard":
-      return dashboard(modelData);
-    case "pulse":
-      return pulse(modelData.id);
-    case "table":
-      return tableRowsQuery(modelData.db_id, modelData.id);
-    default:
-      return null;
-  }
-=======
->>>>>>> 147b9f7d
 }