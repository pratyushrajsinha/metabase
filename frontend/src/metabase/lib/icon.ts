import { PLUGIN_COLLECTIONS } from "metabase/plugins";
import type { IconName } from "metabase/ui";
import { getIconForVisualizationType } from "metabase/visualizations";
import type {
  CardDisplayType,
  Collection,
  SearchModel,
} from "metabase-types/api";

export type ObjectWithModel = {
  model: SearchModel;
  authority_level?: "official" | string | null;
  collection_authority_level?: "official" | string | null;
  moderated_status?: "verified" | string | null;
  display?: CardDisplayType | null;
  type?: Collection["type"];
};

const modelIconMap: Record<SearchModel, IconName> = {
  collection: "folder",
  database: "database",
  table: "table",
  dataset: "model",
  action: "bolt",
  "indexed-entity": "index",
  dashboard: "dashboard",
  card: "table",
  segment: "segment",
<<<<<<< HEAD
  metric: "metric",
  snippet: "snippet",
=======
  metric: "funnel",
>>>>>>> 6c9099bf
};

const secondaryModelIconMap: Partial<Record<SearchModel, IconName>> = {
  table: "database",
};

export type IconData = {
  name: IconName;
  color?: string;
};

export type IconOptions = {
  variant?: "primary" | "secondary";
};

/** get an Icon for any entity object, doesn't depend on the entity system */
export const getIconBase = (
  item: ObjectWithModel,
  options: IconOptions = {},
): IconData => {
  if (item.model === "card" && item.display) {
    return { name: getIconForVisualizationType(item.display) };
  }

  if (options.variant === "secondary" && item.model in secondaryModelIconMap) {
    return { name: secondaryModelIconMap[item.model] ?? "unknown" };
  }

  return { name: modelIconMap?.[item.model] ?? "unknown" };
};

export const getIcon = (item: ObjectWithModel, options: IconOptions = {}) => {
  if (PLUGIN_COLLECTIONS) {
    return PLUGIN_COLLECTIONS.getIcon(item, options);
  }
  return getIconBase(item, options);
};<|MERGE_RESOLUTION|>--- conflicted
+++ resolved
@@ -26,12 +26,7 @@
   dashboard: "dashboard",
   card: "table",
   segment: "segment",
-<<<<<<< HEAD
   metric: "metric",
-  snippet: "snippet",
-=======
-  metric: "funnel",
->>>>>>> 6c9099bf
 };
 
 const secondaryModelIconMap: Partial<Record<SearchModel, IconName>> = {
