import type { ComponentType, HTMLAttributes, ReactNode } from "react";
import { t } from "ttag";

import type { IconName, IconProps } from "metabase/core/components/Icon";
import PluginPlaceholder from "metabase/plugins/components/PluginPlaceholder";

import type {
  DataPermission,
  DatabaseEntityId,
  PermissionSubject,
} from "metabase/admin/permissions/types";

import type {
  Bookmark,
  Collection,
  CollectionAuthorityLevelConfig,
  Dataset,
  Group,
  GroupPermissions,
  GroupsPermissions,
  Revision,
  User,
  UserListResult,
} from "metabase-types/api";
import type { AdminPathKey, State } from "metabase-types/store";
import type { ADMIN_SETTINGS_SECTIONS } from "metabase/admin/settings/selectors";
import type { SearchFilterComponent } from "metabase/search/types";
import type Question from "metabase-lib/Question";

import type Database from "metabase-lib/metadata/Database";
import type { GetAuthProviders, PluginGroupManagersType } from "./types";

// functions called when the application is started
export const PLUGIN_APP_INIT_FUCTIONS = [];

// function to determine the landing page
export const PLUGIN_LANDING_PAGE = [];

export const PLUGIN_REDUX_MIDDLEWARES = [];

// override for LogoIcon
export const PLUGIN_LOGO_ICON_COMPONENTS = [];

// admin nav items and routes
export const PLUGIN_ADMIN_NAV_ITEMS = [];
export const PLUGIN_ADMIN_ROUTES = [];
export const PLUGIN_ADMIN_ALLOWED_PATH_GETTERS: ((
  user: any,
) => AdminPathKey[])[] = [];

export const PLUGIN_ADMIN_TOOLS = {
  INDEX_ROUTE: "model-caching",
  EXTRA_ROUTES_INFO: [],
  EXTRA_ROUTES: [],
};

// functions that update the sections
export const PLUGIN_ADMIN_SETTINGS_UPDATES: ((
  sections: typeof ADMIN_SETTINGS_SECTIONS,
) => void)[] = [];

// admin permissions
export const PLUGIN_ADMIN_PERMISSIONS_DATABASE_ROUTES = [];
export const PLUGIN_ADMIN_PERMISSIONS_DATABASE_GROUP_ROUTES = [];
export const PLUGIN_ADMIN_PERMISSIONS_DATABASE_POST_ACTIONS = {
  impersonated: null,
};
export const PLUGIN_ADMIN_PERMISSIONS_DATABASE_ACTIONS = {
  impersonated: [],
};

export const PLUGIN_ADMIN_PERMISSIONS_TABLE_ROUTES = [];
export const PLUGIN_ADMIN_PERMISSIONS_TABLE_GROUP_ROUTES = [];
export const PLUGIN_ADMIN_PERMISSIONS_TABLE_FIELDS_OPTIONS = [];
export const PLUGIN_ADMIN_PERMISSIONS_TABLE_FIELDS_ACTIONS = {
  controlled: [],
};
export const PLUGIN_ADMIN_PERMISSIONS_TABLE_FIELDS_POST_ACTION = {
  controlled: null,
};
export const PLUGIN_ADMIN_PERMISSIONS_TABLE_FIELDS_PERMISSION_VALUE = {
  controlled: null,
};

export const PLUGIN_DATA_PERMISSIONS: {
  permissionsPayloadExtraSelectors: ((
    state: State,
  ) => Record<string, unknown>)[];
  hasChanges: ((state: State) => boolean)[];
  updateNativePermission:
    | ((
        permissions: GroupsPermissions,
        groupId: number,
        { databaseId }: DatabaseEntityId,
        value: any,
        database: Database,
        permission: DataPermission,
      ) => GroupPermissions)
    | null;
} = {
  permissionsPayloadExtraSelectors: [],
  hasChanges: [],
  updateNativePermission: null,
};

// user form fields, e.x. login attributes
export const PLUGIN_ADMIN_USER_FORM_FIELDS = [];

// menu items in people management tab
export const PLUGIN_ADMIN_USER_MENU_ITEMS = [];
export const PLUGIN_ADMIN_USER_MENU_ROUTES = [];

// authentication providers
export const PLUGIN_AUTH_PROVIDERS: GetAuthProviders[] = [];

// Only show the password tab in account settings if these functions all return true.
// Otherwise, the user is logged in via SSO and should hide first name, last name, and email field in profile settings metabase#23298.
export const PLUGIN_IS_PASSWORD_USER: ((user: User) => boolean)[] = [];

// selectors that customize behavior between app versions
export const PLUGIN_SELECTORS = {
  canWhitelabel: (_state: State) => false,
  getLoadingMessage: (_state: State) => t`Doing science...`,
  getIsWhiteLabeling: (_state: State) => false,
};

export const PLUGIN_FORM_WIDGETS: Record<string, ComponentType<any>> = {};

// snippet sidebar
export const PLUGIN_SNIPPET_SIDEBAR_PLUS_MENU_OPTIONS = [];
export const PLUGIN_SNIPPET_SIDEBAR_ROW_RENDERERS = {};
export const PLUGIN_SNIPPET_SIDEBAR_MODALS = [];
export const PLUGIN_SNIPPET_SIDEBAR_HEADER_BUTTONS = [];

export const PLUGIN_DASHBOARD_SUBSCRIPTION_PARAMETERS_SECTION_OVERRIDE = {
  Component: undefined,
};

const AUTHORITY_LEVEL_REGULAR: CollectionAuthorityLevelConfig = {
  type: null,
  name: t`Regular`,
  icon: "folder",
};

type AuthorityLevelMenuItem = {
  title: string;
  icon: string;
  action: () => void;
};

export const PLUGIN_COLLECTIONS = {
  AUTHORITY_LEVEL: {
    [JSON.stringify(AUTHORITY_LEVEL_REGULAR.type)]: AUTHORITY_LEVEL_REGULAR,
  },
  REGULAR_COLLECTION: AUTHORITY_LEVEL_REGULAR,
  isRegularCollection: (_: Partial<Collection> | Bookmark) => true,
  getAuthorityLevelMenuItems: (
    _collection: Collection,
    _onUpdate: (collection: Collection, values: Partial<Collection>) => void,
  ): AuthorityLevelMenuItem[] => [],
};

type CollectionAuthorityLevelIcon = ComponentType<
  Omit<IconProps, "name" | "tooltip"> & { collection: Collection }
>;

type FormCollectionAuthorityLevelPicker = ComponentType<
  HTMLAttributes<HTMLDivElement> & { name: string; title?: string }
>;

export const PLUGIN_COLLECTION_COMPONENTS = {
  CollectionAuthorityLevelIcon:
    PluginPlaceholder as CollectionAuthorityLevelIcon,
  FormCollectionAuthorityLevelPicker:
    PluginPlaceholder as FormCollectionAuthorityLevelPicker,
};

export type RevisionOrModerationEvent = {
  title: string;
  timestamp: string;
  icon: IconName | { name: IconName; color: string } | Record<string, never>;
  description?: string;
  revision?: Revision;
};

export const PLUGIN_MODERATION = {
  isEnabled: () => false,
  QuestionModerationIcon: PluginPlaceholder,
  QuestionModerationSection: PluginPlaceholder,
  QuestionModerationButton: PluginPlaceholder,
  ModerationReviewBanner: PluginPlaceholder,
  ModerationStatusIcon: PluginPlaceholder,
  getStatusIcon: (moderated_status?: string): string | IconProps | undefined =>
    undefined,
  getModerationTimelineEvents: (
    reviews: any,
    usersById: Record<string, UserListResult>,
    currentUser: User | null,
  ) => [] as RevisionOrModerationEvent[],
  getMenuItems: (
    question?: Question,
    isModerator?: boolean,
    reload?: () => void,
  ) => [],
};

export const PLUGIN_CACHING = {
  dashboardCacheTTLFormField: null,
  questionCacheTTLFormField: null,
  getQuestionsImplicitCacheTTL: (question?: any) => null,
  QuestionCacheSection: PluginPlaceholder,
  DashboardCacheSection: PluginPlaceholder,
  DatabaseCacheTimeField: PluginPlaceholder,
  isEnabled: () => false,
  hasQuestionCacheSection: (question: Question) => false,
};

export const PLUGIN_REDUCERS: {
  applicationPermissionsPlugin: any;
  sandboxingPlugin: any;
  shared: any;
} = {
  applicationPermissionsPlugin: () => null,
  sandboxingPlugin: () => null,
  shared: () => null,
};

export const PLUGIN_ADVANCED_PERMISSIONS = {
  addDatabasePermissionOptions: (permissions: any[], _database: Database) =>
    permissions,
  addSchemaPermissionOptions: (permissions: any[], _value: string) =>
    permissions,
  addTablePermissionOptions: (permissions: any[], _value: string) =>
    permissions,
  getDatabaseLimitedAccessPermission: (_value: string) => null,
  isAccessPermissionDisabled: (
    _value: string,
    _subject: "schemas" | "tables" | "fields",
  ) => false,
};

export const PLUGIN_FEATURE_LEVEL_PERMISSIONS = {
  getFeatureLevelDataPermissions: (
    _entityId: DatabaseEntityId,
    _groupId: number,
    _isAdmin: boolean,
    _permissions: GroupsPermissions,
    _dataAccessPermissionValue: string,
    _defaultGroup: Group,
    _permissionSubject: PermissionSubject,
  ) => {
    return [] as any;
  },
  getDataColumns: (_subject: PermissionSubject) => [] as any,
  getDownloadWidgetMessageOverride: (_result: Dataset): string | null => null,
  canDownloadResults: (_result: Dataset): boolean => true,
  dataModelQueryProps: {} as any,
  databaseDetailsQueryProps: {} as any,
};

export const PLUGIN_APPLICATION_PERMISSIONS = {
  getRoutes: (): ReactNode => null,
  tabs: [] as any,
  selectors: {
    canManageSubscriptions: (_state: any) => true,
  },
};

export const PLUGIN_GROUP_MANAGERS: PluginGroupManagersType = {
  UserTypeToggle: () => null as any,
  UserTypeCell: null,

  getChangeMembershipConfirmation: () => null,
  getRemoveMembershipConfirmation: () => null,

  deleteGroup: null,
  confirmDeleteMembershipAction: null,
  confirmUpdateMembershipAction: null,
};

export const PLUGIN_MODEL_PERSISTENCE = {
  isModelLevelPersistenceEnabled: () => false,
  ModelCacheControl: PluginPlaceholder as any,
  getMenuItems: (question?: any, onChange?: any) => ({}),
};

export const PLUGIN_EMBEDDING = {
  isEnabled: () => false,
};

export const PLUGIN_CONTENT_VERIFICATION = {
<<<<<<< HEAD
  VerifiedFilter: null as SearchFilterComponent<"verified"> | null,
=======
  VerifiedFilter: {} as SearchFilterComponent<"verified">,
>>>>>>> b55a0ff4
};<|MERGE_RESOLUTION|>--- conflicted
+++ resolved
@@ -289,9 +289,5 @@
 };
 
 export const PLUGIN_CONTENT_VERIFICATION = {
-<<<<<<< HEAD
-  VerifiedFilter: null as SearchFilterComponent<"verified"> | null,
-=======
   VerifiedFilter: {} as SearchFilterComponent<"verified">,
->>>>>>> b55a0ff4
 };