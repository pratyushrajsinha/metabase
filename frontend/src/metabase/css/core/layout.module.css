--- conflicted
+++ resolved
@@ -1,13 +1,3 @@
-<<<<<<< HEAD
-=======
-:root {
-  --sm-width: 752px;
-  --md-width: 940px;
-  --lg-width: 1140px;
-  --xl-width: 1540px;
-}
-
->>>>>>> 68a232e5
 /* When converting to styled components, use FullWidthContainer */
 .wrapper {
   width: 100%;
@@ -77,10 +67,6 @@
   position: relative;
 }
 
-<<<<<<< HEAD
-=======
-:global(.absolute),
->>>>>>> 68a232e5
 .absolute {
   position: absolute;
 }
@@ -106,14 +92,8 @@
 }
 
 @media screen and (--breakpoint-min-md) {
-<<<<<<< HEAD
   .wrapper.wrapperTrim {
     max-width: 940px;
-=======
-  :global(.wrapper.wrapper--trim),
-  .wrapper.wrapper--trim {
-    max-width: var(--md-width);
->>>>>>> 68a232e5
   }
 }
 
