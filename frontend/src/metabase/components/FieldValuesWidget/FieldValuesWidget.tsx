--- conflicted
+++ resolved
@@ -385,24 +385,7 @@
         );
   }
 
-<<<<<<< HEAD
-  const isListMode = !disableList && valuesMode === "list" && !forceTokenField;
-=======
-  const tokenFieldPlaceholder = getTokenFieldPlaceholder({
-    fields,
-    parameter,
-    disableSearch,
-    placeholder,
-    disablePKRemappingForSearch,
-    options,
-    valuesMode,
-  });
-
-  const isListMode =
-    !disableList &&
-    shouldList({ parameter, fields, disableSearch }) &&
-    valuesMode === "list";
->>>>>>> 8a4c335a
+  const isListMode = !disableList && valuesMode === "list";
   const isLoading = loadingState === "LOADING";
 
   const parseFreeformValue = (value: string | number) => {
