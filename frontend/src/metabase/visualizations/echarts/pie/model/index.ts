import { pie } from "d3";
import _ from "underscore";

import { findWithIndex } from "metabase/lib/arrays";
import { checkNotNull } from "metabase/lib/types";
import type { ColumnDescriptor } from "metabase/visualizations/lib/graph/columns";
import { getNumberOr } from "metabase/visualizations/lib/settings/row-values";
import {
  pieNegativesWarning,
  unaggregatedDataWarningPie,
} from "metabase/visualizations/lib/warnings";
import {
  getAggregatedRows,
  getKeyFromDimensionValue,
  getPieDimensions,
} from "metabase/visualizations/shared/settings/pie";
import type {
  ComputedVisualizationSettings,
  RenderingContext,
} from "metabase/visualizations/types";
import type { RawSeries, RowValue } from "metabase-types/api";

import type { ShowWarning } from "../../types";
import {
  OTHER_SLICE_KEY,
  OTHER_SLICE_MIN_PERCENTAGE,
  getOtherSliceName,
} from "../constants";
import { getDimensionFormatter } from "../format";
import { getArrayFromMapValues } from "../util";
import { createHexToAccentNumberMap, getRingColorAlias } from "../util/colors";

import type {
  PieChartModel,
  PieColumnDescriptors,
  SliceTree,
  SliceTreeNode,
} from "./types";

export function getPieColumns(
  rawSeries: RawSeries,
  settings: ComputedVisualizationSettings,
): PieColumnDescriptors {
  const [
    {
      data: { cols },
    },
  ] = rawSeries;

  const metric = findWithIndex(cols, c => c.name === settings["pie.metric"]);

  const dimensionColNames = getPieDimensions(settings);
  const dimension = findWithIndex(cols, c => c.name === dimensionColNames[0]);

  if (!dimension.item || !metric.item) {
    throw new Error(
      `Could not find columns based on "pie.dimension" (${settings["pie.dimension"]}) and "pie.metric" (${settings["pie.metric"]}) settings.`,
    );
  }

  const colDescs: PieColumnDescriptors = {
    dimensionDesc: {
      index: dimension.index,
      column: dimension.item,
    },
    metricDesc: {
      index: metric.index,
      column: metric.item,
    },
  };

  if (dimensionColNames.length > 1) {
    const middleDimension = findWithIndex(
      cols,
      c => c.name === dimensionColNames[1],
    );
    if (!middleDimension.item) {
      throw new Error(
        `Could not find column based on "pie.dimension" (${settings["pie.dimension"]})`,
      );
    }

    colDescs.middleDimensionDesc = {
      index: middleDimension.index,
      column: middleDimension.item,
    };
  }

  if (dimensionColNames.length > 2) {
    const outerDimension = findWithIndex(
      cols,
      c => c.name === dimensionColNames[2],
    );
    if (!outerDimension.item) {
      throw new Error(
        `Could not find column based on "pie.dimension" (${settings["pie.dimension"]})`,
      );
    }

    colDescs.outerDimensionDesc = {
      index: outerDimension.index,
      column: outerDimension.item,
    };
  }

  return colDescs;
}

function createOrUpdateNode(
  metricValue: number,
  dimensionValue: RowValue,
  colDesc: ColumnDescriptor,
  formatter: (rowValue: RowValue) => string,
  parentNode: SliceTreeNode,
  color: string,
  rowIndex: number,
  total: number,
  showWarning?: ShowWarning,
) {
  const dimensionKey = getKeyFromDimensionValue(dimensionValue);
  let dimensionNode = parentNode.children.get(String(dimensionKey));

  if (dimensionNode == null) {
    // If there is no node for this dimension value in the tree
    // create it.
    dimensionNode = {
      key: dimensionKey,
      name: formatter(dimensionValue),
      value: Math.abs(metricValue),
      rawValue: metricValue,
      normalizedPercentage: 0, // placeholder
      color,
      visible: true,
      column: colDesc.column,
      rowIndex,
      isOther: false, // placeholder
      children: new Map(),
      startAngle: 0, // placeholders
      endAngle: 0,
    };
    parentNode.children.set(dimensionKey, dimensionNode);
  } else {
    // If the node already exists, add the metric value from the current row
    // to it.
    dimensionNode.value += metricValue;
    dimensionNode.rawValue += metricValue;

    showWarning?.(unaggregatedDataWarningPie(colDesc.column).text);
  }

  return dimensionNode;
}

function calculatePercentageAndIsOther(
  node: SliceTreeNode,
  parent: SliceTreeNode,
  settings: ComputedVisualizationSettings,
) {
  const relativePercentage = Math.abs(node.rawValue / parent.rawValue);

  node.normalizedPercentage = relativePercentage;
  node.isOther =
    relativePercentage < (settings["pie.slice_threshold"] ?? 0) / 100;

  node.children.forEach(child =>
    calculatePercentageAndIsOther(child, node, settings),
  );
}

function aggregateChildrenSlices(
  node: SliceTreeNode,
  renderingContext: RenderingContext,
) {
  const children = getArrayFromMapValues(node.children);
  const others = children.filter(s => s.isOther);
  const otherTotal = others.reduce((currTotal, o) => currTotal + o.value, 0);

  if (others.length > 1 && otherTotal > 0) {
    const otherSliceChildren: SliceTree = new Map();
    others.forEach(otherChildSlice => {
      otherSliceChildren.set(String(otherChildSlice.key), {
        ...otherChildSlice,
        normalizedPercentage: Math.abs(otherChildSlice.value / otherTotal),
        color: "",
      });
      node.children.delete(String(otherChildSlice.key));
    });

    node.children.set(OTHER_SLICE_KEY, {
      key: OTHER_SLICE_KEY,
      name: getOtherSliceName(),
      value: otherTotal,
      rawValue: otherTotal,
      normalizedPercentage: Math.abs(otherTotal / node.value),
      color: renderingContext.getColor("text-light"),
      children: otherSliceChildren,
      visible: true,
      isOther: true,
      startAngle: 0,
      endAngle: 0,
    });
  } else if (others.length === 1) {
    others[0].isOther = false;
  }

  children.forEach(child => aggregateChildrenSlices(child, renderingContext));
}

function computeSliceAngles(
  slices: SliceTreeNode[],
  startAngle?: number,
  endAngle?: number,
) {
  const d3Pie = pie<SliceTreeNode>()
    .sort(null)
    // 1 degree in radians
    .padAngle((Math.PI / 180) * 1)
    .startAngle(startAngle ?? 0)
    .endAngle(endAngle ?? 2 * Math.PI)
    .value(s => s.value);

  const d3Slices = d3Pie(slices, { startAngle, endAngle });
  d3Slices.forEach((d3Slice, index) => {
    slices[index].startAngle = d3Slice.startAngle;
    slices[index].endAngle = d3Slice.endAngle;
  });

  slices.forEach(slice =>
    computeSliceAngles(
      getArrayFromMapValues(slice.children),
      slice.startAngle,
      slice.endAngle,
    ),
  );
}

function countNumRings(node: SliceTreeNode, numRings = 0): number {
  if (node.isOther) {
    return numRings + 1;
  }

  return Math.max(
    ...getArrayFromMapValues(node.children).map(node =>
      countNumRings(node, numRings + 1),
    ),
    numRings + 1,
  );
}

export function getPieChartModel(
  rawSeries: RawSeries,
  settings: ComputedVisualizationSettings,
  hiddenSlices: Array<string | number> = [],
  renderingContext: RenderingContext,
  showWarning?: ShowWarning,
): PieChartModel {
  const [
    {
      data: { rows: dataRows },
    },
  ] = rawSeries;
  const colDescs = getPieColumns(rawSeries, settings);

  const areAllNegative = dataRows.every(
    row => getNumberOr(row[colDescs.metricDesc.index], 0) < 0,
  );

  const rowIndiciesByKey = new Map<string | number, number>();
  dataRows.forEach((row, index) => {
    const key = getKeyFromDimensionValue(row[colDescs.dimensionDesc.index]);

    if (rowIndiciesByKey.has(key)) {
      return;
    }
    rowIndiciesByKey.set(key, index);
  });

  const aggregatedRows = getAggregatedRows(
    dataRows,
    colDescs.dimensionDesc.index,
    colDescs.metricDesc.index,
    colDescs.middleDimensionDesc == null ? showWarning : undefined,
    colDescs.dimensionDesc.column,
  );

  const rowValuesByKey = new Map<string | number, number>();
  aggregatedRows.map(row =>
    rowValuesByKey.set(
      getKeyFromDimensionValue(row[colDescs.dimensionDesc.index]),
      getNumberOr(row[colDescs.metricDesc.index], 0),
    ),
  );

  const pieRows = settings["pie.rows"];
  if (pieRows == null) {
    throw Error("missing `pie.rows` setting");
  }

  const enabledPieRows = pieRows.filter(row => row.enabled && !row.hidden);

  const pieRowsWithValues = enabledPieRows.map(pieRow => {
    const value = rowValuesByKey.get(pieRow.key);
    if (value === undefined) {
      throw Error(`No row values found for key ${pieRow.key}`);
    }

    return {
      ...pieRow,
      value,
    };
  });
  const visiblePieRows = pieRowsWithValues.filter(row =>
    row.isOther
      ? !hiddenSlices.includes(OTHER_SLICE_KEY)
      : !hiddenSlices.includes(row.key),
  );

  const total = visiblePieRows.reduce((currTotal, { value }) => {
    if (value < 0 && !areAllNegative) {
      showWarning?.(pieNegativesWarning().text);
      return currTotal;
    }

    return currTotal + value;
  }, 0);

  const hexToAccentColorMap = createHexToAccentNumberMap();

  function getColorForRing(
    hexColor: string,
    ring: "inner" | "middle" | "outer",
    hasMultipleRings: boolean,
  ) {
    if (!hasMultipleRings) {
      return hexColor;
    }
    const accentKey = hexToAccentColorMap.get(hexColor);
    if (accentKey == null) {
      return hexColor;
    }
    return renderingContext.getColor(getRingColorAlias(accentKey, ring));
  }

  // Create sliceTree, fill out the innermost slice ring
  const sliceTree: SliceTree = new Map();
  const [sliceTreeNodes, others] = _.chain(pieRowsWithValues)
    .map(({ value, color, key, name, isOther }, index) => {
      const visible = isOther
        ? !hiddenSlices.includes(OTHER_SLICE_KEY)
        : !hiddenSlices.includes(key);

      return {
        key,
        name,
        value: Math.abs(value),
        rawValue: value,
        normalizedPercentage: visible ? value / total : 0, // slice percentage values are normalized to 0-1 scale
        color: getColorForRing(
          color,
          "inner",
          colDescs.middleDimensionDesc != null,
        ),
        visible,
        children: new Map(),
        column: colDescs.dimensionDesc.column,
        rowIndex: checkNotNull(rowIndiciesByKey.get(key)),
        legendHoverIndex: index,
        isOther,
        includeInLegend: true,
        startAngle: 0, // placeholders
        endAngle: 0,
      };
    })
    .filter(
      slice => slice.rawValue !== 0 && (areAllNegative || slice.rawValue > 0),
    )
    .partition(slice => slice != null && !slice.isOther)
    .value();

  // We don't show the grey other slice if there isn't more than one slice to
  // group into it
  if (others.length === 1) {
    const singleOtherSlice = others.pop();
    sliceTreeNodes.push(checkNotNull(singleOtherSlice));
  }

  sliceTreeNodes.forEach(node => {
    // Map key needs to be string, because we use it for lookup with values from
    // echarts, and echarts casts numbers to strings
    sliceTree.set(String(node.key), node);
  });

  // Iterate through non-aggregated rows from query result to build layers for
  // the middle and outer ring slices.
  if (colDescs.middleDimensionDesc != null) {
    const formatMiddleDimensionValue = getDimensionFormatter(
      settings,
      colDescs.middleDimensionDesc.column,
    );

    const formatOuterDimensionValue =
      colDescs.outerDimensionDesc?.column != null
        ? getDimensionFormatter(settings, colDescs.outerDimensionDesc.column)
        : undefined;

    dataRows.forEach((row, index) => {
      // Needed to tell typescript it's defined
      if (colDescs.middleDimensionDesc == null) {
        throw new Error(`Missing middleDimensionDesc`);
      }

      const dimensionNode = sliceTree.get(
        getKeyFromDimensionValue(row[colDescs.dimensionDesc.index]),
      );
      const dimensionIsOther = dimensionNode == null;
      if (dimensionIsOther) {
        return;
      }
      let metricValue = getNumberOr(row[colDescs.metricDesc.index], 0);
      if (metricValue < 0 && !areAllNegative) {
        return;
      }
      metricValue = Math.abs(metricValue);

      // Create or update node for middle dimension
      const middleDimensionNode = createOrUpdateNode(
        metricValue,
        row[colDescs.middleDimensionDesc.index],
        colDescs.middleDimensionDesc,
        formatMiddleDimensionValue,
        dimensionNode,
        getColorForRing(dimensionNode.color, "middle", true),
        index,
        total,
        colDescs.outerDimensionDesc == null ? showWarning : undefined,
      );

      if (
        colDescs.outerDimensionDesc == null ||
        formatOuterDimensionValue == null
      ) {
        return;
      }

      // Create or update node for outer dimension
      createOrUpdateNode(
        metricValue,
        row[colDescs.outerDimensionDesc.index],
        colDescs.outerDimensionDesc,
        formatOuterDimensionValue,
        middleDimensionNode,
        getColorForRing(dimensionNode.color, "outer", true),
        index,
        total,
        showWarning,
      );
    });
  }

  sliceTree.forEach(node =>
    node.children.forEach(child =>
      calculatePercentageAndIsOther(child, node, settings),
    ),
  );

  // Only add "other" slice if there are slices below threshold with non-zero total
  const otherTotal = others.reduce((currTotal, o) => currTotal + o.rawValue, 0);
  if (otherTotal !== 0) {
    const children: SliceTree = new Map();
    others.forEach(otherChildSlice => {
      children.set(String(otherChildSlice.key), {
        ...otherChildSlice,
        color: "",
        normalizedPercentage: Math.abs(otherChildSlice.value / otherTotal),
      });
    });
    const visible = !hiddenSlices.includes(OTHER_SLICE_KEY);

    sliceTree.set(OTHER_SLICE_KEY, {
      key: OTHER_SLICE_KEY,
      name: getOtherSliceName(),
<<<<<<< HEAD
      value: otherTotal,
      displayValue: otherTotal,
      normalizedPercentage: visible ? otherTotal / total : 0,
=======
      value: Math.abs(otherTotal),
      rawValue: otherTotal,
      normalizedPercentage: visible ? Math.abs(otherTotal / total) : 0,
>>>>>>> cfe32222
      color: renderingContext.getColor("text-light"),
      column: colDescs.dimensionDesc.column,
      visible,
      children,
      legendHoverIndex: sliceTree.size,
      includeInLegend: true,
      isOther: true,
      startAngle: 0,
      endAngle: 0,
    });
  }

  // Aggregate slices in middle and outer ring into "other" slices
  sliceTreeNodes.forEach(node =>
    aggregateChildrenSlices(node, renderingContext),
  );

  // We increase the size of small slices, but only for the first ring, because
  // if we do this for the outer rings, it can lead to overlapping slices.
  sliceTree.forEach(slice => {
    if (slice.normalizedPercentage < OTHER_SLICE_MIN_PERCENTAGE) {
      slice.value = total * OTHER_SLICE_MIN_PERCENTAGE;
    }
  });

  // We need start and end angles for the label formatter, to determine if we
  // should the percent label on the chart for a specific slice. To get these we
  // need to use d3.
  computeSliceAngles(getArrayFromMapValues(sliceTree));

  // If there are no non-zero slices, we'll display a single "other" slice
  if (sliceTree.size === 0) {
    sliceTree.set(OTHER_SLICE_KEY, {
      key: OTHER_SLICE_KEY,
      name: getOtherSliceName(),
      value: 1,
      rawValue: 0,
      normalizedPercentage: 0,
      color: renderingContext.getColor("text-light"),
      visible: true,
      column: colDescs.dimensionDesc.column,
      children: new Map(),
      legendHoverIndex: 0,
      isOther: true,
      noHover: true,
      includeInLegend: false,
      startAngle: 0,
      endAngle: 2 * Math.PI,
    });
  }

  const numRings = Math.max(
    ...getArrayFromMapValues(sliceTree).map(node => countNumRings(node)),
  );

  return {
    sliceTree,
    numRings,
    total,
    colDescs,
  };
}<|MERGE_RESOLUTION|>--- conflicted
+++ resolved
@@ -479,15 +479,9 @@
     sliceTree.set(OTHER_SLICE_KEY, {
       key: OTHER_SLICE_KEY,
       name: getOtherSliceName(),
-<<<<<<< HEAD
-      value: otherTotal,
-      displayValue: otherTotal,
-      normalizedPercentage: visible ? otherTotal / total : 0,
-=======
       value: Math.abs(otherTotal),
       rawValue: otherTotal,
       normalizedPercentage: visible ? Math.abs(otherTotal / total) : 0,
->>>>>>> cfe32222
       color: renderingContext.getColor("text-light"),
       column: colDescs.dimensionDesc.column,
       visible,
