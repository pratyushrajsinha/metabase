--- conflicted
+++ resolved
@@ -32,11 +32,8 @@
   onRender,
   hovered,
 }: VisualizationProps) {
-<<<<<<< HEAD
   const renderingContext = useBrowserRenderingContext({ fontFamily });
 
-=======
->>>>>>> 10fee384
   const rawSeriesWithRemappings = useMemo(
     () => extractRemappings(rawSeries),
     [rawSeries],
@@ -51,15 +48,6 @@
     (warning: string) => onRender({ warnings: [warning] }),
     [onRender],
   );
-
-<<<<<<< HEAD
-=======
-  const renderingContext = useBrowserRenderingContext(fontFamily);
-
->>>>>>> 10fee384
-  const hasTimelineEvents = timelineEvents
-    ? timelineEvents.length !== 0
-    : false;
 
   const chartModel = useMemo(() => {
     let getModel = getCartesianChartModel;
