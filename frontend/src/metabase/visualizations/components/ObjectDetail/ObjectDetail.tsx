import React, { useState, useEffect, useCallback } from "react";
import { connect } from "react-redux";
import { t } from "ttag";

import Question from "metabase-lib/lib/Question";
import { isPK } from "metabase/lib/schema_metadata";
import Table from "metabase-lib/lib/metadata/Table";

<<<<<<< HEAD
import { ForeignKey } from "metabase-types/api/foreignKey";
import { State } from "metabase-types/store";
=======
import { ForeignKey } from "metabase-types/api";
>>>>>>> bed5bfc6
import { DatasetData } from "metabase-types/types/Dataset";
import { ObjectId, OnVisualizationClickType } from "./types";

import Button from "metabase/core/components/Button";
import { NotFound } from "metabase/containers/ErrorPages";
import { useOnMount } from "metabase/hooks/use-on-mount";
import { usePrevious } from "metabase/hooks/use-previous";

import Tables from "metabase/entities/tables";
import {
  loadObjectDetailFKReferences,
  followForeignKey,
  viewPreviousObjectDetail,
  viewNextObjectDetail,
  closeObjectDetail,
} from "metabase/query_builder/actions";
import {
  getQuestion,
  getTableMetadata,
  getTableForeignKeys,
  getTableForeignKeyReferences,
  getZoomRow,
  getZoomedObjectId,
  getCanZoomPreviousRow,
  getCanZoomNextRow,
} from "metabase/query_builder/selectors";
import { columnSettings } from "metabase/visualizations/lib/settings/column";

import WritebackForm from "metabase/writeback/containers/WritebackForm";
import { getWritebackEnabled } from "metabase/writeback/selectors";
import { isDatabaseWritebackEnabled } from "metabase/writeback/utils";

import {
  getObjectName,
  getDisplayId,
  getIdValue,
  getSingleResultsRow,
} from "./utils";
import { DetailsTable } from "./ObjectDetailsTable";
import { Relationships } from "./ObjectRelationships";
import {
  CenteredLayout,
  RootModal,
  ObjectDetailModal,
  ObjectDetailBodyWrapper,
  ObjectIdLabel,
  CloseButton,
  ErrorWrapper,
  EditingFormContainer,
} from "./ObjectDetail.styled";
import {
  deleteRowFromObjectDetail,
  updateRowFromObjectDetail,
} from "metabase/query_builder/actions/writeback";
import { DeleteRowPayload, UpdateRowPayload } from "metabase/writeback/actions";
import ActionHeader from "metabase/writeback/components/ObjectDetails/ActionHeader";

const mapStateToProps = (state: State, { data }: ObjectDetailProps) => {
  let zoomedRowID = getZoomedObjectId(state);
  const isZooming = zoomedRowID != null;

  if (!isZooming) {
    zoomedRowID = getIdValue({ data });
  }

  const zoomedRow = isZooming ? getZoomRow(state) : getSingleResultsRow(data);
  const canZoomPreviousRow = isZooming ? getCanZoomPreviousRow(state) : false;
  const canZoomNextRow = isZooming ? getCanZoomNextRow(state) : false;

  return {
    question: getQuestion(state),
    table: getTableMetadata(state),
    tableForeignKeys: getTableForeignKeys(state),
    tableForeignKeyReferences: getTableForeignKeyReferences(state),
    zoomedRowID,
    zoomedRow,
    canZoom: isZooming && !!zoomedRow,
    canZoomPreviousRow,
    canZoomNextRow,
    isWritebackEnabled: getWritebackEnabled(state),
  };
};

// ugh, using function form of mapDispatchToProps here due to circlular dependency with actions
const mapDispatchToProps = (dispatch: any) => ({
  fetchTableFks: (id: number) =>
    dispatch(Tables.objectActions.fetchForeignKeys({ id })),
  loadObjectDetailFKReferences: (args: any) =>
    dispatch(loadObjectDetailFKReferences(args)),
  followForeignKey: ({ objectId, fk }: { objectId: number; fk: ForeignKey }) =>
    dispatch(followForeignKey({ objectId, fk })),
  viewPreviousObjectDetail: () => dispatch(viewPreviousObjectDetail()),
  viewNextObjectDetail: () => dispatch(viewNextObjectDetail()),
  updateRowFromObjectDetail: (payload: UpdateRowPayload) =>
    dispatch(updateRowFromObjectDetail(payload)),
  deleteRowFromObjectDetail: (payload: DeleteRowPayload) =>
    dispatch(deleteRowFromObjectDetail(payload)),
  closeObjectDetail: () => dispatch(closeObjectDetail()),
});

export interface ObjectDetailProps {
  data: DatasetData;
  question: Question;
  table: Table | null;
  zoomedRow: unknown[] | undefined;
  zoomedRowID: ObjectId;
  tableForeignKeys: ForeignKey[];
  tableForeignKeyReferences: {
    [key: number]: { status: number; value: number };
  };
  settings: any;
  canZoom: boolean;
  canZoomPreviousRow: boolean;
  canZoomNextRow: boolean;
  isWritebackEnabled: boolean;
  showActions?: boolean;
  showRelations?: boolean;
  onVisualizationClick: OnVisualizationClickType;
  visualizationIsClickable: (clicked: any) => boolean;
  updateRowFromObjectDetail: (opts: UpdateRowPayload) => void;
  deleteRowFromObjectDetail: (opts: DeleteRowPayload) => void;
  fetchTableFks: (id: number) => void;
  loadObjectDetailFKReferences: (opts: { objectId: ObjectId }) => void;
  followForeignKey: (opts: { objectId: ObjectId; fk: ForeignKey }) => void;
  viewPreviousObjectDetail: () => void;
  viewNextObjectDetail: () => void;
  closeObjectDetail: () => void;
}

export function ObjectDetailFn({
  data,
  question,
  table,
  updateRowFromObjectDetail,
  deleteRowFromObjectDetail,
  zoomedRow,
  zoomedRowID,
  tableForeignKeys,
  tableForeignKeyReferences,
  settings,
  canZoom,
  canZoomPreviousRow,
  canZoomNextRow,
  isWritebackEnabled,
  showActions = true,
  showRelations = true,
  onVisualizationClick,
  visualizationIsClickable,
  fetchTableFks,
  loadObjectDetailFKReferences,
  followForeignKey,
  viewPreviousObjectDetail,
  viewNextObjectDetail,
  closeObjectDetail,
}: ObjectDetailProps): JSX.Element | null {
  const [hasNotFoundError, setHasNotFoundError] = useState(false);
  const [isEditing, setIsEditing] = useState(false);
  const prevZoomedRowId = usePrevious(zoomedRowID);
  const prevData = usePrevious(data);
  const prevTableForeignKeys = usePrevious(tableForeignKeys);

  const loadFKReferences = useCallback(() => {
    if (zoomedRowID) {
      loadObjectDetailFKReferences({ objectId: zoomedRowID });
    }
  }, [zoomedRowID, loadObjectDetailFKReferences]);

  useOnMount(() => {
    const notFoundObject = zoomedRowID != null && !zoomedRow;
    if (data && notFoundObject) {
      setHasNotFoundError(true);
      return;
    }

    if (table && table.fks == null) {
      fetchTableFks(table.id);
    }
    // load up FK references
    if (tableForeignKeys) {
      loadFKReferences();
    }
    window.addEventListener("keydown", onKeyDown, true);

    return () => {
      window.removeEventListener("keydown", onKeyDown, true);
    };
  });

  useEffect(() => {
    if (tableForeignKeys && prevZoomedRowId !== zoomedRowID) {
      loadFKReferences();
    }
  }, [tableForeignKeys, prevZoomedRowId, zoomedRowID, loadFKReferences]);

  useEffect(() => {
    const queryCompleted = !prevData && data;
    const notFoundObject = zoomedRowID != null && !zoomedRow;
    if (queryCompleted && notFoundObject) {
      setHasNotFoundError(true);
    }
  }, [data, prevData, zoomedRowID, zoomedRow]);

  useEffect(() => {
    // if the card changed or table metadata loaded then reload fk references
    const tableFKsJustLoaded = !prevTableForeignKeys && tableForeignKeys;
    if (data !== prevData || tableFKsJustLoaded) {
      loadFKReferences();
    }
  }, [
    tableForeignKeys,
    data,
    prevData,
    prevTableForeignKeys,
    loadFKReferences,
  ]);

  const onFollowForeignKey = useCallback(
    (fk: ForeignKey) => {
      followForeignKey({ objectId: zoomedRowID, fk });
    },
    [zoomedRowID, followForeignKey],
  );

  const database = question?.database()?.getPlainObject?.();
  const canEdit = !!(
    table &&
    isWritebackEnabled &&
    isDatabaseWritebackEnabled(database)
  );
  const deleteRow = React.useMemo(() => {
    if (canEdit) {
      return () =>
        deleteRowFromObjectDetail({
          id: zoomedRowID,
          table,
        });
    }
  }, [canEdit, zoomedRowID, table, deleteRowFromObjectDetail]);

  const onSubmit = React.useMemo(
    () =>
      canEdit && table
        ? (values: Record<string, unknown>) => {
            updateRowFromObjectDetail({
              table,
              id: zoomedRowID,
              values,
            });
            setIsEditing(false);
          }
        : undefined,
    [updateRowFromObjectDetail, canEdit, table, zoomedRowID],
  );
  const canUpdate = isEditing && typeof onSubmit === "function" && table;

  const onKeyDown = (event: KeyboardEvent) => {
    const capturedKeys: Record<string, () => void> = {
      ArrowUp: viewPreviousObjectDetail,
      ArrowDown: viewNextObjectDetail,
      Escape: closeObjectDetail,
    };

    if (capturedKeys[event.key]) {
      event.preventDefault();
      capturedKeys[event.key]();
    }
    if (event.key === "Escape") {
      closeObjectDetail();
    }
  };

  if (!data) {
    return null;
  }

  const objectName = getObjectName({
    table,
    question,
    cols: data.cols,
    zoomedRow,
  });

  const displayId = getDisplayId({ cols: data.cols, zoomedRow });
  const hasPk = !!data.cols.find(isPK);
  const hasRelationships =
    showRelations && !!(tableForeignKeys && !!tableForeignKeys.length && hasPk);

  return (
    <ObjectDetailModal wide={hasRelationships}>
      {hasNotFoundError ? (
        <ErrorWrapper>
          <NotFound />
        </ErrorWrapper>
      ) : (
        <div className="ObjectDetail" data-testid="object-detail">
          <ObjectDetailHeader
            canZoom={canZoom && (canZoomNextRow || canZoomPreviousRow)}
            objectName={objectName}
            objectId={displayId}
            canZoomPreviousRow={canZoomPreviousRow}
            canZoomNextRow={canZoomNextRow}
            isEditing={isEditing}
            canEdit={canEdit}
            showActions={showActions}
            deleteRow={deleteRow}
            viewPreviousObjectDetail={viewPreviousObjectDetail}
            viewNextObjectDetail={viewNextObjectDetail}
            closeObjectDetail={closeObjectDetail}
            onToggleEditingModeClick={() => setIsEditing(editing => !editing)}
          />
          <ObjectDetailBodyWrapper>
            {canUpdate ? (
              <EditingFormContainer>
                <WritebackForm
                  table={table}
                  row={zoomedRow}
                  onSubmit={onSubmit}
                  isModal
                />
              </EditingFormContainer>
            ) : (
              <ObjectDetailBody
                data={data}
                objectName={objectName}
                zoomedRow={zoomedRow ?? []}
                settings={settings}
                hasRelationships={hasRelationships}
                onVisualizationClick={onVisualizationClick}
                visualizationIsClickable={visualizationIsClickable}
                tableForeignKeys={tableForeignKeys}
                tableForeignKeyReferences={tableForeignKeyReferences}
                followForeignKey={onFollowForeignKey}
              />
            )}
          </ObjectDetailBodyWrapper>
        </div>
      )}
    </ObjectDetailModal>
  );
}

function ObjectDetailWrapper({
  question,
  isDataApp,
  data,
  closeObjectDetail,
  ...props
}: ObjectDetailProps & { isDataApp?: boolean }) {
  if (isDataApp || question.display() === "object") {
    if (data.rows.length > 1) {
      return (
        <CenteredLayout>
          <h3>{t`Too many rows for a detail view`}</h3>
        </CenteredLayout>
      );
    }

    return (
      <ObjectDetailFn
        {...props}
        data={data}
        question={question}
        showActions={false}
        showRelations={false}
        closeObjectDetail={closeObjectDetail}
      />
    );
  }
  return (
    <RootModal
      isOpen
      full={false}
      onClose={closeObjectDetail}
      className={""} // need an empty className to override the Modal default width
    >
      <ObjectDetailFn
        {...props}
        data={data}
        question={question}
        closeObjectDetail={closeObjectDetail}
      />
    </RootModal>
  );
}

export interface ObjectDetailHeaderProps {
  canZoom: boolean;
  objectName: string;
  objectId: ObjectId | null | unknown;
  canZoomPreviousRow: boolean;
  canZoomNextRow: boolean;
  isEditing: boolean;
  canEdit: boolean;
  showActions?: boolean;
  deleteRow?: () => void;
  viewPreviousObjectDetail: () => void;
  viewNextObjectDetail: () => void;
  closeObjectDetail: () => void;
  onToggleEditingModeClick: () => void;
}

export function ObjectDetailHeader({
  canZoom,
  objectName,
  objectId,
  canZoomPreviousRow,
  canZoomNextRow,
  isEditing,
  canEdit,
  showActions = true,
  deleteRow,
  viewPreviousObjectDetail,
  viewNextObjectDetail,
  closeObjectDetail,
  onToggleEditingModeClick,
}: ObjectDetailHeaderProps): JSX.Element {
  return (
    <div className="Grid border-bottom relative">
      <div className="Grid-cell">
        <h2 className="p3">
          {objectName}
          {objectId !== null && <ObjectIdLabel> {objectId}</ObjectIdLabel>}
        </h2>
      </div>
      {showActions && (
        <div className="flex align-center">
          {canEdit && (
            <ActionHeader
              isEditing={isEditing}
              deleteRow={deleteRow}
              onToggleEditingModeClick={onToggleEditingModeClick}
            />
          )}
          <div className="flex p2">
            {!!canZoom && (
              <>
                <Button
                  data-testid="view-previous-object-detail"
                  onlyIcon
                  borderless
                  className="mr1"
                  disabled={!canZoomPreviousRow}
                  onClick={viewPreviousObjectDetail}
                  icon="chevronup"
                  iconSize={20}
                />
                <Button
                  data-testid="view-next-object-detail"
                  onlyIcon
                  borderless
                  disabled={!canZoomNextRow}
                  onClick={viewNextObjectDetail}
                  icon="chevrondown"
                  iconSize={20}
                />
              </>
            )}
            <CloseButton>
              <Button
                data-testId="object-detail-close-button"
                onlyIcon
                borderless
                onClick={closeObjectDetail}
                icon="close"
                iconSize={20}
              />
            </CloseButton>
          </div>
        </div>
      )}
    </div>
  );
}

export interface ObjectDetailBodyProps {
  data: DatasetData;
  objectName: string;
  zoomedRow: unknown[];
  settings: unknown;
  hasRelationships: boolean;
  onVisualizationClick: OnVisualizationClickType;
  visualizationIsClickable: (clicked: unknown) => boolean;
  tableForeignKeys: ForeignKey[];
  tableForeignKeyReferences: {
    [key: number]: { status: number; value: number };
  };
  followForeignKey: (fk: ForeignKey) => void;
}

export function ObjectDetailBody({
  data,
  objectName,
  zoomedRow,
  settings,
  hasRelationships = false,
  onVisualizationClick,
  visualizationIsClickable,
  tableForeignKeys,
  tableForeignKeyReferences,
  followForeignKey,
}: ObjectDetailBodyProps): JSX.Element {
  return (
    <>
      <DetailsTable
        data={data}
        zoomedRow={zoomedRow}
        settings={settings}
        onVisualizationClick={onVisualizationClick}
        visualizationIsClickable={visualizationIsClickable}
      />
      {hasRelationships && (
        <Relationships
          objectName={objectName}
          tableForeignKeys={tableForeignKeys}
          tableForeignKeyReferences={tableForeignKeyReferences}
          foreignKeyClicked={followForeignKey}
        />
      )}
    </>
  );
}

export const ObjectDetailProperties = {
  uiName: t`Object Detail`,
  identifier: "object",
  iconName: "document",
  noun: t`object`,
  hidden: true,
  settings: {
    // adding a "hidden" argument to this settings function breaks pivot table settings
    // eslint-disable-next-line @typescript-eslint/ban-ts-comment
    // @ts-ignore
    ...columnSettings({ hidden: true }),
  },
  isSensible: () => true,
};

const ObjectDetail = Object.assign(
  connect(mapStateToProps, mapDispatchToProps)(ObjectDetailWrapper),
  ObjectDetailProperties,
);

export default ObjectDetail;<|MERGE_RESOLUTION|>--- conflicted
+++ resolved
@@ -6,12 +6,8 @@
 import { isPK } from "metabase/lib/schema_metadata";
 import Table from "metabase-lib/lib/metadata/Table";
 
-<<<<<<< HEAD
-import { ForeignKey } from "metabase-types/api/foreignKey";
 import { State } from "metabase-types/store";
-=======
 import { ForeignKey } from "metabase-types/api";
->>>>>>> bed5bfc6
 import { DatasetData } from "metabase-types/types/Dataset";
 import { ObjectId, OnVisualizationClickType } from "./types";
 
