import { useCallback, useEffect, useMemo, useState } from "react";
import _ from "underscore";

import type { CreateQueryActionParams } from "metabase/entities/actions";
import Question from "metabase-lib/Question";
import type Metadata from "metabase-lib/metadata/Metadata";
import { getTemplateTagParametersFromCard } from "metabase-lib/parameters/utils/template-tags";
import type NativeQuery from "metabase-lib/queries/NativeQuery";
import type {
  Card,
  ActionFormSettings,
  DatabaseId,
  NativeDatasetQuery,
  VisualizationSettings,
  WritebackParameter,
  WritebackQueryAction,
} from "metabase-types/api";

import { getDefaultFormSettings } from "../../../../utils";
import type { ActionContextType } from "../ActionContext";
import { ActionContext } from "../ActionContext";
import type { ActionContextProviderProps, EditorBodyProps } from "../types";

import QueryActionEditor from "./QueryActionEditor";
import {
  setParameterTypesFromFieldSettings,
  setTemplateTagTypesFromFieldSettings,
} from "./utils";

export interface QueryActionContextProviderProps
  extends ActionContextProviderProps<WritebackQueryAction> {
  metadata: Metadata;
  databaseId?: DatabaseId;
}

// ActionCreator uses the NativeQueryEditor, which expects a Question object
// This utilities help us to work with the WritebackQueryAction as with a Question

function newQuestion(metadata: Metadata, databaseId?: DatabaseId) {
  return new Question(
    {
      dataset_query: {
        type: "native",
        database: databaseId ?? null,
        native: {
          query: "",
        },
      },
    },
    metadata,
  );
}

function convertActionToQuestionCard(
  action: WritebackQueryAction,
): Card<NativeDatasetQuery> {
  return {
    id: action.id,
    created_at: action.created_at,
    updated_at: action.updated_at,
    name: action.name,
    description: action.description,
    dataset_query: action.dataset_query,
    display: "action",
    visualization_settings:
      action.visualization_settings as VisualizationSettings,
<<<<<<< HEAD
=======

>>>>>>> 5d333595
    type: "question",
    can_write: true,
    public_uuid: null,
    collection_id: null,
    collection_position: null,
    result_metadata: [],
    cache_ttl: null,
    last_query_start: null,
    average_query_time: null,
    archived: false,
    enable_embedding: false,
    embedding_params: null,
    initially_published_at: null,
  };
}

function convertActionToQuestion(
  action: WritebackQueryAction,
  metadata: Metadata,
) {
  const question = new Question(convertActionToQuestionCard(action), metadata);
  return question.setParameters(action.parameters);
}

function convertQuestionToAction(
  question: Question,
  formSettings: ActionFormSettings,
) {
  const cleanQuestion = setTemplateTagTypesFromFieldSettings(
    question,
    formSettings,
  );
  const parameters = setParameterTypesFromFieldSettings(
    formSettings,
    cleanQuestion.parameters(),
  );

  return {
    id: question.id(),
    name: question.displayName() as string,
    description: question.description(),
    dataset_query: cleanQuestion.datasetQuery() as NativeDatasetQuery,
    database_id: question.databaseId() as DatabaseId,
    parameters: parameters as WritebackParameter[],
    visualization_settings: formSettings,
  };
}

function resolveQuestion(
  action: WritebackQueryAction | undefined,
  { metadata, databaseId }: { metadata: Metadata; databaseId?: DatabaseId },
) {
  return action
    ? convertActionToQuestion(action, metadata)
    : newQuestion(metadata, databaseId);
}

function QueryActionContextProvider({
  initialAction,
  metadata,
  databaseId,
  children,
}: QueryActionContextProviderProps) {
  const [initialQuestion, setInitialQuestion] = useState(
    resolveQuestion(initialAction, { metadata, databaseId }),
  );
  const initialFormSettings = useMemo(
    () => getDefaultFormSettings(initialAction?.visualization_settings),
    [initialAction?.visualization_settings],
  );

  const [question, setQuestion] = useState(initialQuestion);

  const query = useMemo(
    () => question.legacyQuery() as NativeQuery,
    [question],
  );

  const [formSettings, setFormSettings] = useState(initialFormSettings);

  const action = useMemo(() => {
    const action = convertQuestionToAction(question, formSettings);
    return {
      ...initialAction,
      ...action,
      type: "query" as const,
    };
  }, [initialAction, question, formSettings]);

  const isNew = !initialAction && !question.isSaved();
  const canSave = !query.isEmpty();

  useEffect(() => {
    const newQuestion = resolveQuestion(initialAction, {
      metadata,
      databaseId,
    });
    setInitialQuestion(newQuestion);
    setQuestion(newQuestion);
    // we do not want to update this any time
    // the props or metadata change, only if action id changes
    // eslint-disable-next-line react-hooks/exhaustive-deps
  }, [initialAction?.id]);

  const handleActionChange = useCallback(
    (values: Partial<CreateQueryActionParams>) => {
      let nextQuestion = question.clone();

      if (values.name) {
        nextQuestion = nextQuestion.setDisplayName(values.name);
      }

      if (values.description) {
        nextQuestion = nextQuestion.setDescription(values.description);
      }

      setQuestion(nextQuestion);
    },
    [question],
  );

  const handleQueryChange = useCallback((nextQuery: NativeQuery) => {
    const nextQuestion = nextQuery.question();
    const parameters = getTemplateTagParametersFromCard(nextQuestion.card());
    setQuestion(nextQuestion.setParameters(parameters));
  }, []);

  const renderEditorBody = useCallback(
    ({ isEditable }: EditorBodyProps) => (
      <QueryActionEditor
        query={query}
        question={question}
        isEditable={isEditable}
        onChangeQuestionQuery={handleQueryChange}
      />
    ),
    [query, question, handleQueryChange],
  );

  const isDirty = useMemo(() => {
    const isQuestionDirty = question.isDirtyComparedTo(initialQuestion);
    const areFormSettingsDirty = !_.isEqual(formSettings, initialFormSettings);
    return isQuestionDirty || areFormSettingsDirty;
  }, [question, initialQuestion, formSettings, initialFormSettings]);

  const value = useMemo(
    (): ActionContextType => ({
      action,
      formSettings,
      isNew,
      canSave,
      isDirty,
      ui: {
        canRename: true,
        canChangeFieldSettings: true,
      },
      handleActionChange,
      handleFormSettingsChange: setFormSettings,
      renderEditorBody,
    }),
    [
      action,
      formSettings,
      isNew,
      canSave,
      isDirty,
      handleActionChange,
      renderEditorBody,
    ],
  );

  return (
    <ActionContext.Provider value={value}>{children}</ActionContext.Provider>
  );
}

// eslint-disable-next-line import/no-default-export -- deprecated usage
export default QueryActionContextProvider;<|MERGE_RESOLUTION|>--- conflicted
+++ resolved
@@ -64,10 +64,6 @@
     display: "action",
     visualization_settings:
       action.visualization_settings as VisualizationSettings,
-<<<<<<< HEAD
-=======
-
->>>>>>> 5d333595
     type: "question",
     can_write: true,
     public_uuid: null,
