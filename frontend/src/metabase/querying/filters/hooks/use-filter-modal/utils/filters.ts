import { getColumnGroupIcon } from "metabase/common/utils/column-groups";
import * as Lib from "metabase-lib";

import type { GroupItem } from "../types";

<<<<<<< HEAD
export function getGroupItems(query: Lib.Query): GroupItem[] {
  const stageIndexes = Lib.filterStageIndexes(query);
=======
export function appendStageIfAggregated(query: Lib.Query) {
  const aggregations = Lib.aggregations(query, -1);
  const breakouts = Lib.breakouts(query, -1);

  return aggregations.length > 0 && breakouts.length > 0
    ? Lib.appendStage(query)
    : query;
}

function getGroupName(
  groupInfo: Lib.ColumnGroupDisplayInfo,
  stageIndex: number,
) {
  return groupInfo.isMainGroup && stageIndex > 1
    ? `${groupInfo.displayName} (${stageIndex})`
    : groupInfo.displayName;
}

export function getGroupItems(query: Lib.Query): GroupItem[] {
  const stageIndexes = Lib.stageIndexes(query);
>>>>>>> 49cfe358
  return stageIndexes.flatMap(stageIndex => {
    const columns = Lib.filterableColumns(query, stageIndex);
    const groups = Lib.groupColumns(columns);
    const segments = Lib.availableSegments(query, stageIndex);

    return groups.map((group, groupIndex) => {
      const groupInfo = Lib.displayInfo(query, stageIndex, group);
      const availableColumns = Lib.getColumnsFromColumnGroup(group);
      const availableSegments = groupIndex === 0 ? segments : [];

      return {
        key: `${stageIndex}-${groupIndex}`,
        displayName: getGroupName(groupInfo, stageIndex),
        icon: getColumnGroupIcon(groupInfo),
        columnItems: availableColumns.map(column => {
          const columnInfo = Lib.displayInfo(query, stageIndex, column);
          return {
            column,
            displayName: columnInfo.displayName,
            stageIndex,
          };
        }),
        segmentItems: availableSegments.map(segment => {
          const segmentInfo = Lib.displayInfo(query, stageIndex, segment);
          return {
            segment,
            displayName: segmentInfo.displayName,
            stageIndex,
            filterPositions: segmentInfo.filterPositions ?? [],
          };
        }),
      };
    });
  });
}

export function hasFilters(query: Lib.Query) {
<<<<<<< HEAD
  const stageIndexes = Lib.filterStageIndexes(query);
=======
  const stageIndexes = Lib.stageIndexes(query);
>>>>>>> 49cfe358
  const filters = stageIndexes.flatMap(stageIndex =>
    Lib.filters(query, stageIndex),
  );
  return filters.length > 0;
}

export function removeFilters(query: Lib.Query) {
<<<<<<< HEAD
  const stageIndexes = Lib.filterStageIndexes(query);
=======
  const stageIndexes = Lib.stageIndexes(query);
>>>>>>> 49cfe358
  return stageIndexes.reduce(
    (newQuery, stageIndex) => Lib.removeFilters(newQuery, stageIndex),
    query,
  );
}<|MERGE_RESOLUTION|>--- conflicted
+++ resolved
@@ -2,19 +2,6 @@
 import * as Lib from "metabase-lib";
 
 import type { GroupItem } from "../types";
-
-<<<<<<< HEAD
-export function getGroupItems(query: Lib.Query): GroupItem[] {
-  const stageIndexes = Lib.filterStageIndexes(query);
-=======
-export function appendStageIfAggregated(query: Lib.Query) {
-  const aggregations = Lib.aggregations(query, -1);
-  const breakouts = Lib.breakouts(query, -1);
-
-  return aggregations.length > 0 && breakouts.length > 0
-    ? Lib.appendStage(query)
-    : query;
-}
 
 function getGroupName(
   groupInfo: Lib.ColumnGroupDisplayInfo,
@@ -27,7 +14,6 @@
 
 export function getGroupItems(query: Lib.Query): GroupItem[] {
   const stageIndexes = Lib.stageIndexes(query);
->>>>>>> 49cfe358
   return stageIndexes.flatMap(stageIndex => {
     const columns = Lib.filterableColumns(query, stageIndex);
     const groups = Lib.groupColumns(columns);
@@ -65,11 +51,7 @@
 }
 
 export function hasFilters(query: Lib.Query) {
-<<<<<<< HEAD
-  const stageIndexes = Lib.filterStageIndexes(query);
-=======
   const stageIndexes = Lib.stageIndexes(query);
->>>>>>> 49cfe358
   const filters = stageIndexes.flatMap(stageIndex =>
     Lib.filters(query, stageIndex),
   );
@@ -77,11 +59,7 @@
 }
 
 export function removeFilters(query: Lib.Query) {
-<<<<<<< HEAD
-  const stageIndexes = Lib.filterStageIndexes(query);
-=======
   const stageIndexes = Lib.stageIndexes(query);
->>>>>>> 49cfe358
   return stageIndexes.reduce(
     (newQuery, stageIndex) => Lib.removeFilters(newQuery, stageIndex),
     query,
