--- conflicted
+++ resolved
@@ -117,18 +117,7 @@
   [getMetricId, getQuestions],
   (metricId, questions) =>
     Object.values(questions)
-<<<<<<< HEAD
-      .filter(
-        question =>
-          question.isStructured() &&
-          _.any(
-            Query.getAggregations(question.query()),
-            aggregation => Aggregation.getMetric(aggregation) === metricId,
-          ),
-      )
-=======
       .filter(question => new Question(question).usesMetric(metricId))
->>>>>>> a9a0a38d
       .reduce((map, question) => assoc(map, question.id, question), {}),
 );
 
@@ -148,17 +137,7 @@
   [getSegmentId, getQuestions],
   (segmentId, questions) =>
     Object.values(questions)
-<<<<<<< HEAD
-      .filter(
-        question =>
-          question.isStructured() &&
-          Query.getFilters(question.query()).some(
-            filter => Filter.isSegment(filter) && filter[1] === segmentId,
-          ),
-      )
-=======
       .filter(question => new Question(question).usesSegment(segmentId))
->>>>>>> a9a0a38d
       .reduce((map, question) => assoc(map, question.id, question), {}),
 );
 
