import userEvent from "@testing-library/user-event";
import { useState } from "react";
import { createMockUser } from "metabase-types/api/mocks";
import type { User, UserId } from "metabase-types/api";
import { screen, renderWithProviders, waitFor, within } from "__support__/ui";
import type { CreatedByFilterProps } from "metabase/search/types";
import { setupUsersEndpoints } from "__support__/server-mocks";
import { SearchUserPicker } from "metabase/search/components/SearchUserPicker";

const TEST_USERS: User[] = [
  createMockUser({ id: 1, common_name: "Alice" }),
  createMockUser({ id: 2, common_name: "Bob" }),
];

const TestSearchUserPicker = ({
  value,
  onChange,
}: {
  value: UserId[];
  onChange: jest.Func;
}) => {
  const [selectedUserIds, setSelectedUserIds] =
    useState<CreatedByFilterProps>(value);
  const onUserChange = (userIds: CreatedByFilterProps) => {
    setSelectedUserIds(userIds);
    onChange(userIds);
  };
  return <SearchUserPicker value={selectedUserIds} onChange={onUserChange} />;
};

const setup = async ({
  initialSelectedUsers = [],
}: { initialSelectedUsers?: UserId[] } = {}) => {
  setupUsersEndpoints(TEST_USERS);

  const mockOnChange = jest.fn();
  renderWithProviders(
    <TestSearchUserPicker
      value={initialSelectedUsers}
      onChange={mockOnChange}
    />,
  );

  await waitFor(() => {
    expect(screen.queryByTestId("loading-spinner")).not.toBeInTheDocument();
  });

  return { mockOnChange };
};

describe("SearchUserPicker", () => {
  it("should display user list when data is available", async () => {
    await setup();

    expect(screen.getByText("Alice")).toBeInTheDocument();
    expect(screen.getByText("Bob")).toBeInTheDocument();
  });

  it("should show 'No results' when no users match the filter", async () => {
    await setup();
    userEvent.type(
      screen.getByPlaceholderText("Search for someone…"),
      "Charlie",
    );
    expect(screen.getByText("No results")).toBeInTheDocument();
  });

  it("should show selected users in the select box on initial load", async () => {
    await setup({ initialSelectedUsers: TEST_USERS.map(user => user.id) });
    expect(
      screen.getAllByTestId("selected-user-button").map(el => el.textContent),
    ).toEqual(["Alice", "Bob"]);

    // all users are in the select box, so the search list should be empty
    expect(screen.getByText("No results")).toBeInTheDocument();
  });

  it("should not show any users when there are no selected users on initial load", async () => {
    await setup();
    expect(
      screen.queryByTestId("selected-user-button"),
    ).not.toBeInTheDocument();
  });

  it("should add user to select box and remove them from search list when user is selected from search list", async () => {
    await setup();
    const searchUserList = within(screen.getByTestId("search-user-list"));

    userEvent.click(searchUserList.getByText("Alice"));
    expect(screen.getByTestId("selected-user-button")).toHaveTextContent(
      "Alice",
    );

    expect(searchUserList.queryByText("Alice")).not.toBeInTheDocument();

    userEvent.click(searchUserList.getByText("Bob"));
    expect(
      screen.getAllByTestId("selected-user-button").map(el => el.textContent),
    ).toEqual(["Alice", "Bob"]);

    expect(searchUserList.getByText("No results")).toBeInTheDocument();
  });

<<<<<<< HEAD
  it("should call onChange when 'Apply' selected", async () => {
    const { mockOnChange } = await setup();

    userEvent.click(screen.getByText("Alice"));
    userEvent.click(screen.getByRole("button", { name: "Apply" }));
    expect(mockOnChange).toHaveBeenCalledWith(1);
=======
  it("should remove user from select box and add them to search list when user is remove from select box", async () => {
    await setup({
      initialSelectedUsers: TEST_USERS.map(user => user.id),
    });

    const searchUserList = within(screen.getByTestId("search-user-list"));
    const selectBox = within(screen.getByTestId("search-user-select-box"));

    // expect the two users are in the select box and not in the search list
    expect(searchUserList.getByText("No results")).toBeInTheDocument();
    expect(selectBox.getByText("Alice")).toBeInTheDocument();
    expect(selectBox.getByText("Bob")).toBeInTheDocument();

    userEvent.click(selectBox.getByText("Alice"));
    expect(screen.getByTestId("selected-user-button")).toHaveTextContent("Bob");
    expect(searchUserList.getByText("Alice")).toBeInTheDocument();

    userEvent.click(selectBox.getByText("Bob"));

    // expect the two users are only in the search list now
    expect(
      screen.queryByTestId("selected-user-button"),
    ).not.toBeInTheDocument();
    expect(searchUserList.getByText("Alice")).toBeInTheDocument();
    expect(searchUserList.getByText("Bob")).toBeInTheDocument();
  });

  it("should filter users when user types in the search box", async () => {
    await setup();
    userEvent.type(screen.getByPlaceholderText("Search for someone…"), "Alice");
    const searchUserList = within(screen.getByTestId("search-user-list"));
    expect(searchUserList.getByText("Alice")).toBeInTheDocument();

    expect(searchUserList.queryByText("Bob")).not.toBeInTheDocument();
  });

  it("should call onChange with a list of user ids when the user clicks Apply with a selection", async () => {
    const { mockOnChange } = await setup();

    const searchUserList = within(screen.getByTestId("search-user-list"));
    userEvent.click(searchUserList.getByText("Alice"));
    userEvent.click(searchUserList.getByText("Bob"));

    userEvent.click(screen.getByText("Apply"));

    expect(mockOnChange).toHaveBeenCalledWith([1, 2]);
  });

  it("should call onChange with an empty list when the user clicks Apply with no selection", async () => {
    const { mockOnChange } = await setup({
      initialSelectedUsers: TEST_USERS.map(user => user.id),
    });
    const searchUserList = within(screen.getByTestId("search-user-select-box"));
    userEvent.click(searchUserList.getByText("Alice"));
    userEvent.click(searchUserList.getByText("Bob"));

    userEvent.click(screen.getByText("Apply"));
    expect(mockOnChange).toHaveBeenCalledWith([]);
>>>>>>> 6c76fd36
  });
});<|MERGE_RESOLUTION|>--- conflicted
+++ resolved
@@ -101,14 +101,6 @@
     expect(searchUserList.getByText("No results")).toBeInTheDocument();
   });
 
-<<<<<<< HEAD
-  it("should call onChange when 'Apply' selected", async () => {
-    const { mockOnChange } = await setup();
-
-    userEvent.click(screen.getByText("Alice"));
-    userEvent.click(screen.getByRole("button", { name: "Apply" }));
-    expect(mockOnChange).toHaveBeenCalledWith(1);
-=======
   it("should remove user from select box and add them to search list when user is remove from select box", async () => {
     await setup({
       initialSelectedUsers: TEST_USERS.map(user => user.id),
@@ -167,6 +159,5 @@
 
     userEvent.click(screen.getByText("Apply"));
     expect(mockOnChange).toHaveBeenCalledWith([]);
->>>>>>> 6c76fd36
   });
 });