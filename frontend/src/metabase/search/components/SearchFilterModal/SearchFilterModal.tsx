--- conflicted
+++ resolved
@@ -6,21 +6,17 @@
 import {
   FilterTypeKeys,
   SearchFilterComponent,
+  SearchFilters,
   SearchFilterPropTypes,
-  SearchFilters,
 } from "metabase/search/types";
 import Button from "metabase/core/components/Button";
 import { Title, Flex } from "metabase/ui";
-<<<<<<< HEAD
+import { SearchFilterKeys } from "metabase/search/constants";
 import {
   CreatedByFilter,
   CreatedAtFilter,
   TypeFilter,
 } from "metabase/search/components/SearchFilterModal/filters";
-=======
-import { SearchFilterKeys } from "metabase/search/constants";
-import { TypeFilter } from "./filters/TypeFilter";
->>>>>>> 190e676d
 import { SearchFilterWrapper } from "./SearchFilterModal.styled";
 
 const filterMap: Record<FilterTypeKeys, SearchFilterComponent> = {
