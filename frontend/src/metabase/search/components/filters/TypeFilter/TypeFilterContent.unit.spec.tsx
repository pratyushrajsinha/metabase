--- conflicted
+++ resolved
@@ -45,19 +45,11 @@
   initialValue?: EnabledSearchModelType[];
   onChangeFilters: jest.Mock;
 }) => {
-<<<<<<< HEAD
-  const [value, setValue] = useState<EnabledSearchModelType[] | undefined>(
-    initialValue,
-  );
-
-  const onChange = (selectedValues?: EnabledSearchModelType[]) => {
-=======
   const [value, setValue] = useState<EnabledSearchModelType[] | null>(
     initialValue,
   );
 
   const onChange = (selectedValues: EnabledSearchModelType[] | null) => {
->>>>>>> b55a0ff4
     onChangeFilters(selectedValues);
     setValue(selectedValues);
   };
