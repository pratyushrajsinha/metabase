--- conflicted
+++ resolved
@@ -1,12 +1,8 @@
 import { t } from "ttag";
-<<<<<<< HEAD
-import type { SearchFilterComponent } from "metabase/search/types";
-=======
 import type {
   SearchFilterComponent,
   TypeFilterProps,
 } from "metabase/search/types";
->>>>>>> b55a0ff4
 import { TypeFilterContent } from "metabase/search/components/filters/TypeFilter/TypeFilterContent";
 import { TypeFilterDisplay } from "metabase/search/components/filters/TypeFilter/TypeFilterDisplay";
 import type { EnabledSearchModelType } from "metabase-types/api";
@@ -26,10 +22,7 @@
     }
     return isEnabledSearchModelType(value) ? [value] : [];
   },
-<<<<<<< HEAD
-=======
   toUrl: (value?: TypeFilterProps) => {
     return !value || value.length > 0 ? value : undefined;
   },
->>>>>>> b55a0ff4
 };