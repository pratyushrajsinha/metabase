--- conflicted
+++ resolved
@@ -5,16 +5,11 @@
 import { Checkbox, Stack } from "metabase/ui";
 import { getTranslatedEntityName } from "metabase/common/utils/model-names";
 import type { EnabledSearchModelType } from "metabase-types/api";
-import { SearchFilterPopoverWrapper } from "metabase/search/components/SidebarFilter/SearchFilterPopoverWrapper";
+import { SearchFilterPopoverWrapper } from "metabase/search/components/SearchSidebar/DropdownSidebarFilter/SearchFilterPopoverWrapper";
 
 const EMPTY_SEARCH_QUERY = { models: "dataset", limit: 1 } as const;
-<<<<<<< HEAD
 export const TypeFilterContent: SearchFilterDropdown<"type">["ContentComponent"] =
   ({ value, onChange }) => {
-=======
-export const TypeFilterContent: SearchSidebarFilterComponent<"type">["ContentComponent"] =
-  ({ value, onChange, onApply }) => {
->>>>>>> fac62c76
     const { metadata, isLoading } = useSearchListQuery({
       query: EMPTY_SEARCH_QUERY,
     });
@@ -25,7 +20,7 @@
     );
 
     return (
-      <SearchFilterPopoverWrapper isLoading={isLoading} onApply={onApply}>
+      <SearchFilterPopoverWrapper isLoading={isLoading} onApply={onChange}>
         <Checkbox.Group
           data-testid="type-filter-checkbox-group"
           w="100%"
