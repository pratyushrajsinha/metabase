--- conflicted
+++ resolved
@@ -151,11 +151,8 @@
           <Score scores={result.scores} />
         </div>
         {loading && (
-<<<<<<< HEAD
-=======
           // SearchApp also uses `loading-spinner`, using a different test ID
           // to not confuse unit tests waiting for loading-spinner to disappear
->>>>>>> 190e676d
           <ResultSpinner
             data-testid="search-result-loading-spinner"
             size={24}
