--- conflicted
+++ resolved
@@ -1,31 +1,18 @@
 import _ from "underscore";
-import { useCallback, useMemo } from "react";
 import type {
   FilterTypeKeys,
   SearchFilterComponent,
-<<<<<<< HEAD
-  SearchFilterPropTypes,
-=======
   SearchQueryParamValue,
->>>>>>> b55a0ff4
   URLSearchFilterQueryParams,
 } from "metabase/search/types";
 import { CreatedByFilter } from "metabase/search/components/filters/CreatedByFilter/CreatedByFilter";
 import { Stack } from "metabase/ui";
 import { SearchFilterKeys } from "metabase/search/constants";
-<<<<<<< HEAD
-import { TypeFilter } from "metabase/search/components/filters/TypeFilter/TypeFilter";
+import { DropdownSidebarFilter } from "metabase/search/components/SearchSidebar/DropdownSidebarFilter/DropdownSidebarFilter";
+import { TypeFilter } from "metabase/search/components/filters/TypeFilter";
 import { PLUGIN_CONTENT_VERIFICATION } from "metabase/plugins";
 import { ToggleSidebarFilter } from "metabase/search/components/SearchSidebar/ToggleSidebarFilter/ToggleSidebarFilter";
 import { CreatedAtFilter } from "metabase/search/components/filters/CreatedAtFilter";
-import { DropdownSidebarFilter } from "./DropdownSidebarFilter/DropdownSidebarFilter";
-=======
-import { DropdownSidebarFilter } from "metabase/search/components/SearchSidebar/DropdownSidebarFilter/DropdownSidebarFilter";
-import { TypeFilter } from "metabase/search/components/filters/TypeFilter/TypeFilter";
-import { PLUGIN_CONTENT_VERIFICATION } from "metabase/plugins";
-import { ToggleSidebarFilter } from "metabase/search/components/SearchSidebar/ToggleSidebarFilter/ToggleSidebarFilter";
-import { CreatedByFilter } from "metabase/search/components/filters/CreatedByFilter/CreatedByFilter";
->>>>>>> b55a0ff4
 
 type SearchSidebarProps = {
   value: URLSearchFilterQueryParams;
@@ -33,50 +20,15 @@
 };
 
 export const SearchSidebar = ({ value, onChange }: SearchSidebarProps) => {
-<<<<<<< HEAD
-  const filterMap: Record<FilterTypeKeys, SearchFilterComponent | null> =
-    useMemo(
-      () => ({
-        [SearchFilterKeys.Type]: TypeFilter,
-        [SearchFilterKeys.CreatedBy]: CreatedByFilter,
-        [SearchFilterKeys.CreatedAt]: CreatedAtFilter,
-        [SearchFilterKeys.Verified]: PLUGIN_CONTENT_VERIFICATION.VerifiedFilter,
-      }),
-      [],
-    );
-
-  const isValidFilterValue = useCallback(
-    (
-      key: FilterTypeKeys,
-      val: SearchFilterPropTypes[FilterTypeKeys],
-    ): boolean => {
-      if (!val || !filterMap[key]) {
-        return false;
-      }
-
-      if (Array.isArray(val)) {
-        return val.length > 0;
-      }
-      return true;
-    },
-    [filterMap],
-  );
-
-  const onOutputChange = (
-    key: FilterTypeKeys,
-    val: SearchFilterPropTypes[FilterTypeKeys],
-  ) => {
-    if (!isValidFilterValue(key, val)) {
-=======
   const filterMap: Record<FilterTypeKeys, SearchFilterComponent> = {
     [SearchFilterKeys.Type]: TypeFilter,
     [SearchFilterKeys.CreatedBy]: CreatedByFilter,
+    [SearchFilterKeys.CreatedAt]: CreatedAtFilter,
     [SearchFilterKeys.Verified]: PLUGIN_CONTENT_VERIFICATION.VerifiedFilter,
   };
 
   const onOutputChange = (key: FilterTypeKeys, val: SearchQueryParamValue) => {
     if (!val) {
->>>>>>> b55a0ff4
       onChange(_.omit(value, key));
     } else {
       const filterMapElement = filterMap[key];
@@ -89,15 +41,7 @@
   };
 
   const getFilter = (key: FilterTypeKeys) => {
-<<<<<<< HEAD
-    const Filter = filterMap[key];
-
-    if (!Filter) {
-      return null;
-    }
-=======
     const Filter: SearchFilterComponent = filterMap[key];
->>>>>>> b55a0ff4
 
     const filterValue = Filter.fromUrl?.(value[key]) ?? value[key];
 
@@ -106,11 +50,7 @@
         <ToggleSidebarFilter
           data-testid={`${key}-search-filter`}
           value={filterValue}
-<<<<<<< HEAD
-          onChange={value => onOutputChange(key, value)}
-=======
           onChange={value => onOutputChange(key, Filter.toUrl(value))}
->>>>>>> b55a0ff4
           filter={Filter}
         />
       );
@@ -120,11 +60,7 @@
           filter={Filter}
           data-testid={`${key}-search-filter`}
           value={filterValue}
-<<<<<<< HEAD
-          onChange={value => onOutputChange(key, value)}
-=======
           onChange={value => onOutputChange(key, Filter.toUrl(value))}
->>>>>>> b55a0ff4
         />
       );
     }
@@ -135,10 +71,7 @@
     <Stack>
       {getFilter(SearchFilterKeys.Type)}
       {getFilter(SearchFilterKeys.CreatedBy)}
-<<<<<<< HEAD
       {getFilter(SearchFilterKeys.CreatedAt)}
-=======
->>>>>>> b55a0ff4
       {getFilter(SearchFilterKeys.Verified)}
     </Stack>
   );
