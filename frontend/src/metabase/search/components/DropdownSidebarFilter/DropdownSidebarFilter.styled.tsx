--- conflicted
+++ resolved
@@ -1,5 +1,5 @@
 import styled from "@emotion/styled";
-import { Group, Stack } from "metabase/ui";
+import { Group } from "metabase/ui";
 
 import FieldSet from "metabase/components/FieldSet";
 import EventSandbox from "metabase/components/EventSandbox";
@@ -42,18 +42,10 @@
   }
 `;
 
-<<<<<<< HEAD
-export const DropdownDisplay = styled(Group)`
-  overflow: hidden;
-`;
-
-export const DropdownContent = styled(Stack)`
-=======
 export const DropdownLabelIcon = styled(Icon)`
   overflow: visible;
 `;
 export const GroupOverflowHidden = styled(Group)`
->>>>>>> 6929159f
   overflow: hidden;
 `;
 
