import { isEmpty } from "underscore";
import type { MouseEvent } from "react";
import { useLayoutEffect, useRef, useState } from "react";
import type {
  FilterTypeKeys,
  SearchFilterComponentProps,
  SearchFilterDropdown,
  SearchFilterPropTypes,
} from "metabase/search/types";
<<<<<<< HEAD
import { Group, Text, Box, Stack, Center, Button } from "metabase/ui";
=======
import { Text, Box, Center, Button } from "metabase/ui";
>>>>>>> 6929159f
import type { IconName } from "metabase/core/components/Icon";
import { Icon } from "metabase/core/components/Icon";
import Popover from "metabase/components/Popover";
import { useSelector } from "metabase/lib/redux";
import { getIsNavbarOpen } from "metabase/selectors/app";
import useIsSmallScreen from "metabase/hooks/use-is-small-screen";
import { isNotNull } from "metabase/core/utils/types";
import {
<<<<<<< HEAD
  DropdownContent,
  DropdownDisplay,
=======
  GroupOverflowHidden,
>>>>>>> 6929159f
  DropdownFieldSet,
  DropdownLabelIcon,
  SearchEventSandbox,
} from "./DropdownSidebarFilter.styled";

export type DropdownSidebarFilterProps<T extends FilterTypeKeys = any> = {
  filter: SearchFilterDropdown<T>;
} & SearchFilterComponentProps<T>;

export const DropdownSidebarFilter = ({
  filter: { label, iconName, DisplayComponent, ContentComponent },
  "data-testid": dataTestId,
  value,
  onChange,
}: DropdownSidebarFilterProps) => {
  const [isPopoverOpen, setIsPopoverOpen] = useState(false);

  const isNavbarOpen = useSelector(getIsNavbarOpen);
  const isSmallScreen = useIsSmallScreen();

  const dropdownRef = useRef<HTMLDivElement>(null);
  const [popoverWidth, setPopoverWidth] = useState<string>();

  const fieldHasValue = Array.isArray(value)
    ? !isEmpty(value)
    : isNotNull(value);

  const handleResize = () => {
    if (dropdownRef.current) {
      const { width } = dropdownRef.current.getBoundingClientRect();
      setPopoverWidth(`${width}px`);
    }
  };

  useLayoutEffect(() => {
    if (!popoverWidth) {
      handleResize();
    }
    window.addEventListener("resize", handleResize, false);
    return () => window.removeEventListener("resize", handleResize, false);
  }, [dropdownRef, popoverWidth]);

  useLayoutEffect(() => {
    if (isNavbarOpen && isSmallScreen) {
      setIsPopoverOpen(false);
    }
  }, [isNavbarOpen, isSmallScreen]);

  const onApplyFilter = (value: SearchFilterPropTypes) => {
    onChange(value);
    setIsPopoverOpen(false);
  };

  const onClearFilter = (e: MouseEvent) => {
    if (fieldHasValue) {
      e.stopPropagation();
      onChange(null);
      setIsPopoverOpen(false);
    }
  };

  const onPopoverClose = () => {
    setIsPopoverOpen(false);
  };

  const getDropdownIcon = (): IconName => {
    if (fieldHasValue) {
      return "close";
    } else {
      return isPopoverOpen ? "chevronup" : "chevrondown";
    }
  };

  return (
    <Box
      data-testid={dataTestId}
      ref={dropdownRef}
      onClick={() => setIsPopoverOpen(!isPopoverOpen)}
      w="100%"
      mt={fieldHasValue ? "0.25rem" : 0}
    >
      <DropdownFieldSet
        noPadding
        legend={fieldHasValue ? label : null}
        fieldHasValueOrFocus={fieldHasValue}
      >
<<<<<<< HEAD
        <DropdownDisplay position="apart" noWrap w="100%">
=======
        <GroupOverflowHidden position="apart" noWrap w="100%">
>>>>>>> 6929159f
          {fieldHasValue ? (
            <DisplayComponent value={value} />
          ) : (
            <GroupOverflowHidden noWrap>
              {iconName && <DropdownLabelIcon size={16} name={iconName} />}
              <Text weight={700} truncate>
                {label}
              </Text>
            </GroupOverflowHidden>
          )}
          <Button
            data-testid="sidebar-filter-dropdown-button"
            compact
            mr="0.25rem"
            size="xs"
            c="inherit"
            variant="subtle"
            onClick={onClearFilter}
            leftIcon={
              <Center m="-0.25rem">
                <Icon size={16} name={getDropdownIcon()} />
              </Center>
            }
          />
<<<<<<< HEAD
        </DropdownDisplay>
=======
        </GroupOverflowHidden>
>>>>>>> 6929159f
      </DropdownFieldSet>

      <Popover
        isOpen={isPopoverOpen}
        onClose={onPopoverClose}
        target={dropdownRef.current}
        ignoreTrigger
        autoWidth
        sizeToFit
      >
        <SearchEventSandbox>
          {popoverWidth && (
            <DropdownContent w={popoverWidth} h="100%">
              <ContentComponent
                value={value}
                onChange={selected => onApplyFilter(selected)}
              />
            </DropdownContent>
          )}
        </SearchEventSandbox>
      </Popover>
    </Box>
  );
};<|MERGE_RESOLUTION|>--- conflicted
+++ resolved
@@ -7,11 +7,7 @@
   SearchFilterDropdown,
   SearchFilterPropTypes,
 } from "metabase/search/types";
-<<<<<<< HEAD
-import { Group, Text, Box, Stack, Center, Button } from "metabase/ui";
-=======
 import { Text, Box, Center, Button } from "metabase/ui";
->>>>>>> 6929159f
 import type { IconName } from "metabase/core/components/Icon";
 import { Icon } from "metabase/core/components/Icon";
 import Popover from "metabase/components/Popover";
@@ -20,12 +16,7 @@
 import useIsSmallScreen from "metabase/hooks/use-is-small-screen";
 import { isNotNull } from "metabase/core/utils/types";
 import {
-<<<<<<< HEAD
-  DropdownContent,
-  DropdownDisplay,
-=======
   GroupOverflowHidden,
->>>>>>> 6929159f
   DropdownFieldSet,
   DropdownLabelIcon,
   SearchEventSandbox,
@@ -112,11 +103,7 @@
         legend={fieldHasValue ? label : null}
         fieldHasValueOrFocus={fieldHasValue}
       >
-<<<<<<< HEAD
-        <DropdownDisplay position="apart" noWrap w="100%">
-=======
         <GroupOverflowHidden position="apart" noWrap w="100%">
->>>>>>> 6929159f
           {fieldHasValue ? (
             <DisplayComponent value={value} />
           ) : (
@@ -141,11 +128,7 @@
               </Center>
             }
           />
-<<<<<<< HEAD
-        </DropdownDisplay>
-=======
         </GroupOverflowHidden>
->>>>>>> 6929159f
       </DropdownFieldSet>
 
       <Popover
@@ -158,12 +141,12 @@
       >
         <SearchEventSandbox>
           {popoverWidth && (
-            <DropdownContent w={popoverWidth} h="100%">
+            <Box w={popoverWidth ?? "100%"}>
               <ContentComponent
                 value={value}
                 onChange={selected => onApplyFilter(selected)}
               />
-            </DropdownContent>
+            </Box>
           )}
         </SearchEventSandbox>
       </Popover>
