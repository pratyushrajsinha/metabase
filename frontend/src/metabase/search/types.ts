--- conflicted
+++ resolved
@@ -22,12 +22,8 @@
 }
 
 export type TypeFilterProps = EnabledSearchModelType[];
-<<<<<<< HEAD
 export type CreatedByFilterProps = UserId;
-
 export type VerifiedFilterProps = true;
-=======
->>>>>>> 400a820b
 
 export type SearchFilterPropTypes = {
   [SearchFilterKeys.Type]: TypeFilterProps;
@@ -50,7 +46,6 @@
 export type SearchFilters = Partial<SearchFilterPropTypes>;
 
 export type SearchFilterComponentProps<T extends FilterTypeKeys = any> = {
-<<<<<<< HEAD
   value: SearchFilterPropTypes[T] | null;
   onChange: (value: SearchFilterPropTypes[T] | null) => void;
   "data-testid"?: string;
@@ -84,18 +79,10 @@
 export type SearchFilterComponent<T extends FilterTypeKeys = any> =
   | SearchFilterDropdown<T>
   | SearchFilterToggle;
-=======
-  value?: SearchFilterPropTypes[T];
-  onChange: (value: SearchFilterPropTypes[T]) => void;
-  "data-testid"?: string;
-} & Record<string, unknown>;
-
-export type SearchAwareLocation = Location<{ q?: string } & SearchFilters>;
 
 export type SearchSidebarFilterComponent<T extends FilterTypeKeys = any> = {
   title: string;
   iconName: IconName;
   DisplayComponent: ComponentType<Pick<SearchFilterComponentProps<T>, "value">>;
   ContentComponent: ComponentType<SearchFilterComponentProps<T>>;
-};
->>>>>>> 400a820b
+};