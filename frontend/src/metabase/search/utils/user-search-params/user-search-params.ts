import type { UserId } from "metabase-types/api";
import type { SearchQueryParamValue } from "metabase/search/types";
import { isNotNull } from "metabase/core/utils/types";

export const parseUserIdArray = (value: SearchQueryParamValue): UserId[] => {
  if (!value) {
    return [];
  }

  if (typeof value === "string") {
    const parsedValue = parseUserId(value);
    return parsedValue ? [parsedValue] : [];
  }

  if (Array.isArray(value)) {
    const parsedIds: (number | null)[] = value.map(idString =>
      parseUserId(idString),
    );
    return parsedIds.filter(isNotNull);
  }

  return [];
};

export const parseUserId = (value: SearchQueryParamValue): UserId | null => {
  if (!value || Array.isArray(value)) {
    return null;
  }

  const numValue = Number(value);

  if (!numValue || isNaN(numValue) || numValue <= 0) {
    return null;
  }

  return numValue;
};

<<<<<<< HEAD
export const stringifyUserIdArray = (
  value?: UserId[] | null,
): SearchQueryParamValue =>
  value ? value.map(idString => String(idString)) : [];
=======
export const stringifyUserId = (value: UserId | null): SearchQueryParamValue =>
  Number.isInteger(value) ? String(value) : null;
>>>>>>> 276348f2
<|MERGE_RESOLUTION|>--- conflicted
+++ resolved
@@ -26,7 +26,6 @@
   if (!value || Array.isArray(value)) {
     return null;
   }
-
   const numValue = Number(value);
 
   if (!numValue || isNaN(numValue) || numValue <= 0) {
@@ -36,12 +35,7 @@
   return numValue;
 };
 
-<<<<<<< HEAD
 export const stringifyUserIdArray = (
   value?: UserId[] | null,
 ): SearchQueryParamValue =>
-  value ? value.map(idString => String(idString)) : [];
-=======
-export const stringifyUserId = (value: UserId | null): SearchQueryParamValue =>
-  Number.isInteger(value) ? String(value) : null;
->>>>>>> 276348f2
+  value ? value.map(idString => String(idString)) : [];