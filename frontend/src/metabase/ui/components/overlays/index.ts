export * from "./Menu";
<<<<<<< HEAD
export * from "./Popover";
=======
export * from "./Tooltip";
>>>>>>> 98c3fb49
<|MERGE_RESOLUTION|>--- conflicted
+++ resolved
@@ -1,6 +1,3 @@
 export * from "./Menu";
-<<<<<<< HEAD
 export * from "./Popover";
-=======
-export * from "./Tooltip";
->>>>>>> 98c3fb49
+export * from "./Tooltip";