--- conflicted
+++ resolved
@@ -767,104 +767,94 @@
     );
 }
 
-<<<<<<< HEAD
-        return null;
-    };
-});
+export const addQueryBreakout = createQueryAction(
+    "metabase/qb/ADD_QUERY_BREAKOUT",
+    Query.addBreakout,
+    ["QueryBuilder", "Add GroupBy"]
+);
+export const updateQueryBreakout = createQueryAction(
+    "metabase/qb/UPDATE_QUERY_BREAKOUT",
+    Query.updateBreakout,
+    ["QueryBuilder", "Modify GroupBy"]
+);
+export const removeQueryBreakout = createQueryAction(
+    "metabase/qb/REMOVE_QUERY_BREAKOUT",
+    Query.removeBreakout,
+    ["QueryBuilder", "Remove GroupBy"]
+);
+export const addQueryFilter = createQueryAction(
+    "metabase/qb/ADD_QUERY_FILTER",
+    Query.addFilter,
+    ["QueryBuilder", "Add Filter"]
+);
+export const updateQueryFilter = createQueryAction(
+    "metabase/qb/UPDATE_QUERY_FILTER",
+    Query.updateFilter,
+    ["QueryBuilder", "Modify Filter"]
+);
+export const removeQueryFilter = createQueryAction(
+    "metabase/qb/REMOVE_QUERY_FILTER",
+    Query.removeFilter,
+    ["QueryBuilder", "Remove Filter"]
+);
+export const addQueryAggregation = createQueryAction(
+    "metabase/qb/ADD_QUERY_AGGREGATION",
+    Query.addAggregation,
+    ["QueryBuilder", "Add Aggregation"]
+);
+export const updateQueryAggregation = createQueryAction(
+    "metabase/qb/UPDATE_QUERY_AGGREGATION",
+    Query.updateAggregation,
+    ["QueryBuilder", "Set Aggregation"]
+);
+export const removeQueryAggregation = createQueryAction(
+    "metabase/qb/REMOVE_QUERY_AGGREGATION",
+    Query.removeAggregation,
+    ["QueryBuilder", "Remove Aggregation"]
+);
+export const addQueryOrderBy = createQueryAction(
+    "metabase/qb/ADD_QUERY_ORDER_BY",
+    Query.addOrderBy,
+    ["QueryBuilder", "Add OrderBy"]
+);
+export const updateQueryOrderBy = createQueryAction(
+    "metabase/qb/UPDATE_QUERY_ORDER_BY",
+    Query.updateOrderBy,
+    ["QueryBuilder", "Set OrderBy"]
+);
+export const removeQueryOrderBy = createQueryAction(
+    "metabase/qb/REMOVE_QUERY_ORDER_BY",
+    Query.removeOrderBy,
+    ["QueryBuilder", "Remove OrderBy"]
+);
+export const updateQueryLimit = createQueryAction(
+    "metabase/qb/UPDATE_QUERY_LIMIT",
+    Query.updateLimit,
+    ["QueryBuilder", "Update Limit"]
+);
+export const addQueryExpression = createQueryAction(
+    "metabase/qb/ADD_QUERY_EXPRESSION",
+    Query.addExpression,
+    ["QueryBuilder", "Add Expression"]
+);
+export const updateQueryExpression = createQueryAction(
+    "metabase/qb/UPDATE_QUERY_EXPRESSION",
+    Query.updateExpression,
+    ["QueryBuilder", "Set Expression"]
+);
+export const removeQueryExpression = createQueryAction(
+    "metabase/qb/REMOVE_QUERY_EXPRESSION",
+    Query.removeExpression,
+    ["QueryBuilder", "Remove Expression"]
+);
 
 // runQuery
-export const RUN_QUERY = "RUN_QUERY";
+export const RUN_QUERY = "metabase/qb/RUN_QUERY";
 export const runQuery = createThunkAction(RUN_QUERY, (card, {
     shouldUpdateUrl = true,
     ignoreCache = false, // currently only implemented for saved cards
     parameterValues
 } = {}) => {
-=======
-export const addQueryBreakout = createQueryAction(
-    "metabase/qb/ADD_QUERY_BREAKOUT",
-    Query.addBreakout,
-    ["QueryBuilder", "Add GroupBy"]
-);
-export const updateQueryBreakout = createQueryAction(
-    "metabase/qb/UPDATE_QUERY_BREAKOUT",
-    Query.updateBreakout,
-    ["QueryBuilder", "Modify GroupBy"]
-);
-export const removeQueryBreakout = createQueryAction(
-    "metabase/qb/REMOVE_QUERY_BREAKOUT",
-    Query.removeBreakout,
-    ["QueryBuilder", "Remove GroupBy"]
-);
-export const addQueryFilter = createQueryAction(
-    "metabase/qb/ADD_QUERY_FILTER",
-    Query.addFilter,
-    ["QueryBuilder", "Add Filter"]
-);
-export const updateQueryFilter = createQueryAction(
-    "metabase/qb/UPDATE_QUERY_FILTER",
-    Query.updateFilter,
-    ["QueryBuilder", "Modify Filter"]
-);
-export const removeQueryFilter = createQueryAction(
-    "metabase/qb/REMOVE_QUERY_FILTER",
-    Query.removeFilter,
-    ["QueryBuilder", "Remove Filter"]
-);
-export const addQueryAggregation = createQueryAction(
-    "metabase/qb/ADD_QUERY_AGGREGATION",
-    Query.addAggregation,
-    ["QueryBuilder", "Add Aggregation"]
-);
-export const updateQueryAggregation = createQueryAction(
-    "metabase/qb/UPDATE_QUERY_AGGREGATION",
-    Query.updateAggregation,
-    ["QueryBuilder", "Set Aggregation"]
-);
-export const removeQueryAggregation = createQueryAction(
-    "metabase/qb/REMOVE_QUERY_AGGREGATION",
-    Query.removeAggregation,
-    ["QueryBuilder", "Remove Aggregation"]
-);
-export const addQueryOrderBy = createQueryAction(
-    "metabase/qb/ADD_QUERY_ORDER_BY",
-    Query.addOrderBy,
-    ["QueryBuilder", "Add OrderBy"]
-);
-export const updateQueryOrderBy = createQueryAction(
-    "metabase/qb/UPDATE_QUERY_ORDER_BY",
-    Query.updateOrderBy,
-    ["QueryBuilder", "Set OrderBy"]
-);
-export const removeQueryOrderBy = createQueryAction(
-    "metabase/qb/REMOVE_QUERY_ORDER_BY",
-    Query.removeOrderBy,
-    ["QueryBuilder", "Remove OrderBy"]
-);
-export const updateQueryLimit = createQueryAction(
-    "metabase/qb/UPDATE_QUERY_LIMIT",
-    Query.updateLimit,
-    ["QueryBuilder", "Update Limit"]
-);
-export const addQueryExpression = createQueryAction(
-    "metabase/qb/ADD_QUERY_EXPRESSION",
-    Query.addExpression,
-    ["QueryBuilder", "Add Expression"]
-);
-export const updateQueryExpression = createQueryAction(
-    "metabase/qb/UPDATE_QUERY_EXPRESSION",
-    Query.updateExpression,
-    ["QueryBuilder", "Set Expression"]
-);
-export const removeQueryExpression = createQueryAction(
-    "metabase/qb/REMOVE_QUERY_EXPRESSION",
-    Query.removeExpression,
-    ["QueryBuilder", "Remove Expression"]
-);
-
-// runQuery
-export const RUN_QUERY = "metabase/qb/RUN_QUERY";
-export const runQuery = createThunkAction(RUN_QUERY, (card, shouldUpdateUrl = true, parameterValues, dirty) => {
->>>>>>> 2d18bb81
     return async (dispatch, getState) => {
         const state = getState();
         const parameters = getParameters(state);
@@ -894,17 +884,12 @@
         const datasetQuery = applyParameters(card, parameters, parameterValues);
 
         // use the CardApi.query if the query is saved and not dirty so users with view but not create permissions can see it.
-<<<<<<< HEAD
-        if (card && card.id != null && !cardIsDirty) {
+        if (card.id != null && !cardIsDirty) {
             CardApi.query({
                 cardId: card.id,
                 parameters: card.dataset_query.parameters,
                 ignore_cache: ignoreCache
             }, { cancelled: cancelQueryDeferred.promise }).then(onQuerySuccess, onQueryError);
-=======
-        if (card.id && !cardIsDirty) {
-            CardApi.query({ cardId: card.id, parameters: datasetQuery.parameters }, { cancelled: cancelQueryDeferred.promise }).then(onQuerySuccess, onQueryError);
->>>>>>> 2d18bb81
         } else {
             MetabaseApi.dataset(datasetQuery, { cancelled: cancelQueryDeferred.promise }).then(onQuerySuccess, onQueryError);
         }
@@ -1131,13 +1116,6 @@
 export const onBeginEditing = beginEditing;
 export const onCancelEditing = cancelEditing;
 export const setQueryModeFn = setQueryMode;
-<<<<<<< HEAD
-export const setSortFn = setQuerySort;
-export const setQueryFn = setQuery;
-=======
-export const runQueryFn = runQuery;
->>>>>>> 2d18bb81
-export const cancelQueryFn = cancelQuery;
 export const setDatabaseFn = setQueryDatabase;
 export const setSourceTableFn = setQuerySourceTable;
 export const setDisplayFn = setCardVisualization;
