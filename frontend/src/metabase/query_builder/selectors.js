--- conflicted
+++ resolved
@@ -37,10 +37,7 @@
   isTimeseries,
 } from "metabase/visualizations/lib/renderer_utils";
 import { isAbsoluteDateTimeUnit } from "metabase-types/guards/date-time";
-<<<<<<< HEAD
-=======
 import { isAdHocModelOrMetricQuestion } from "metabase-lib/v1/metadata/utils/models";
->>>>>>> 763ebb74
 import { getCardUiParameters } from "metabase-lib/v1/parameters/utils/cards";
 import {
   normalizeParameters,
@@ -600,21 +597,7 @@
 
 export const getIsDirty = createSelector(
   [getQuestion, getOriginalQuestion],
-<<<<<<< HEAD
   isQuestionDirty,
-=======
-  (question, originalQuestion) => {
-    // When viewing a dataset, its dataset_query is swapped with a clean query using the dataset as a source table
-    // (it's necessary for datasets to behave like tables opened in simple mode)
-    // We need to escape the isDirty check as it will always be true in this case,
-    // and the page will always be covered with a 'rerun' overlay.
-    // Once the dataset_query changes, the question will loose the "dataset" flag and it'll work normally
-    if (!question || isAdHocModelOrMetricQuestion(question, originalQuestion)) {
-      return false;
-    }
-    return question.isDirtyComparedToWithoutParameters(originalQuestion);
-  },
->>>>>>> 763ebb74
 );
 
 export const getIsSavedQuestionChanged = createSelector(
