import { Component } from "react";
import { connect } from "react-redux";
import { t } from "ttag";
import _ from "underscore";

import Modal from "metabase/components/Modal";
import QuestionSavedModal from "metabase/components/QuestionSavedModal";
import { ConnectedAddToDashSelectDashModal } from "metabase/containers/AddToDashSelectDashModal";
import { CollectionMoveModal } from "metabase/containers/CollectionMoveModal";
import { SaveQuestionModal } from "metabase/containers/SaveQuestionModal";
import Collections, { ROOT_COLLECTION } from "metabase/entities/collections";
import EntityCopyModal from "metabase/entities/containers/EntityCopyModal";
import Questions from "metabase/entities/questions";
import { CreateAlertModalContent } from "metabase/query_builder/components/AlertModals";
import { ImpossibleToCreateModelModal } from "metabase/query_builder/components/ImpossibleToCreateModelModal";
import NewDatasetModal from "metabase/query_builder/components/NewDatasetModal";
import { QuestionEmbedWidget } from "metabase/query_builder/components/QuestionEmbedWidget";
import ConvertQueryModal from "metabase/query_builder/components/view/ConvertQueryModal";
import { PreviewQueryModal } from "metabase/query_builder/components/view/PreviewQueryModal";
import { MODAL_TYPES } from "metabase/query_builder/constants";
import { getQuestionWithParameters } from "metabase/query_builder/selectors";
import { FilterModal } from "metabase/querying";
import QuestionMoveToast from "metabase/questions/components/QuestionMoveToast";
import ArchiveQuestionModal from "metabase/questions/containers/ArchiveQuestionModal";
import EditEventModal from "metabase/timelines/questions/containers/EditEventModal";
import MoveEventModal from "metabase/timelines/questions/containers/MoveEventModal";
import NewEventModal from "metabase/timelines/questions/containers/NewEventModal";
import * as Lib from "metabase-lib";
import type Question from "metabase-lib/Question";
import type { Alert, Card, Collection, User } from "metabase-types/api";
import type {
  QueryBuilderMode,
  QueryBuilderUIControls,
  State,
} from "metabase-types/store";

import type { UpdateQuestionOpts } from "../actions/core/updateQuestion";

const mapDispatchToProps = {
  setQuestionCollection: Questions.actions.setCollection,
};

const mapStateToProps = (state: State, props: QueryModalsProps) => ({
  questionWithParameters: getQuestionWithParameters(state) as Question,
  initialCollectionId: Collections.selectors.getInitialCollectionId(
    state,
    props,
  ),
});

type ModalType = typeof MODAL_TYPES[keyof typeof MODAL_TYPES];

interface QueryModalsProps {
  questionAlerts: Alert[];
  user: User;
  modal: ModalType;
  modalContext: number;
  question: Question;
  initialCollectionId: number;
  updateQuestion: (question: Question, config?: UpdateQuestionOpts) => void;
  setQueryBuilderMode: (mode: QueryBuilderMode) => void;
  setUIControls: (opts: Partial<QueryBuilderUIControls>) => void;
  originalQuestion: Question;
  questionWithParameters: Question;
  card: Card;
  onCreate: (question: Question) => Promise<void>;
  onSave: (
    question: Question,
    config?: { rerunQuery: boolean },
  ) => Promise<void>;
  onCloseModal: () => void;
  onOpenModal: (modal: ModalType) => void;
  onChangeLocation: (location: string) => void;
  setQuestionCollection: (
    { id }: Pick<Card, "id">,
    collection: Collection,
    opts: Record<string, unknown>,
  ) => void;
}

class QueryModals extends Component<QueryModalsProps> {
  showAlertsAfterQuestionSaved = () => {
    const { questionAlerts, user, onCloseModal, onOpenModal } = this.props;

    const hasAlertsCreatedByCurrentUser = _.any(
      questionAlerts,
      alert => alert.creator.id === user.id,
    );

    if (hasAlertsCreatedByCurrentUser) {
      // TODO Atte Keinänen 11/10/17: The question was replaced and there is already an alert created by current user.
      // Should we show pop up the alerts list in this case or do nothing (as we do currently)?
      onCloseModal();
    } else {
      // HACK: in a timeout because save modal closes itself
      setTimeout(() => onOpenModal(MODAL_TYPES.CREATE_ALERT));
    }
  };

  onQueryChange = (query: Lib.Query) => {
    const { question, updateQuestion } = this.props;
    const nextLegacyQuery = Lib.toLegacyQuery(query);
    const nextQuestion = question.setDatasetQuery(nextLegacyQuery);
    updateQuestion(nextQuestion, { run: true });
  };

  render() {
    const {
      modal,
      modalContext,
      question,
      questionWithParameters,
      initialCollectionId,
      onCloseModal,
      onOpenModal,
      updateQuestion,
      setQueryBuilderMode,
      setUIControls,
    } = this.props;

    switch (modal) {
      case MODAL_TYPES.SAVE:
        return (
          <Modal form onClose={onCloseModal}>
            <SaveQuestionModal
              question={this.props.question}
              originalQuestion={this.props.originalQuestion}
              initialCollectionId={this.props.initialCollectionId}
              onSave={async (question: Question) => {
                // if saving modified question, don't show "add to dashboard" modal
                await this.props.onSave(question);
                onCloseModal();
              }}
              onCreate={async question => {
                await this.props.onCreate(question);
                const type = question.type();
<<<<<<< HEAD
                if (type === "model" || type === "metric") {
=======
                if (type === "model") {
>>>>>>> 5d333595
                  onCloseModal();
                  setQueryBuilderMode("view");
                } else {
                  onOpenModal(MODAL_TYPES.SAVED);
                }
              }}
              onClose={onCloseModal}
            />
          </Modal>
        );
      case MODAL_TYPES.SAVED:
        return (
          <Modal small onClose={onCloseModal}>
            <QuestionSavedModal
              onClose={onCloseModal}
              addToDashboard={() => {
                onOpenModal(MODAL_TYPES.ADD_TO_DASHBOARD);
              }}
            />
          </Modal>
        );
      case MODAL_TYPES.ADD_TO_DASHBOARD_SAVE:
        return (
          <SaveQuestionModal
            question={this.props.question}
            originalQuestion={this.props.originalQuestion}
            initialCollectionId={this.props.initialCollectionId}
            onSave={async question => {
              await this.props.onSave(question);
              onOpenModal(MODAL_TYPES.ADD_TO_DASHBOARD);
            }}
            onCreate={async question => {
              await this.props.onCreate(question);
              onOpenModal(MODAL_TYPES.ADD_TO_DASHBOARD);
            }}
            onClose={onCloseModal}
            multiStep
          />
        );
      case MODAL_TYPES.ADD_TO_DASHBOARD:
        return (
          <Modal onClose={onCloseModal}>
            <ConnectedAddToDashSelectDashModal
              card={this.props.card}
              onClose={onCloseModal}
              onChangeLocation={this.props.onChangeLocation}
            />
          </Modal>
        );
      case MODAL_TYPES.CREATE_ALERT:
        return (
          <Modal full onClose={onCloseModal}>
            <CreateAlertModalContent
              onCancel={onCloseModal}
              onAlertCreated={onCloseModal}
            />
          </Modal>
        );
      case MODAL_TYPES.SAVE_QUESTION_BEFORE_ALERT:
        return (
          <SaveQuestionModal
            question={this.props.question}
            originalQuestion={this.props.originalQuestion}
            onSave={async question => {
              await this.props.onSave(question);
              this.showAlertsAfterQuestionSaved();
            }}
            onCreate={async question => {
              await this.props.onCreate(question);
              this.showAlertsAfterQuestionSaved();
            }}
            onClose={onCloseModal}
            multiStep
            initialCollectionId={this.props.initialCollectionId}
          />
        );
      case MODAL_TYPES.SAVE_QUESTION_BEFORE_EMBED:
        return (
          <SaveQuestionModal
            question={this.props.question}
            originalQuestion={this.props.originalQuestion}
            onSave={async question => {
              await this.props.onSave(question);
              onCloseModal();
            }}
            onCreate={async question => {
              await this.props.onCreate(question);
              onCloseModal();
            }}
            onClose={onCloseModal}
            multiStep
            initialCollectionId={this.props.initialCollectionId}
          />
        );
      case MODAL_TYPES.FILTERS:
        return (
          <FilterModal
            query={question.query()}
            onSubmit={this.onQueryChange}
            onClose={onCloseModal}
          />
        );
      case MODAL_TYPES.MOVE:
        return (
          <Modal onClose={onCloseModal}>
            <CollectionMoveModal
              title={t`Which collection should this be in?`}
              initialCollectionId={question.collectionId()}
              onClose={onCloseModal}
              onMove={(collection: Collection) => {
                this.props.setQuestionCollection(
                  { id: question.id() },
                  collection,
                  {
                    notify: {
                      message: (
                        <QuestionMoveToast
                          collectionId={collection.id || ROOT_COLLECTION.id}
                          question={question}
                        />
                      ),
                      undo: false,
                    },
                  },
                );
                onCloseModal();
              }}
            />
          </Modal>
        );
      case MODAL_TYPES.ARCHIVE:
        return (
          <Modal onClose={onCloseModal}>
            <ArchiveQuestionModal question={question} onClose={onCloseModal} />
          </Modal>
        );
      case MODAL_TYPES.EMBED:
        return (
          <QuestionEmbedWidget card={this.props.card} onClose={onCloseModal} />
        );
      case MODAL_TYPES.CLONE:
        return (
          <Modal onClose={onCloseModal}>
            <EntityCopyModal
              entityType="questions"
              entityObject={{
                ...question.card(),
                collection_id: question.canWrite()
                  ? question.collectionId()
                  : initialCollectionId,
              }}
              copy={async formValues => {
                const object = await this.props.onCreate(
                  questionWithParameters
                    .setDisplayName(formValues.name)
                    .setCollectionId(formValues.collection_id)
                    .setDescription(formValues.description || null),
                );

                return { payload: { object } };
              }}
              onClose={onCloseModal}
              onSaved={() => onOpenModal(MODAL_TYPES.SAVED)}
            />
          </Modal>
        );
      case MODAL_TYPES.TURN_INTO_DATASET:
        return (
          <Modal small onClose={onCloseModal}>
            <NewDatasetModal onClose={onCloseModal} />
          </Modal>
        );
      case MODAL_TYPES.CAN_NOT_CREATE_MODEL:
        return (
          <Modal onClose={onCloseModal}>
            <ImpossibleToCreateModelModal onClose={onCloseModal} />
          </Modal>
        );
      case MODAL_TYPES.NEW_EVENT:
        return (
          <Modal onClose={onCloseModal}>
            <NewEventModal
              cardId={question.id()}
              collectionId={question.collectionId()}
              onClose={onCloseModal}
            />
          </Modal>
        );
      case MODAL_TYPES.EDIT_EVENT:
        return (
          <Modal onClose={onCloseModal}>
            <EditEventModal eventId={modalContext} onClose={onCloseModal} />
          </Modal>
        );
      case MODAL_TYPES.MOVE_EVENT:
        return (
          <Modal onClose={onCloseModal}>
            <MoveEventModal
              eventId={modalContext}
              collectionId={question.collectionId()}
              onClose={onCloseModal}
            />
          </Modal>
        );
      case MODAL_TYPES.PREVIEW_QUERY:
        return (
          <Modal fit onClose={onCloseModal}>
            <PreviewQueryModal onClose={onCloseModal} />
          </Modal>
        );
      case MODAL_TYPES.CONVERT_QUERY:
        return (
          <Modal fit onClose={onCloseModal}>
            <ConvertQueryModal
              onUpdateQuestion={updateQuestion}
              onSetUIControls={setUIControls}
              onClose={onCloseModal}
            />
          </Modal>
        );
      default:
        return null;
    }
  }
}

// eslint-disable-next-line import/no-default-export -- deprecated usage
export default connect(mapStateToProps, mapDispatchToProps)(QueryModals);<|MERGE_RESOLUTION|>--- conflicted
+++ resolved
@@ -134,11 +134,7 @@
               onCreate={async question => {
                 await this.props.onCreate(question);
                 const type = question.type();
-<<<<<<< HEAD
                 if (type === "model" || type === "metric") {
-=======
-                if (type === "model") {
->>>>>>> 5d333595
                   onCloseModal();
                   setQueryBuilderMode("view");
                 } else {
