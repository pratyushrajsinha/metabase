import { Component } from "react";
import { connect } from "react-redux";
import { t } from "ttag";
import _ from "underscore";

import Modal from "metabase/components/Modal";
import QuestionSavedModal from "metabase/components/QuestionSavedModal";
import { ConnectedAddToDashSelectDashModal } from "metabase/containers/AddToDashSelectDashModal";
import { MoveModal } from "metabase/containers/MoveModal";
import { SaveQuestionModal } from "metabase/containers/SaveQuestionModal";
import Collections, { ROOT_COLLECTION } from "metabase/entities/collections";
import EntityCopyModal from "metabase/entities/containers/EntityCopyModal";
import Questions from "metabase/entities/questions";
import { CreateAlertModalContent } from "metabase/query_builder/components/AlertModals";
import { ImpossibleToCreateModelModal } from "metabase/query_builder/components/ImpossibleToCreateModelModal";
import NewDatasetModal from "metabase/query_builder/components/NewDatasetModal";
import { QuestionEmbedWidget } from "metabase/query_builder/components/QuestionEmbedWidget";
import { PreviewQueryModal } from "metabase/query_builder/components/view/PreviewQueryModal";
import { MODAL_TYPES } from "metabase/query_builder/constants";
import { getQuestionWithParameters } from "metabase/query_builder/selectors";
import { FilterModal } from "metabase/querying";
import QuestionMoveToast from "metabase/questions/components/QuestionMoveToast";
import ArchiveQuestionModal from "metabase/questions/containers/ArchiveQuestionModal";
import EditEventModal from "metabase/timelines/questions/containers/EditEventModal";
import MoveEventModal from "metabase/timelines/questions/containers/MoveEventModal";
import NewEventModal from "metabase/timelines/questions/containers/NewEventModal";
import * as Lib from "metabase-lib";
import type Question from "metabase-lib/v1/Question";
import type { Alert, Card, CollectionId, User } from "metabase-types/api";
import type {
  QueryBuilderMode,
  QueryBuilderUIControls,
  State,
} from "metabase-types/store";

import type { UpdateQuestionOpts } from "../actions/core/updateQuestion";

const mapDispatchToProps = {
  setQuestionCollection: Questions.actions.setCollection,
};

const mapStateToProps = (state: State, props: QueryModalsProps) => ({
  questionWithParameters: getQuestionWithParameters(state) as Question,
  initialCollectionId: Collections.selectors.getInitialCollectionId(
    state,
    props,
  ),
});

type ModalType = typeof MODAL_TYPES[keyof typeof MODAL_TYPES];

interface QueryModalsProps {
  questionAlerts: Alert[];
  user: User;
  modal: ModalType;
  modalContext: number;
  question: Question;
  initialCollectionId: number;
  updateQuestion: (question: Question, config?: UpdateQuestionOpts) => void;
  setQueryBuilderMode: (mode: QueryBuilderMode) => void;
  setUIControls: (opts: Partial<QueryBuilderUIControls>) => void;
  originalQuestion: Question;
  questionWithParameters: Question;
  card: Card;
  onCreate: (question: Question) => Promise<void>;
  onSave: (
    question: Question,
    config?: { rerunQuery: boolean },
  ) => Promise<void>;
  onCloseModal: () => void;
  onOpenModal: (modal: ModalType) => void;
  onChangeLocation: (location: string) => void;
  setQuestionCollection: (
    { id }: Pick<Card, "id">,
    collection: { id: CollectionId },
    opts: Record<string, unknown>,
  ) => void;
}

class QueryModals extends Component<QueryModalsProps> {
  showAlertsAfterQuestionSaved = () => {
    const { questionAlerts, user, onCloseModal, onOpenModal } = this.props;

    const hasAlertsCreatedByCurrentUser = _.any(
      questionAlerts,
      alert => alert.creator.id === user.id,
    );

    if (hasAlertsCreatedByCurrentUser) {
      // TODO Atte Keinänen 11/10/17: The question was replaced and there is already an alert created by current user.
      // Should we show pop up the alerts list in this case or do nothing (as we do currently)?
      onCloseModal();
    } else {
      // HACK: in a timeout because save modal closes itself
      setTimeout(() => onOpenModal(MODAL_TYPES.CREATE_ALERT));
    }
  };

  onQueryChange = (query: Lib.Query) => {
    const { question, updateQuestion } = this.props;
    const nextLegacyQuery = Lib.toLegacyQuery(query);
    const nextQuestion = question.setDatasetQuery(nextLegacyQuery);
    updateQuestion(nextQuestion, { run: true });
  };

  render() {
    const {
      modal,
      modalContext,
      question,
      questionWithParameters,
      initialCollectionId,
      onCloseModal,
      onOpenModal,
      setQueryBuilderMode,
    } = this.props;

    switch (modal) {
      case MODAL_TYPES.SAVE:
        return (
          <SaveQuestionModal
            question={this.props.question}
            originalQuestion={this.props.originalQuestion}
            initialCollectionId={this.props.initialCollectionId}
            onSave={async (question: Question) => {
              // if saving modified question, don't show "add to dashboard" modal
              await this.props.onSave(question);
              onCloseModal();
            }}
            onCreate={async question => {
              await this.props.onCreate(question);
              const type = question.type();
              if (type === "model") {
                onCloseModal();
<<<<<<< HEAD
              }}
              onCreate={async question => {
                await this.props.onCreate(question);
                const type = question.type();
                if (type === "model" || type === "metric") {
                  onCloseModal();
                  setQueryBuilderMode("view");
                } else {
                  onOpenModal(MODAL_TYPES.SAVED);
                }
              }}
              onClose={onCloseModal}
            />
          </Modal>
=======
                setQueryBuilderMode("view");
              } else {
                onOpenModal(MODAL_TYPES.SAVED);
              }
            }}
            onClose={onCloseModal}
          />
>>>>>>> 912b5e51
        );
      case MODAL_TYPES.SAVED:
        return (
          <Modal small onClose={onCloseModal}>
            <QuestionSavedModal
              onClose={onCloseModal}
              addToDashboard={() => {
                onOpenModal(MODAL_TYPES.ADD_TO_DASHBOARD);
              }}
            />
          </Modal>
        );
      case MODAL_TYPES.ADD_TO_DASHBOARD_SAVE:
        return (
          <SaveQuestionModal
            question={this.props.question}
            originalQuestion={this.props.originalQuestion}
            initialCollectionId={this.props.initialCollectionId}
            onSave={async question => {
              await this.props.onSave(question);
              onOpenModal(MODAL_TYPES.ADD_TO_DASHBOARD);
            }}
            onCreate={async question => {
              await this.props.onCreate(question);
              onOpenModal(MODAL_TYPES.ADD_TO_DASHBOARD);
            }}
            onClose={onCloseModal}
            multiStep
          />
        );
      case MODAL_TYPES.ADD_TO_DASHBOARD:
        return (
          <Modal onClose={onCloseModal}>
            <ConnectedAddToDashSelectDashModal
              card={this.props.card}
              onClose={onCloseModal}
              onChangeLocation={this.props.onChangeLocation}
            />
          </Modal>
        );
      case MODAL_TYPES.CREATE_ALERT:
        return (
          <Modal full onClose={onCloseModal}>
            <CreateAlertModalContent
              onCancel={onCloseModal}
              onAlertCreated={onCloseModal}
            />
          </Modal>
        );
      case MODAL_TYPES.SAVE_QUESTION_BEFORE_ALERT:
        return (
          <SaveQuestionModal
            question={this.props.question}
            originalQuestion={this.props.originalQuestion}
            onSave={async question => {
              await this.props.onSave(question);
              this.showAlertsAfterQuestionSaved();
            }}
            onCreate={async question => {
              await this.props.onCreate(question);
              this.showAlertsAfterQuestionSaved();
            }}
            onClose={onCloseModal}
            multiStep
            initialCollectionId={this.props.initialCollectionId}
          />
        );
      case MODAL_TYPES.SAVE_QUESTION_BEFORE_EMBED:
        return (
          <SaveQuestionModal
            question={this.props.question}
            originalQuestion={this.props.originalQuestion}
            onSave={async question => {
              await this.props.onSave(question);
              onCloseModal();
            }}
            onCreate={async question => {
              await this.props.onCreate(question);
              onCloseModal();
            }}
            onClose={onCloseModal}
            multiStep
            initialCollectionId={this.props.initialCollectionId}
          />
        );
      case MODAL_TYPES.FILTERS:
        return (
          <FilterModal
            query={question.query()}
            onSubmit={this.onQueryChange}
            onClose={onCloseModal}
          />
        );
      case MODAL_TYPES.MOVE:
        return (
          <MoveModal
            title={t`Which collection should this be in?`}
            initialCollectionId={question.collectionId() ?? "root"}
            onClose={onCloseModal}
            onMove={(collection: { id: CollectionId }) => {
              this.props.setQuestionCollection(
                { id: question.id() },
                { id: collection.id },
                {
                  notify: {
                    message: (
                      <QuestionMoveToast
                        collectionId={collection.id || ROOT_COLLECTION.id}
                        question={question}
                      />
                    ),
                    undo: false,
                  },
                },
              );
              onCloseModal();
            }}
          />
        );
      case MODAL_TYPES.ARCHIVE:
        return (
          <Modal onClose={onCloseModal}>
            <ArchiveQuestionModal question={question} onClose={onCloseModal} />
          </Modal>
        );
      case MODAL_TYPES.EMBED:
        return (
          <QuestionEmbedWidget card={this.props.card} onClose={onCloseModal} />
        );
      case MODAL_TYPES.CLONE:
        return (
          <Modal onClose={onCloseModal}>
            <EntityCopyModal
              entityType="questions"
              entityObject={{
                ...question.card(),
                collection_id: question.canWrite()
                  ? question.collectionId()
                  : initialCollectionId,
              }}
              copy={async formValues => {
                const object = await this.props.onCreate(
                  questionWithParameters
                    .setDisplayName(formValues.name)
                    .setCollectionId(formValues.collection_id)
                    .setDescription(formValues.description || null),
                );

                return { payload: { object } };
              }}
              onClose={onCloseModal}
              onSaved={() => onOpenModal(MODAL_TYPES.SAVED)}
            />
          </Modal>
        );
      case MODAL_TYPES.TURN_INTO_DATASET:
        return (
          <Modal small onClose={onCloseModal}>
            <NewDatasetModal onClose={onCloseModal} />
          </Modal>
        );
      case MODAL_TYPES.CAN_NOT_CREATE_MODEL:
        return (
          <Modal onClose={onCloseModal}>
            <ImpossibleToCreateModelModal onClose={onCloseModal} />
          </Modal>
        );
      case MODAL_TYPES.NEW_EVENT:
        return (
          <Modal onClose={onCloseModal}>
            <NewEventModal
              cardId={question.id()}
              collectionId={question.collectionId()}
              onClose={onCloseModal}
            />
          </Modal>
        );
      case MODAL_TYPES.EDIT_EVENT:
        return (
          <Modal onClose={onCloseModal}>
            <EditEventModal eventId={modalContext} onClose={onCloseModal} />
          </Modal>
        );
      case MODAL_TYPES.MOVE_EVENT:
        return (
          <Modal onClose={onCloseModal}>
            <MoveEventModal
              eventId={modalContext}
              collectionId={question.collectionId()}
              onClose={onCloseModal}
            />
          </Modal>
        );
      case MODAL_TYPES.PREVIEW_QUERY:
        return (
          <Modal fit onClose={onCloseModal}>
            <PreviewQueryModal onClose={onCloseModal} />
          </Modal>
        );
      default:
        return null;
    }
  }
}

// eslint-disable-next-line import/no-default-export -- deprecated usage
export default connect(mapStateToProps, mapDispatchToProps)(QueryModals);<|MERGE_RESOLUTION|>--- conflicted
+++ resolved
@@ -130,24 +130,8 @@
             onCreate={async question => {
               await this.props.onCreate(question);
               const type = question.type();
-              if (type === "model") {
+              if (type === "model" || type === "metric") {
                 onCloseModal();
-<<<<<<< HEAD
-              }}
-              onCreate={async question => {
-                await this.props.onCreate(question);
-                const type = question.type();
-                if (type === "model" || type === "metric") {
-                  onCloseModal();
-                  setQueryBuilderMode("view");
-                } else {
-                  onOpenModal(MODAL_TYPES.SAVED);
-                }
-              }}
-              onClose={onCloseModal}
-            />
-          </Modal>
-=======
                 setQueryBuilderMode("view");
               } else {
                 onOpenModal(MODAL_TYPES.SAVED);
@@ -155,7 +139,6 @@
             }}
             onClose={onCloseModal}
           />
->>>>>>> 912b5e51
         );
       case MODAL_TYPES.SAVED:
         return (
