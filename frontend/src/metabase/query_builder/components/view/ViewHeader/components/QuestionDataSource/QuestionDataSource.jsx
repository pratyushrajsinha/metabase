import PropTypes from "prop-types";
import { isValidElement } from "react";
import { t } from "ttag";

import Tooltip from "metabase/core/components/Tooltip";
import Collections from "metabase/entities/collections";
import Questions from "metabase/entities/questions";
import { color } from "metabase/lib/colors";
import { isNotNull } from "metabase/lib/types";
import * as Urls from "metabase/lib/urls";
import * as Lib from "metabase-lib";
import {
  isVirtualCardId,
  getQuestionIdFromVirtualTableId,
  getQuestionVirtualTableId,
} from "metabase-lib/metadata/utils/saved-questions";
import * as ML_Urls from "metabase-lib/urls";

import { HeadBreadcrumbs } from "../HeaderBreadcrumbs";

import { TablesDivider, TableInfoIcon } from "./QuestionDataSource.styled";

QuestionDataSource.propTypes = {
  question: PropTypes.object,
  originalQuestion: PropTypes.object,
  subHead: PropTypes.bool,
  isObjectDetail: PropTypes.bool,
};

function isMaybeBasedOnDataset(question) {
  const query = question.query();
  const sourceTableId = Lib.sourceTableOrCardId(query);
  return isVirtualCardId(sourceTableId);
}

export function QuestionDataSource({
  question,
  originalQuestion,
  subHead,
  ...props
}) {
  if (!question) {
    return null;
  }

  const variant = subHead ? "subhead" : "head";

  const { isNative } = Lib.queryDisplayInfo(question.query());

  if (isNative || !isMaybeBasedOnDataset(question)) {
    return (
      <DataSourceCrumbs question={question} variant={variant} {...props} />
    );
  }

  const query = question.query();
  const sourceTableId = Lib.sourceTableOrCardId(query);
  const sourceQuestionId = getQuestionIdFromVirtualTableId(sourceTableId);

  if (originalQuestion?.id() === sourceQuestionId) {
    return (
      <SourceDatasetBreadcrumbs
        model={originalQuestion}
        variant={variant}
        {...props}
      />
    );
  }

  return (
    <Questions.Loader id={sourceQuestionId} loadingAndErrorWrapper={false}>
      {({ question: sourceQuestion }) => (
        <Collections.Loader
          id={sourceQuestion?.collectionId()}
          loadingAndErrorWrapper={false}
        >
          {({ collection, loading }) => {
            if (!sourceQuestion || loading) {
              return null;
            }
<<<<<<< HEAD
            if (
              sourceQuestion.type() === "model" ||
              sourceQuestion.type() === "metric"
            ) {
=======
            if (sourceQuestion.type() === "model") {
>>>>>>> 5d333595
              return (
                <SourceDatasetBreadcrumbs
                  model={sourceQuestion}
                  collection={collection}
                  variant={variant}
                  {...props}
                />
              );
            }
            return (
              <DataSourceCrumbs
                question={question}
                variant={variant}
                {...props}
              />
            );
          }}
        </Collections.Loader>
      )}
    </Questions.Loader>
  );
}

DataSourceCrumbs.propTypes = {
  question: PropTypes.object,
  variant: PropTypes.oneOf(["head", "subhead"]),
  isObjectDetail: PropTypes.bool,
};

function DataSourceCrumbs({ question, variant, isObjectDetail, ...props }) {
  const parts = getDataSourceParts({
    question,
    subHead: variant === "subhead",
    isObjectDetail,
  });
  return <HeadBreadcrumbs parts={parts} variant={variant} {...props} />;
}

SourceDatasetBreadcrumbs.propTypes = {
  model: PropTypes.object.isRequired,
  collection: PropTypes.object.isRequired,
};

function SourceDatasetBreadcrumbs({ model, collection, ...props }) {
  return (
    <HeadBreadcrumbs
      {...props}
      parts={[
        <HeadBreadcrumbs.Badge
          key="dataset-collection"
          to={Urls.collection(collection)}
          icon="model"
          inactiveColor="text-light"
        >
          {collection?.name || t`Our analytics`}
        </HeadBreadcrumbs.Badge>,
        model.isArchived() ? (
          <Tooltip
            key="dataset-name"
            tooltip={t`This model is archived and shouldn't be used.`}
            maxWidth="auto"
            placement="bottom"
          >
            <HeadBreadcrumbs.Badge
              inactiveColor="text-light"
              icon={{ name: "warning", color: color("danger") }}
            >
              {model.displayName()}
            </HeadBreadcrumbs.Badge>
          </Tooltip>
        ) : (
          <HeadBreadcrumbs.Badge
            to={Urls.question(model.card())}
            inactiveColor="text-light"
          >
            {model.displayName()}
          </HeadBreadcrumbs.Badge>
        ),
      ]}
    />
  );
}

QuestionDataSource.shouldRender = ({ question, isObjectDetail }) =>
  getDataSourceParts({ question, isObjectDetail }).length > 0;

function getDataSourceParts({ question, subHead, isObjectDetail }) {
  if (!question) {
    return [];
  }

  const { isEditable } = Lib.queryDisplayInfo(question.query());
  const hasDataPermission = isEditable;
  if (!hasDataPermission) {
    return [];
  }

  const parts = [];
  const query = question.query();
  const metadata = question.metadata();
  const { isNative } = Lib.queryDisplayInfo(query);

  const database = metadata.database(Lib.databaseID(query));
  if (database) {
    parts.push({
      icon: !subHead ? "database" : undefined,
      name: database.displayName(),
      href: database.id >= 0 && Urls.browseDatabase(database),
    });
  }

  const table = !isNative
    ? metadata.table(Lib.sourceTableOrCardId(query))
    : question.legacyQuery().table();
  if (table && table.hasSchema()) {
    const isBasedOnSavedQuestion = isVirtualCardId(table.id);
    if (!isBasedOnSavedQuestion) {
      parts.push({
        name: table.schema_name,
        href: database.id >= 0 && Urls.browseSchema(table),
      });
    }
  }

  if (table) {
    const hasTableLink = subHead || isObjectDetail;
    if (isNative) {
      return {
        name: table.displayName(),
        link: hasTableLink ? getTableURL() : "",
      };
    }

    const allTables = [
      table,
      ...Lib.joins(query, -1)
        .map(join => Lib.pickerInfo(query, Lib.joinedThing(query, join)))
        .map(pickerInfo => {
          if (pickerInfo?.tableId != null) {
            return metadata.table(pickerInfo.tableId);
          }

          if (pickerInfo?.cardId != null) {
            return metadata.table(getQuestionVirtualTableId(pickerInfo.cardId));
          }

          return undefined;
        }),
    ].filter(isNotNull);

    parts.push(
      <QuestionTableBadges
        tables={allTables}
        subHead={subHead}
        hasLink={hasTableLink}
        isLast={!isObjectDetail}
      />,
    );
  }

  return parts.filter(part => isValidElement(part) || part.name || part.icon);
}

QuestionTableBadges.propTypes = {
  tables: PropTypes.arrayOf(PropTypes.object).isRequired,
  hasLink: PropTypes.bool,
  subHead: PropTypes.bool,
  isLast: PropTypes.bool,
};

function QuestionTableBadges({ tables, subHead, hasLink, isLast }) {
  const badgeInactiveColor = isLast && !subHead ? "text-dark" : "text-light";

  const parts = tables.map(table => (
    <HeadBreadcrumbs.Badge
      key={table.id}
      to={hasLink ? getTableURL(table) : ""}
      inactiveColor={badgeInactiveColor}
    >
      <span>
        {table.displayName()}
        {!subHead && <TableInfoIcon table={table} />}
      </span>
    </HeadBreadcrumbs.Badge>
  ));

  return (
    <HeadBreadcrumbs
      parts={parts}
      variant={subHead ? "subhead" : "head"}
      divider={<TablesDivider>+</TablesDivider>}
      data-testid="question-table-badges"
    />
  );
}

function getTableURL(table) {
  if (isVirtualCardId(table.id)) {
    const cardId = getQuestionIdFromVirtualTableId(table.id);
    return Urls.question({ id: cardId, name: table.displayName() });
  }
  return ML_Urls.getUrl(table.newQuestion());
}<|MERGE_RESOLUTION|>--- conflicted
+++ resolved
@@ -78,14 +78,10 @@
             if (!sourceQuestion || loading) {
               return null;
             }
-<<<<<<< HEAD
             if (
               sourceQuestion.type() === "model" ||
               sourceQuestion.type() === "metric"
             ) {
-=======
-            if (sourceQuestion.type() === "model") {
->>>>>>> 5d333595
               return (
                 <SourceDatasetBreadcrumbs
                   model={sourceQuestion}
