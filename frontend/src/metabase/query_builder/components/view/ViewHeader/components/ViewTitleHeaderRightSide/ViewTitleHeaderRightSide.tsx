--- conflicted
+++ resolved
@@ -7,17 +7,8 @@
 import CS from "metabase/css/core/index.css";
 import { SERVER_ERROR_TYPES } from "metabase/lib/errors";
 import MetabaseSettings from "metabase/lib/settings";
-<<<<<<< HEAD
 import * as Urls from "metabase/lib/urls";
-import {
-  SaveButton,
-  ViewHeaderActionPanel,
-  ViewHeaderIconButtonContainer,
-  ViewRunButtonWithTooltip,
-} from "metabase/query_builder/components/view/ViewHeader/ViewTitleHeader.styled";
-=======
 import RunButtonWithTooltip from "metabase/query_builder/components/RunButtonWithTooltip";
->>>>>>> 500b0e6d
 import { canExploreResults } from "metabase/query_builder/components/view/ViewHeader/utils";
 import type { QueryModalType } from "metabase/query_builder/constants";
 import { MODAL_TYPES } from "metabase/query_builder/constants";
@@ -152,20 +143,16 @@
   const disabledSaveTooltip = getDisabledSaveTooltip(isEditable);
 
   return (
-<<<<<<< HEAD
-    <ViewHeaderActionPanel data-testid="qb-header-action-panel">
+    <Flex
+      className={ViewTitleHeaderS.ViewHeaderActionPanel}
+      data-testid="qb-header-action-panel"
+    >
       {isSaved && (
         <Link
           className={S.visualizerLink}
           to={Urls.visualizer("card", question.id())}
         >{t`Visualize with…`}</Link>
       )}
-=======
-    <Flex
-      className={ViewTitleHeaderS.ViewHeaderActionPanel}
-      data-testid="qb-header-action-panel"
-    >
->>>>>>> 500b0e6d
       {FilterHeaderButton.shouldRender({
         question,
         queryBuilderMode,
