import type { LocationDescriptorObject } from "history";
<<<<<<< HEAD
import type { DatasetEditorTab, QueryBuilderMode } from "metabase-types/store";
=======

import type { QueryBuilderMode, DatasetEditorTab } from "metabase-types/store";
>>>>>>> 2aa3cec6

type LocationQBModeResult = {
  queryBuilderMode: QueryBuilderMode;
  datasetEditorTab?: DatasetEditorTab;
};

export function getQueryBuilderModeFromLocation(
  location: LocationDescriptorObject,
): LocationQBModeResult {
  const { pathname } = location;
  if (pathname?.endsWith("/notebook")) {
    return {
      queryBuilderMode: "notebook",
    };
  }
  if (pathname?.endsWith("/query") || pathname?.endsWith("/metadata")) {
    return {
      queryBuilderMode: "dataset",
      datasetEditorTab: pathname.endsWith("/query") ? "query" : "metadata",
    };
  }
  return {
    queryBuilderMode: "view",
  };
}<|MERGE_RESOLUTION|>--- conflicted
+++ resolved
@@ -1,10 +1,6 @@
 import type { LocationDescriptorObject } from "history";
-<<<<<<< HEAD
+
 import type { DatasetEditorTab, QueryBuilderMode } from "metabase-types/store";
-=======
-
-import type { QueryBuilderMode, DatasetEditorTab } from "metabase-types/store";
->>>>>>> 2aa3cec6
 
 type LocationQBModeResult = {
   queryBuilderMode: QueryBuilderMode;
