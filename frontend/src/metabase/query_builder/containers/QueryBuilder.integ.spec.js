--- conflicted
+++ resolved
@@ -9,19 +9,25 @@
 import QueryBuilder from "metabase/query_builder/containers/QueryBuilder";
 import { mount } from "enzyme";
 import {
-<<<<<<< HEAD
     ADD_QUERY_FILTER,
-    INITIALIZE_QB, QUERY_COMPLETED,
+    INITIALIZE_QB,
+    QUERY_COMPLETED,
+    QUERY_ERRORED,
+    RUN_QUERY,
+    CANCEL_QUERY,
     REMOVE_QUERY_FILTER,
+    UPDATE_QUERY_FILTER,
     setQueryDatabase,
     setQuerySourceTable,
-    UPDATE_QUERY_FILTER
 } from "metabase/query_builder/actions";
+import { SET_ERROR_PAGE } from "metabase/redux/app";
+
 import QueryHeader from "metabase/query_builder/components/QueryHeader";
 import { VisualizationEmptyState } from "metabase/query_builder/components/QueryVisualization";
 import { FETCH_TABLE_METADATA } from "metabase/redux/metadata";
 import FieldList from "metabase/query_builder/components/FieldList";
 import FilterPopover from "metabase/query_builder/components/filters/FilterPopover";
+import VisualizationError from "metabase/query_builder/components/VisualizationError";
 
 import CheckBox from "metabase/components/CheckBox";
 import FilterWidget from "metabase/query_builder/components/filters/FilterWidget";
@@ -29,7 +35,14 @@
 import RunButton from "metabase/query_builder/components/RunButton";
 
 import VisualizationSettings from "metabase/query_builder/components/VisualizationSettings";
+import Visualization from "metabase/visualizations/components/Visualization";
 import TableSimple from "metabase/visualizations/components/TableSimple";
+
+
+import {
+    ORDERS_TOTAL_FIELD_ID,
+    unsavedOrderCountQuestion
+} from "metabase/__support__/sample_dataset_fixture";
 
 const initQBWithProductsTable = async () => {
     const store = await createTestStore()
@@ -44,19 +57,7 @@
 
     return { store, qb }
 }
-=======
-    ORDERS_TOTAL_FIELD_ID,
-    unsavedOrderCountQuestion
-} from "metabase/__support__/sample_dataset_fixture";
-import { CANCEL_QUERY, INITIALIZE_QB, QUERY_COMPLETED, QUERY_ERRORED, RUN_QUERY } from "metabase/query_builder/actions";
-import VisualizationError from "metabase/query_builder/components/VisualizationError";
-
-import { VisualizationEmptyState } from "metabase/query_builder/components/QueryVisualization";
-import Visualization from "metabase/visualizations/components/Visualization";
-import RunButton from "metabase/query_builder/components/RunButton";
-import { SET_ERROR_PAGE } from "metabase/redux/app";
-import QueryHeader from "metabase/query_builder/components/QueryHeader";
->>>>>>> 136dfb17
+
 
 describe("QueryBuilder", () => {
     beforeAll(async () => {
@@ -79,101 +80,6 @@
         });
     });
 
-<<<<<<< HEAD
-    describe("editor bar", async() => {
-        describe("for Category field in Products table", () =>  {
-            // TODO: Update the sample dataset fixture so that it recognizes Category field as Category
-            // and has run a database sync so that Category field contains the expected field values
-            pending();
-
-            let store = null;
-            let qb = null;
-            beforeAll(async () => {
-                ({ store, qb } = await initQBWithProductsTable());
-            })
-
-            // NOTE: Sequential tests; these may fail in a cascading way but shouldn't affect other tests
-
-            it("lets you add it as a filter", async () => {
-                // TODO Atte Keinänen 7/13/17: Extracting GuiQueryEditor's contents to smaller React components
-                // would make testing with selectors more natural
-                const filterSection = qb.find('.GuiBuilder-filtered-by');
-                const addFilterButton = filterSection.find('.AddButton');
-                addFilterButton.simulate("click");
-
-                const filterPopover = filterSection.find(FilterPopover);
-
-                const categoryFieldButton = filterPopover.find(FieldList).find('h4[children="Category"]')
-                expect(categoryFieldButton.length).toBe(1);
-                categoryFieldButton.simulate('click');
-            })
-
-            it("lets you see its field values in filter popover", () => {
-                // Same as before applies to FilterPopover too: individual list items could be in their own components
-                const filterPopover = qb.find(FilterPopover);
-                const fieldItems = filterPopover.find('li');
-                expect(fieldItems.length).toBe(4);
-
-                // should be in alphabetical order
-                expect(fieldItems.first().text()).toBe("Doohickey")
-                expect(fieldItems.last().text()).toBe("Widget")
-            })
-
-            it("lets you set 'Category is Widget' filter", async () => {
-                const filterPopover = qb.find(FilterPopover);
-                const fieldItems = filterPopover.find('li');
-                const widgetFieldItem = fieldItems.last();
-                const widgetCheckbox = widgetFieldItem.find(CheckBox);
-
-                expect(widgetCheckbox.props().checked).toBe(false);
-                widgetFieldItem.children().first().simulate("click");
-                expect(widgetCheckbox.props().checked).toBe(true);
-
-                const addFilterButton = filterPopover.find('button[children="Add filter"]')
-                addFilterButton.simulate("click");
-
-                await store.waitForActions([ADD_QUERY_FILTER])
-                store.resetDispatchedActions();
-
-                expect(qb.find(FilterPopover).length).toBe(0);
-                const filterWidget = qb.find(FilterWidget);
-                expect(filterWidget.length).toBe(1);
-                expect(filterWidget.text()).toBe("Category isWidget");
-            })
-
-            it("lets you set 'Category is Gadget or Gizmo", async () => {
-                // reopen the filter popover by clicking filter widget
-                const filterWidget = qb.find(FilterWidget);
-                filterWidget.find(FieldName).simulate('click');
-
-                const filterPopover = qb.find(FilterPopover);
-                const fieldItems = filterPopover.find('li');
-                const widgetFieldItem = fieldItems.at(2);
-                const gadgetCheckbox = widgetFieldItem.find(CheckBox);
-
-                expect(gadgetCheckbox.props().checked).toBe(false);
-                widgetFieldItem.children().first().simulate("click");
-                expect(gadgetCheckbox.props().checked).toBe(true);
-
-                const addFilterButton = filterPopover.find('button[children="Update filter"]')
-                addFilterButton.simulate("click");
-
-                await store.waitForActions([UPDATE_QUERY_FILTER])
-
-                expect(qb.find(FilterPopover).length).toBe(0);
-                expect(filterWidget.text()).toBe("Category is2 selections");
-            })
-
-            it("lets you remove the added filter", async () => {
-                const filterWidget = qb.find(FilterWidget);
-                filterWidget.find(".Icon-close").simulate('click');
-                await store.waitForActions([REMOVE_QUERY_FILTER])
-
-                expect(qb.find(FilterWidget).length).toBe(0);
-            })
-        })
-    })
-
     describe("visualization settings", () => {
         it("lets you hide a field for a raw data table", async () => {
             const { store, qb } = await initQBWithProductsTable();
@@ -208,7 +114,7 @@
             // very well together with Enzyme
         })
     })
-=======
+
     describe("for saved questions", async () => {
         let savedQuestion = null;
         beforeAll(async () => {
@@ -326,5 +232,98 @@
             });
         });
     });
->>>>>>> 136dfb17
+
+    describe("editor bar", async() => {
+        describe("for Category field in Products table", () =>  {
+            // TODO: Update the sample dataset fixture so that it recognizes Category field as Category
+            // and has run a database sync so that Category field contains the expected field values
+            pending();
+
+            let store = null;
+            let qb = null;
+            beforeAll(async () => {
+                ({ store, qb } = await initQBWithProductsTable());
+            })
+
+            // NOTE: Sequential tests; these may fail in a cascading way but shouldn't affect other tests
+
+            it("lets you add it as a filter", async () => {
+                // TODO Atte Keinänen 7/13/17: Extracting GuiQueryEditor's contents to smaller React components
+                // would make testing with selectors more natural
+                const filterSection = qb.find('.GuiBuilder-filtered-by');
+                const addFilterButton = filterSection.find('.AddButton');
+                addFilterButton.simulate("click");
+
+                const filterPopover = filterSection.find(FilterPopover);
+
+                const categoryFieldButton = filterPopover.find(FieldList).find('h4[children="Category"]')
+                expect(categoryFieldButton.length).toBe(1);
+                categoryFieldButton.simulate('click');
+            })
+
+            it("lets you see its field values in filter popover", () => {
+                // Same as before applies to FilterPopover too: individual list items could be in their own components
+                const filterPopover = qb.find(FilterPopover);
+                const fieldItems = filterPopover.find('li');
+                expect(fieldItems.length).toBe(4);
+
+                // should be in alphabetical order
+                expect(fieldItems.first().text()).toBe("Doohickey")
+                expect(fieldItems.last().text()).toBe("Widget")
+            })
+
+            it("lets you set 'Category is Widget' filter", async () => {
+                const filterPopover = qb.find(FilterPopover);
+                const fieldItems = filterPopover.find('li');
+                const widgetFieldItem = fieldItems.last();
+                const widgetCheckbox = widgetFieldItem.find(CheckBox);
+
+                expect(widgetCheckbox.props().checked).toBe(false);
+                widgetFieldItem.children().first().simulate("click");
+                expect(widgetCheckbox.props().checked).toBe(true);
+
+                const addFilterButton = filterPopover.find('button[children="Add filter"]')
+                addFilterButton.simulate("click");
+
+                await store.waitForActions([ADD_QUERY_FILTER])
+                store.resetDispatchedActions();
+
+                expect(qb.find(FilterPopover).length).toBe(0);
+                const filterWidget = qb.find(FilterWidget);
+                expect(filterWidget.length).toBe(1);
+                expect(filterWidget.text()).toBe("Category isWidget");
+            })
+
+            it("lets you set 'Category is Gadget or Gizmo", async () => {
+                // reopen the filter popover by clicking filter widget
+                const filterWidget = qb.find(FilterWidget);
+                filterWidget.find(FieldName).simulate('click');
+
+                const filterPopover = qb.find(FilterPopover);
+                const fieldItems = filterPopover.find('li');
+                const widgetFieldItem = fieldItems.at(2);
+                const gadgetCheckbox = widgetFieldItem.find(CheckBox);
+
+                expect(gadgetCheckbox.props().checked).toBe(false);
+                widgetFieldItem.children().first().simulate("click");
+                expect(gadgetCheckbox.props().checked).toBe(true);
+
+                const addFilterButton = filterPopover.find('button[children="Update filter"]')
+                addFilterButton.simulate("click");
+
+                await store.waitForActions([UPDATE_QUERY_FILTER])
+
+                expect(qb.find(FilterPopover).length).toBe(0);
+                expect(filterWidget.text()).toBe("Category is2 selections");
+            })
+
+            it("lets you remove the added filter", async () => {
+                const filterWidget = qb.find(FilterWidget);
+                filterWidget.find(".Icon-close").simulate('click');
+                await store.waitForActions([REMOVE_QUERY_FILTER])
+
+                expect(qb.find(FilterWidget).length).toBe(0);
+            })
+        })
+    })
 });