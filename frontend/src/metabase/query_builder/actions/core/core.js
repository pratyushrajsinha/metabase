import { createAction } from "redux-actions";
import _ from "underscore";

import { fetchAlertsForQuestion } from "metabase/alert/alert";
import Databases from "metabase/entities/databases";
import { ModelIndexes } from "metabase/entities/model-indexes";
import Questions from "metabase/entities/questions";
import Revision from "metabase/entities/revisions";
import * as MetabaseAnalytics from "metabase/lib/analytics";
import { loadCard } from "metabase/lib/card";
import { shouldOpenInBlankWindow } from "metabase/lib/dom";
import { createThunkAction } from "metabase/lib/redux";
import * as Urls from "metabase/lib/urls";
import { copy } from "metabase/lib/utils";
import { loadMetadataForCard } from "metabase/questions/actions";
import { openUrl } from "metabase/redux/app";
import { getMetadata } from "metabase/selectors/metadata";
import { getCardAfterVisualizationClick } from "metabase/visualizations/lib/utils";
import * as Lib from "metabase-lib";
import Question from "metabase-lib/Question";
import { isAdHocModelQuestion } from "metabase-lib/metadata/utils/models";
import Query from "metabase-lib/queries/Query";
import {
  cardIsEquivalent,
  cardQueryIsEquivalent,
} from "metabase-lib/queries/utils/card";

import { trackNewQuestionSaved } from "../../analytics";
import {
  getCard,
  getIsResultDirty,
  getOriginalQuestion,
  getQuestion,
  isBasedOnExistingQuestion,
  getParameters,
  getSubmittableQuestion,
} from "../../selectors";
import { updateUrl } from "../navigation";
import { zoomInRow } from "../object-detail";
import { clearQueryResult, runQuestionQuery } from "../querying";
import { onCloseSidebars } from "../ui";

import { SOFT_RELOAD_CARD, API_UPDATE_QUESTION } from "./types";
import { updateQuestion } from "./updateQuestion";

export const RESET_QB = "metabase/qb/RESET_QB";
export const resetQB = createAction(RESET_QB);

// refreshes the card without triggering a run of the card's query
export { SOFT_RELOAD_CARD };
export const softReloadCard = createThunkAction(SOFT_RELOAD_CARD, () => {
  return async (dispatch, getState) => {
    const outdatedCard = getCard(getState());
    const action = await dispatch(
      Questions.actions.fetch({ id: outdatedCard.id }, { reload: true }),
    );

    return Questions.HACK_getObjectFromAction(action);
  };
});

export const RELOAD_CARD = "metabase/qb/RELOAD_CARD";
export const reloadCard = createThunkAction(RELOAD_CARD, () => {
  return async (dispatch, getState) => {
    const outdatedQuestion = getQuestion(getState());

    dispatch(resetQB());

    const action = await dispatch(
      Questions.actions.fetch({ id: outdatedQuestion.id() }, { reload: true }),
    );
    const card = Questions.HACK_getObjectFromAction(action);

    // We need to manually massage the paramters into the parameterValues shape,
    // to be able to pass them to new Question.
    // We could use _parameterValues here but prefer not to use internal fields.
    const parameterValues = outdatedQuestion.parameters().reduce(
      (acc, next) => ({
        ...acc,
        [next.id]: next.value,
      }),
      {},
    );

    const question = new Question(
      card,
      getMetadata(getState()),
      parameterValues,
    );

    dispatch(loadMetadataForCard(card));

    dispatch(
      runQuestionQuery({
        overrideWithQuestion: question,
        shouldUpdateUrl: false,
      }),
    );

    // if the name of the card changed this will update the url slug
    dispatch(updateUrl(new Question(card), { dirty: false }));

    return card;
  };
});

/**
 * `setCardAndRun` is used when:
 *     - navigating browser history
 *     - clicking in the entity details view
 *     - `navigateToNewCardInsideQB` is being called (see below)
 */
export const SET_CARD_AND_RUN = "metabase/qb/SET_CARD_AND_RUN";
export const setCardAndRun = (nextCard, shouldUpdateUrl = true) => {
  return async (dispatch, getState) => {
    // clone
    const card = copy(nextCard);

    const originalCard = card.original_card_id
      ? // If the original card id is present, dynamically load its information for showing lineage
        await loadCard(card.original_card_id, { dispatch, getState })
      : // Otherwise, use a current card as the original card if the card has been saved
      // This is needed for checking whether the card is in dirty state or not
      card.id
      ? card
      : null;

    // Update the card and originalCard before running the actual query
    dispatch({ type: SET_CARD_AND_RUN, payload: { card, originalCard } });
    dispatch(runQuestionQuery({ shouldUpdateUrl }));

    // Load table & database metadata for the current question
    dispatch(loadMetadataForCard(card));
  };
};

/**
 * User-triggered events that are handled with this action:
 *     - clicking a legend:
 *         * series legend (multi-aggregation, multi-breakout, multiple questions)
 *     - clicking the visualization itself
 *         * drill-through (single series, multi-aggregation, multi-breakout, multiple questions)
 *     - clicking an action widget action
 *
 * All these events can be applied either for an unsaved question or a saved question.
 */
export const NAVIGATE_TO_NEW_CARD = "metabase/qb/NAVIGATE_TO_NEW_CARD";
export const navigateToNewCardInsideQB = createThunkAction(
  NAVIGATE_TO_NEW_CARD,
  ({ nextCard, previousCard, objectId }) => {
    return async (dispatch, getState) => {
      if (previousCard === nextCard) {
        // Do not reload questions with breakouts when clicked on a legend item
      } else if (cardIsEquivalent(previousCard, nextCard)) {
        // This is mainly a fallback for scenarios where a visualization legend is clicked inside QB
        dispatch(
          setCardAndRun(await loadCard(nextCard.id, { dispatch, getState })),
        );
      } else {
        const card = getCardAfterVisualizationClick(nextCard, previousCard);
        const url = Urls.serializedQuestion(card);
        if (shouldOpenInBlankWindow(url, { blankOnMetaOrCtrlKey: true })) {
          dispatch(openUrl(url));
        } else {
          dispatch(onCloseSidebars());
          if (!cardQueryIsEquivalent(previousCard, nextCard)) {
            // clear the query result so we don't try to display the new visualization before running the new query
            dispatch(clearQueryResult());
          }
          // When the dataset query changes, we should change the type,
          // to start building a new ad-hoc question based on a dataset
          dispatch(setCardAndRun({ ...card, type: "question" }));
        }
        if (objectId !== undefined) {
          dispatch(zoomInRow({ objectId }));
        }
      }
    };
  },
);

// DEPRECATED, still used in a couple places
export const setDatasetQuery =
  (datasetQuery, options) => (dispatch, getState) => {
    if (datasetQuery instanceof Query) {
      datasetQuery = datasetQuery.datasetQuery();
    }

    const question = getQuestion(getState());
    dispatch(updateQuestion(question.setDatasetQuery(datasetQuery), options));
  };

export const API_CREATE_QUESTION = "metabase/qb/API_CREATE_QUESTION";
export const apiCreateQuestion = question => {
  return async (dispatch, getState) => {
    const submittableQuestion = getSubmittableQuestion(getState(), question);
    const createdQuestion = await reduxCreateQuestion(
      submittableQuestion,
      dispatch,
    );

    const databases = Databases.selectors.getList(getState());
    if (databases && !databases.some(d => d.is_saved_questions)) {
      dispatch({ type: Databases.actionTypes.INVALIDATE_LISTS_ACTION });
    }

    MetabaseAnalytics.trackStructEvent(
      "QueryBuilder",
      "Create Card",
      createdQuestion.datasetQuery().type,
    );
    trackNewQuestionSaved(
      question,
      createdQuestion,
      isBasedOnExistingQuestion(getState()),
    );

    // Saving a card, locks in the current display as though it had been
    // selected in the UI.
    const card = createdQuestion.lockDisplay().card();

    dispatch({ type: API_CREATE_QUESTION, payload: card });

    const isModel = question.type() === "model";
<<<<<<< HEAD
    const isMetric = question.type() === "metric";
    const metadataOptions = { reload: isModel || isMetric };
=======
    const metadataOptions = { reload: isModel };
>>>>>>> 5d333595
    await dispatch(loadMetadataForCard(card, metadataOptions));

    return createdQuestion;
  };
};

export { API_UPDATE_QUESTION };
export const apiUpdateQuestion = (question, { rerunQuery } = {}) => {
  return async (dispatch, getState) => {
    const originalQuestion = getOriginalQuestion(getState());
    question = question || getQuestion(getState());

    const isResultDirty = getIsResultDirty(getState());
    const isModel = question.type() === "model";
<<<<<<< HEAD
    const isMetric = question.type() === "metric";

    if (isModel) {
      resultsMetadata.columns = ModelIndexes.actions.cleanIndexFlags(
        resultsMetadata.columns,
      );
    }

=======
>>>>>>> 5d333595
    const { isNative } = Lib.queryDisplayInfo(question.query());

    if (!isNative) {
      rerunQuery = rerunQuery ?? isResultDirty;
    }

    const submittableQuestion = getSubmittableQuestion(getState(), question);

    // When viewing a dataset, its dataset_query is swapped with a clean query using the dataset as a source table
    // (it's necessary for datasets to behave like tables opened in simple mode)
    // When doing updates like changing name, description, etc., we need to omit the dataset_query in the request body
    const updatedQuestion = await reduxUpdateQuestion(
      submittableQuestion,
      dispatch,
      {
        excludeDatasetQuery: isAdHocModelQuestion(question, originalQuestion),
      },
    );

    // reload the question alerts for the current question
    // (some of the old alerts might be removed during update)
    await dispatch(fetchAlertsForQuestion(updatedQuestion.id()));

    MetabaseAnalytics.trackStructEvent(
      "QueryBuilder",
      "Update Card",
      updatedQuestion.datasetQuery().type,
    );

    await dispatch({
      type: API_UPDATE_QUESTION,
      payload: updatedQuestion.card(),
    });

    if (isModel) {
      // this needs to happen after the question update completes in case we have changed the type
      // of the primary key field in the same update
      await dispatch(ModelIndexes.actions.updateModelIndexes(question));
    }

<<<<<<< HEAD
    const metadataOptions = { reload: isModel || isMetric };
=======
    const metadataOptions = { reload: isModel };
>>>>>>> 5d333595
    await dispatch(loadMetadataForCard(question.card(), metadataOptions));

    if (rerunQuery) {
      dispatch(runQuestionQuery());
    }
  };
};

export const SET_PARAMETER_VALUE = "metabase/qb/SET_PARAMETER_VALUE";
export const setParameterValue = createAction(
  SET_PARAMETER_VALUE,
  (parameterId, value) => {
    return { id: parameterId, value: normalizeValue(value) };
  },
);

export const SET_PARAMETER_VALUE_TO_DEFAULT =
  "metabase/qb/SET_PARAMETER_VALUE_TO_DEFAULT";
export const setParameterValueToDefault = createThunkAction(
  SET_PARAMETER_VALUE_TO_DEFAULT,
  parameterId => (dispatch, getState) => {
    const parameter = getParameters(getState()).find(
      ({ id }) => id === parameterId,
    );
    const defaultValue = parameter?.default;

    if (defaultValue) {
      dispatch(setParameterValue(parameterId, defaultValue));
    }
  },
);

function normalizeValue(value) {
  if (value === "") {
    return null;
  }

  if (Array.isArray(value) && value.length === 0) {
    return null;
  }

  return value;
}

export const REVERT_TO_REVISION = "metabase/qb/REVERT_TO_REVISION";
export const revertToRevision = createThunkAction(
  REVERT_TO_REVISION,
  revision => {
    return async dispatch => {
      await dispatch(Revision.objectActions.revert(revision));
      await dispatch(reloadCard());
    };
  },
);

async function reduxCreateQuestion(question, dispatch) {
  const action = await dispatch(Questions.actions.create(question.card()));
  return question.setCard(Questions.HACK_getObjectFromAction(action));
}

async function reduxUpdateQuestion(
  question,
  dispatch,
  { excludeDatasetQuery = false },
) {
  const fullCard = question.card();
  const card = excludeDatasetQuery
    ? _.omit(fullCard, "dataset_query")
    : fullCard;
  const action = await dispatch(
    Questions.actions.update({ id: question.id() }, card),
  );
  return question.setCard(Questions.HACK_getObjectFromAction(action));
}<|MERGE_RESOLUTION|>--- conflicted
+++ resolved
@@ -222,12 +222,8 @@
     dispatch({ type: API_CREATE_QUESTION, payload: card });
 
     const isModel = question.type() === "model";
-<<<<<<< HEAD
     const isMetric = question.type() === "metric";
     const metadataOptions = { reload: isModel || isMetric };
-=======
-    const metadataOptions = { reload: isModel };
->>>>>>> 5d333595
     await dispatch(loadMetadataForCard(card, metadataOptions));
 
     return createdQuestion;
@@ -242,7 +238,6 @@
 
     const isResultDirty = getIsResultDirty(getState());
     const isModel = question.type() === "model";
-<<<<<<< HEAD
     const isMetric = question.type() === "metric";
 
     if (isModel) {
@@ -251,8 +246,6 @@
       );
     }
 
-=======
->>>>>>> 5d333595
     const { isNative } = Lib.queryDisplayInfo(question.query());
 
     if (!isNative) {
@@ -293,11 +286,7 @@
       await dispatch(ModelIndexes.actions.updateModelIndexes(question));
     }
 
-<<<<<<< HEAD
     const metadataOptions = { reload: isModel || isMetric };
-=======
-    const metadataOptions = { reload: isModel };
->>>>>>> 5d333595
     await dispatch(loadMetadataForCard(question.card(), metadataOptions));
 
     if (rerunQuery) {
