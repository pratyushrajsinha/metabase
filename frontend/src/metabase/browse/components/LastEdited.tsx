--- conflicted
+++ resolved
@@ -10,75 +10,39 @@
 dayjs.extend(updateLocale);
 dayjs.extend(relativeTime);
 
-<<<<<<< HEAD
 /** Contextualize a msgid string related to a unit of time, for the benefit of
-* our translators. This is useful because it might be hard to know how to
-* translate a string like '{0}d' without additional context. */
+ * our translators. This is useful because it might be hard to know how to
+ * translate a string like '{0}d' without additional context. */
 const giveContext = (unit: string) =>
   c(
     `Abbreviation for "{0} ${unit}(s)". Keep abbreviations distinct from one another.`,
   );
 
 /** @see https://day.js.org/docs/en/customization/customization */
-const relativeTimeConfig = {
+const timeFormattingRules: Record<string, unknown> = {
   m: giveContext("minute").t`${"%d"}min`,
   mm: giveContext("minute").t`${"%d"}min`,
-  h: giveContext("hour").t`${"%d"}h`,
+  h: giveContext("hour").t`${1}h`,
   hh: giveContext("hour").t`${"%d"}h`,
-  d: giveContext("day").t`${"%d"}d`,
+  d: giveContext("day").t`${1}d`,
   dd: giveContext("day").t`${"%d"}d`,
-  w: giveContext("week").t`${"%d"}d`,
-  ww: giveContext("week").t`${"%d"}d`,
-  M: giveContext("month").t`${"%d"}mo`,
+  M: giveContext("month").t`${1}mo`,
   MM: giveContext("month").t`${"%d"}mo`,
-  y: giveContext("year").t`${"%d"}yr`,
+  y: giveContext("year").t`${1}yr`,
   yy: giveContext("year").t`${"%d"}yr`,
-  s: () => giveContext("minute").t`${1}min`,
-  ss: () => giveContext("minute").t`${1}min`,
-=======
-const timeFormattingRules: Record<string, unknown> = {
-  m: t`${1}min`,
-  mm: t`${"%d"}min`,
-  h: t`${1}h`,
-  hh: t`${"%d"}h`,
-  d: t`${1}d`,
-  dd: t`${"%d"}d`,
-  M: t`${1}mo`,
-  MM: t`${"%d"}mo`,
-  y: t`${1}yr`,
-  yy: t`${"%d"}yr`,
   // Display any number of seconds as "1min"
-  s: () => t`${1}min`,
-  ss: () => t`${1}min`,
+  s: () => giveContext("second").t`${1}min`,
+  ss: () => giveContext("second").t`${1}min`,
   // Don't use "ago"
->>>>>>> 4fa15ca3
   past: "%s",
   // For the edge case where a model's last-edit date is somehow in the future
   future: c("{0} is a period of time such as '5 minutes' or '5 months'")
     .t`${"%s"} from now`,
 };
 
-<<<<<<< HEAD
-dayjs.updateLocale(dayjs.locale(), { relativeTime: relativeTimeConfig });
+dayjs.updateLocale(dayjs.locale(), { relativeTime: timeFormattingRules });
 
-// TODO: Check if this is required:
-// // Use a different dayjs instance to avoid polluting the global one
-// const dayjsWithAbbrevs = dayjs.extend((_, { instance }) => {
-//   return {
-//     updateLocale(localeName, config) {
-//       const locale = (instance.Ls[localeName] = {
-//         ...instance.Ls[localeName],
-//         ...config,
-//       });
-//       return locale;
-//     },
-//   };
-// });
-
-const getHowLongAgo = (timestamp: string) => {
-=======
 const getTimePassedSince = (timestamp: string) => {
->>>>>>> 4fa15ca3
   const date = dayjs(timestamp);
   if (timestamp && date.isValid()) {
     const locale = dayjs.locale();
