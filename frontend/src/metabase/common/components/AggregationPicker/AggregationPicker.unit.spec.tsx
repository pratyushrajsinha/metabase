import userEvent from "@testing-library/user-event";
import _ from "underscore";

import { createMockMetadata } from "__support__/metadata";
import { createMockEntitiesState } from "__support__/store";
import { renderWithProviders, screen } from "__support__/ui";
import { checkNotNull } from "metabase/lib/types";
import * as Lib from "metabase-lib";
import {
  createQuery,
  columnFinder,
  findAggregationOperator,
} from "metabase-lib/test-helpers";
import type Metadata from "metabase-lib/v1/metadata/Metadata";
import type { Metric } from "metabase-types/api";
import {
  createMockMetric,
  COMMON_DATABASE_FEATURES,
} from "metabase-types/api/mocks";
import {
  createSampleDatabase,
  createOrdersTable,
  createPeopleTable,
  createProductsTable,
  createReviewsTable,
  ORDERS,
  ORDERS_ID,
  PRODUCTS_ID,
  PRODUCTS,
  SAMPLE_DB_ID,
} from "metabase-types/api/mocks/presets";
import type { State } from "metabase-types/store";
import { createMockState } from "metabase-types/store/mocks";

import { AggregationPicker } from "./AggregationPicker";

function createQueryWithCountAggregation({
  metadata,
}: { metadata?: Metadata } = {}) {
  const initialQuery = createQuery({ metadata });
  const count = findAggregationOperator(initialQuery, "count");
  const clause = Lib.aggregationClause(count);
  return Lib.aggregate(initialQuery, 0, clause);
}

function createQueryWithMaxAggregation({
  metadata,
}: { metadata?: Metadata } = {}) {
  const initialQuery = createQuery({ metadata });
  const max = findAggregationOperator(initialQuery, "max");
  const findColumn = columnFinder(
    initialQuery,
    Lib.aggregationOperatorColumns(max),
  );
  const quantity = findColumn("ORDERS", "QUANTITY");
  const clause = Lib.aggregationClause(max, quantity);
  return Lib.aggregate(initialQuery, 0, clause);
}

function createQueryWithInlineExpression() {
  return createQuery({
    query: {
      database: SAMPLE_DB_ID,
      type: "query",
      query: {
        aggregation: [
          [
            "aggregation-options",
            ["avg", ["field", ORDERS.QUANTITY, null]],
            { name: "Avg Q", "display-name": "Avg Q" },
          ],
        ],
      },
    },
  });
}

function createQueryWithInlineExpressionWithOperator() {
  return createQuery({
    query: {
      database: SAMPLE_DB_ID,
      type: "query",
      query: {
        aggregation: [
          [
            "aggregation-options",
            ["count"],
            { name: "My count", "display-name": "My count" },
          ],
        ],
      },
    },
  });
}

const TEST_METRIC = createMockMetric({
  id: 1,
  table_id: ORDERS_ID,
  name: "Total Order Value",
  description: "The total value of all orders",
  definition: {
    aggregation: [["sum", ["field", ORDERS.TOTAL, null]]],
    "source-table": ORDERS_ID,
  },
});

const PRODUCT_METRIC = createMockMetric({
  id: 2,
  table_id: PRODUCTS_ID,
  name: "Average Rating",
  definition: {
    aggregation: [["avg", ["field", PRODUCTS.RATING, null]]],
    "source-table": PRODUCTS_ID,
  },
});

function createMetadata({
  metrics = [],
  hasExpressionSupport = true,
}: { metrics?: Metric[]; hasExpressionSupport?: boolean } = {}) {
  return createMockMetadata({
    databases: [
      createSampleDatabase({
        tables: [
          createOrdersTable({ metrics }),
          createPeopleTable(),
          createProductsTable({ metrics: [PRODUCT_METRIC] }),
          createReviewsTable(),
        ],
        features: hasExpressionSupport
          ? COMMON_DATABASE_FEATURES
          : _.without(COMMON_DATABASE_FEATURES, "expression-aggregations"),
      }),
    ],
    metrics: [...metrics, PRODUCT_METRIC],
  });
}

type SetupOpts = {
  state?: State;
  metadata?: Metadata;
  query?: Lib.Query;
  hasExpressionInput?: boolean;
};

function setup({
  state = createMockState({
    entities: createMockEntitiesState({
      databases: [createSampleDatabase()],
    }),
  }),
  metadata = createMetadata(),
  query = createQuery({ metadata }),
  hasExpressionInput = true,
}: SetupOpts = {}) {
  const stageIndex = 0;
  const clause = Lib.aggregations(query, stageIndex)[0];

  const baseOperators = Lib.availableAggregationOperators(query, stageIndex);
  const operators = clause
    ? Lib.selectedAggregationOperators(baseOperators, clause)
    : baseOperators;

  const onSelect = jest.fn();

  renderWithProviders(
    <AggregationPicker
      query={query}
      clause={clause}
      stageIndex={stageIndex}
      operators={operators}
      hasExpressionInput={hasExpressionInput}
      onSelect={onSelect}
    />,
    { storeInitialState: state },
  );

  function getRecentClause(): Lib.Clause {
    expect(onSelect).toHaveBeenCalledWith(expect.anything());
    const [clause] = onSelect.mock.lastCall;
    return clause;
  }

  function getRecentClauseInfo() {
    return Lib.displayInfo(query, stageIndex, getRecentClause());
  }

  return {
    metadata,
    query,
    stageIndex,
    getRecentClauseInfo,
    onSelect,
  };
}

describe("AggregationPicker", () => {
<<<<<<< HEAD
  // FIXME metrics v2
  it.skip("should allow switching between aggregation approaches", () => {
=======
  it("should allow switching between aggregation approaches", async () => {
>>>>>>> 23bda114
    const metadata = createMetadata({ metrics: [TEST_METRIC] });
    const { getRecentClauseInfo } = setup({
      query: createQueryWithCountAggregation({ metadata }),
      metadata,
    });
    const metric = checkNotNull(metadata.metric(TEST_METRIC.id));

    await userEvent.click(screen.getByText("Common Metrics"));
    await userEvent.click(screen.getByText(TEST_METRIC.name));

    expect(getRecentClauseInfo()).toMatchObject({
      displayName: metric.displayName(),
    });
  });

  describe("basic operators", () => {
    it("should list basic operators", () => {
      setup();

      expect(screen.getByText("Basic Metrics")).toBeInTheDocument();

      [
        "Count of rows",
        "Sum of ...",
        "Average of ...",
        "Number of distinct values of ...",
        "Cumulative sum of ...",
        "Cumulative count of rows",
        "Standard deviation of ...",
        "Minimum of ...",
        "Maximum of ...",
      ].forEach(name => {
        expect(screen.getByRole("option", { name })).toBeInTheDocument();
      });
    });

    it("should apply a column-less operator", async () => {
      const { getRecentClauseInfo } = setup();

      await userEvent.click(screen.getByText("Count of rows"));

      expect(getRecentClauseInfo()).toMatchObject({
        name: "count",
        displayName: "Count",
      });
    });

    it("should apply an operator requiring columns", async () => {
      const { getRecentClauseInfo } = setup();

      await userEvent.click(screen.getByText("Average of ..."));
      await userEvent.click(screen.getByText("Quantity"));

      expect(getRecentClauseInfo()).toMatchObject({
        name: "avg",
        displayName: "Average of Quantity",
      });
    });

    it("should allow picking a foreign column", async () => {
      const { getRecentClauseInfo } = setup();

      await userEvent.click(screen.getByText("Average of ..."));
      await userEvent.click(screen.getByText("Product"));
      await userEvent.click(screen.getByText("Rating"));

      expect(getRecentClauseInfo()).toMatchObject({
        name: "avg",
        displayName: "Average of Rating",
      });
    });

    it("should highlight selected operator", () => {
      setup({ query: createQueryWithCountAggregation() });

      expect(
        screen.getByRole("option", { name: "Count of rows" }),
      ).toHaveAttribute("aria-selected", "true");
      expect(
        screen.getByRole("option", { name: "Sum of ..." }),
      ).not.toHaveAttribute("aria-selected");
    });

    it("should highlight selected operator column", () => {
      setup({ query: createQueryWithMaxAggregation() });

      expect(screen.getByRole("option", { name: "Quantity" })).toHaveAttribute(
        "aria-selected",
        "true",
      );
      expect(screen.getByRole("option", { name: "Discount" })).toHaveAttribute(
        "aria-selected",
        "false",
      );
    });

    it("shouldn't list columns for column-less operators", async () => {
      setup();

      await userEvent.click(screen.getByText("Count of rows"));

      expect(screen.queryByText("Quantity")).not.toBeInTheDocument();
      // check that we're still in the same step
      expect(screen.getByText("Average of ...")).toBeInTheDocument();
    });

    it("should allow to change an operator for existing aggregation", async () => {
      const { getRecentClauseInfo } = setup({
        query: createQueryWithMaxAggregation(),
      });

      await userEvent.click(screen.getByText("Maximum of ...")); // go back
      await userEvent.click(screen.getByText("Average of ..."));
      await userEvent.click(screen.getByText("Quantity"));

      expect(getRecentClauseInfo()).toMatchObject({
        name: "avg",
        displayName: "Average of Quantity",
      });
    });

    it("should allow to change a column for existing aggregation", async () => {
      const { getRecentClauseInfo } = setup({
        query: createQueryWithMaxAggregation(),
      });

      await userEvent.click(screen.getByText("Discount"));

      expect(getRecentClauseInfo()).toMatchObject({
        name: "max",
        displayName: "Max of Discount",
      });
    });
  });

  describe("metrics", () => {
    async function setupMetrics(opts: SetupOpts = {}) {
      const result = setup(opts);

      // Expand the metrics section
      await userEvent.click(screen.getByText("Common Metrics"));

      return result;
    }

    it("shouldn't show the metrics section when there're no metics", () => {
      setup({ metadata: createMetadata({ metrics: [] }) });
      expect(screen.queryByText("Common Metrics")).not.toBeInTheDocument();
    });

<<<<<<< HEAD
    // FIXME metrics v2
    it.skip("should list metrics for the query table", () => {
      setupMetrics({ metadata: createMetadata({ metrics: [TEST_METRIC] }) });
      expect(screen.getByText(TEST_METRIC.name)).toBeInTheDocument();
    });

    // FIXME metrics v2
    it.skip("shouldn't list metrics for other tables", () => {
      setupMetrics({ metadata: createMetadata({ metrics: [TEST_METRIC] }) });
      expect(screen.queryByText(PRODUCT_METRIC.name)).not.toBeInTheDocument();
    });

    // FIXME metrics v2
    it.skip("should allow picking a metric", () => {
=======
    it("should list metrics for the query table", async () => {
      await setupMetrics({
        metadata: createMetadata({ metrics: [TEST_METRIC] }),
      });
      expect(screen.getByText(TEST_METRIC.name)).toBeInTheDocument();
    });

    it("shouldn't list metrics for other tables", async () => {
      await setupMetrics({
        metadata: createMetadata({ metrics: [TEST_METRIC] }),
      });
      expect(screen.queryByText(PRODUCT_METRIC.name)).not.toBeInTheDocument();
    });

    it("should allow picking a metric", async () => {
>>>>>>> 23bda114
      const metadata = createMetadata({ metrics: [TEST_METRIC] });
      const { getRecentClauseInfo } = await setupMetrics({ metadata });
      const metric = checkNotNull(metadata.metric(TEST_METRIC.id));

      await userEvent.click(screen.getByText(TEST_METRIC.name));

      expect(getRecentClauseInfo()).toMatchObject({
        displayName: metric.displayName(),
      });
    });
  });

  describe("custom expressions", () => {
    it("should allow to enter a custom expression containing an aggregation", async () => {
      const { getRecentClauseInfo } = setup();

      const expression = "count + 1";
      const expressionName = "My expression";

      await userEvent.click(screen.getByText("Custom Expression"));
      await userEvent.type(screen.getByLabelText("Expression"), expression);
      await userEvent.type(screen.getByLabelText("Name"), expressionName);
      await userEvent.click(screen.getByRole("button", { name: "Done" }));
      expect(getRecentClauseInfo().displayName).toBe(expressionName);
    });

    it("should open the editor when a named expression without operator is used", async () => {
      setup({ query: createQueryWithInlineExpression() });

      expect(screen.getByText("Custom Expression")).toBeInTheDocument();
      expect(screen.getByDisplayValue("Avg Q")).toBeInTheDocument();
    });

    it("should open the editor when a named expression with operator is used", async () => {
      setup({ query: createQueryWithInlineExpressionWithOperator() });

      expect(screen.getByText("Custom Expression")).toBeInTheDocument();
      expect(screen.getByDisplayValue("My count")).toBeInTheDocument();
    });

    it("shouldn't be available if database doesn't support custom expressions", () => {
      setup({
        state: createMockState({
          entities: createMockEntitiesState({
            databases: [
              {
                ...createSampleDatabase(),
                features: _.without(
                  COMMON_DATABASE_FEATURES,
                  "expression-aggregations",
                ),
              },
            ],
          }),
        }),
        metadata: createMetadata({ hasExpressionSupport: false }),
      });
      expect(screen.queryByText("Custom Expression")).not.toBeInTheDocument();
    });

    it("shouldn't be shown if `hasExpressionInput` prop is false", () => {
      setup({ hasExpressionInput: false });
      expect(screen.queryByText("Custom Expression")).not.toBeInTheDocument();
    });

    it("should open the editor even if `hasExpressionInput` prop is false if expression is used", () => {
      setup({
        query: createQueryWithInlineExpression(),
        hasExpressionInput: false,
      });

      expect(screen.getByText("Custom Expression")).toBeInTheDocument();
      expect(screen.getByDisplayValue("Avg Q")).toBeInTheDocument();
    });
  });
});<|MERGE_RESOLUTION|>--- conflicted
+++ resolved
@@ -195,12 +195,8 @@
 }
 
 describe("AggregationPicker", () => {
-<<<<<<< HEAD
   // FIXME metrics v2
-  it.skip("should allow switching between aggregation approaches", () => {
-=======
-  it("should allow switching between aggregation approaches", async () => {
->>>>>>> 23bda114
+  it.skip("should allow switching between aggregation approaches", async () => {
     const metadata = createMetadata({ metrics: [TEST_METRIC] });
     const { getRecentClauseInfo } = setup({
       query: createQueryWithCountAggregation({ metadata }),
@@ -351,38 +347,24 @@
       expect(screen.queryByText("Common Metrics")).not.toBeInTheDocument();
     });
 
-<<<<<<< HEAD
     // FIXME metrics v2
-    it.skip("should list metrics for the query table", () => {
-      setupMetrics({ metadata: createMetadata({ metrics: [TEST_METRIC] }) });
-      expect(screen.getByText(TEST_METRIC.name)).toBeInTheDocument();
-    });
-
-    // FIXME metrics v2
-    it.skip("shouldn't list metrics for other tables", () => {
-      setupMetrics({ metadata: createMetadata({ metrics: [TEST_METRIC] }) });
-      expect(screen.queryByText(PRODUCT_METRIC.name)).not.toBeInTheDocument();
-    });
-
-    // FIXME metrics v2
-    it.skip("should allow picking a metric", () => {
-=======
-    it("should list metrics for the query table", async () => {
+    it.skip("should list metrics for the query table", async () => {
       await setupMetrics({
         metadata: createMetadata({ metrics: [TEST_METRIC] }),
       });
       expect(screen.getByText(TEST_METRIC.name)).toBeInTheDocument();
     });
 
-    it("shouldn't list metrics for other tables", async () => {
+    // FIXME metrics v2
+    it.skip("shouldn't list metrics for other tables", async () => {
       await setupMetrics({
         metadata: createMetadata({ metrics: [TEST_METRIC] }),
       });
       expect(screen.queryByText(PRODUCT_METRIC.name)).not.toBeInTheDocument();
     });
 
-    it("should allow picking a metric", async () => {
->>>>>>> 23bda114
+    // FIXME metrics v2
+    it.skip("should allow picking a metric", async () => {
       const metadata = createMetadata({ metrics: [TEST_METRIC] });
       const { getRecentClauseInfo } = await setupMetrics({ metadata });
       const metric = checkNotNull(metadata.metric(TEST_METRIC.id));
