--- conflicted
+++ resolved
@@ -103,12 +103,8 @@
   return ML.can_run(query);
 }
 
-<<<<<<< HEAD
 export function canSave(query: Query, cardType: CardType): boolean {
   return ML.can_save(query, cardType);
-=======
-export function canSave(query: Query): boolean {
-  return ML.can_save(query);
 }
 
 export function asReturned(
@@ -116,5 +112,4 @@
   stageIndex: number,
 ): { query: Query; stageIndex: number } {
   return ML.as_returned(query, stageIndex);
->>>>>>> 912b5e51
 }