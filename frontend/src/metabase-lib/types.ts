--- conflicted
+++ resolved
@@ -266,17 +266,10 @@
   | "drill-thru/summarize-column-by-time"
   | "drill-thru/summarize-column"
   | "drill-thru/underlying-records"
-<<<<<<< HEAD
   | "drill-thru/zoom"
   | "drill-thru/zoom-in.binning"
   | "drill-thru/zoom-in.geographic"
   | "drill-thru/zoom-in.timeseries";
-=======
-  | "drill-thru/zoom-in.binning"
-  | "drill-thru/zoom-in.geographic"
-  | "drill-thru/zoom-in.timeseries"
-  | "drill-thru/automatic-insights";
->>>>>>> b1f61047
 
 export type BaseDrillThruInfo<Type extends DrillThruType> = { type: Type };
 
@@ -290,10 +283,7 @@
 
 export type QuickFilterDrillThruInfo =
   BaseDrillThruInfo<"drill-thru/quick-filter"> & {
-<<<<<<< HEAD
     value: unknown;
-=======
->>>>>>> b1f61047
     operators: Array<QuickFilterDrillThruOperator>;
   };
 
@@ -364,18 +354,6 @@
 export type FilterDrillDetails = {
   query: Query;
   column: ColumnMetadata;
-<<<<<<< HEAD
-  stageIndex: number;
-};
-
-export type PivotDrillDetails = {
-  query: Query;
-  stageIndex: number;
-  columns: ColumnMetadata[];
-};
-
-export interface Dimension {
-=======
   stageNumber: number;
 };
 
@@ -383,7 +361,6 @@
 
 export interface ClickObjectDimension {
   value: RowValue;
->>>>>>> b1f61047
   column: DatasetColumn;
 }
 
