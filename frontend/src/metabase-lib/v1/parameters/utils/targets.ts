--- conflicted
+++ resolved
@@ -142,7 +142,6 @@
     throw new Error(`Cannot build column target field reference: ${fieldRef}`);
   }
 
-<<<<<<< HEAD
   if (parameter && isTemporalUnitParameter(parameter)) {
     // Temporal unit parameters apply only to the last stage.
     // We don't attach "stage-number" to prevent BE from calling Lib.ensureFilterStage on the query.
@@ -150,9 +149,6 @@
   }
 
   return ["dimension", fieldRef, { "stage-number": stageIndex }];
-=======
-  return ["dimension", fieldRef, { "stage-number": fixedStageIndex }];
->>>>>>> 4dbe1904
 }
 
 export function buildTemplateTagVariableTarget(
