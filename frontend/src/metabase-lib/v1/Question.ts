// eslint-disable-next-line @typescript-eslint/ban-ts-comment
// @ts-nocheck
import { assoc, assocIn, chain, dissoc, getIn } from "icepick";
import _ from "underscore";
/* eslint-disable import/order */
// NOTE: the order of these matters due to circular dependency issues
import slugg from "slugg";
import * as Lib from "metabase-lib";
import StructuredQuery, {
  STRUCTURED_QUERY_TEMPLATE,
} from "metabase-lib/v1/queries/StructuredQuery";
import NativeQuery, {
  NATIVE_QUERY_TEMPLATE,
} from "metabase-lib/v1/queries/NativeQuery";
import type AtomicQuery from "metabase-lib/v1/queries/AtomicQuery";
import InternalQuery from "metabase-lib/v1/queries/InternalQuery";
import type BaseQuery from "metabase-lib/v1/queries/Query";
import Metadata from "metabase-lib/v1/metadata/Metadata";
import type Database from "metabase-lib/v1/metadata/Database";
import type Table from "metabase-lib/v1/metadata/Table";
import { sortObject } from "metabase-lib/v1/utils";

import type {
  Card as CardObject,
  CardDisplayType,
  CardType,
  CollectionId,
  DatabaseId,
  Dataset,
  DatasetData,
  DatasetQuery,
  Parameter as ParameterObject,
  ParameterId,
  ParameterValues,
  TableId,
  VisualizationSettings,
} from "metabase-types/api";

// TODO: remove these dependencies
import { getCardUiParameters } from "metabase-lib/v1/parameters/utils/cards";
import { utf8_to_b64url } from "metabase/lib/encoding";

import { getTemplateTagParametersFromCard } from "metabase-lib/v1/parameters/utils/template-tags";
import { fieldFilterParameterToFilter } from "metabase-lib/v1/parameters/utils/mbql";
import { getQuestionVirtualTableId } from "metabase-lib/v1/metadata/utils/saved-questions";
import { isTransientId } from "metabase-lib/v1/queries/utils/card";
import {
  ALERT_TYPE_PROGRESS_BAR_GOAL,
  ALERT_TYPE_ROWS,
  ALERT_TYPE_TIMESERIES_GOAL,
} from "metabase-lib/v1/Alert";

import type { Query } from "../types";

export type QuestionCreatorOpts = {
  databaseId?: DatabaseId;
  cardType?: CardType;
  tableId?: TableId;
  collectionId?: CollectionId;
  metadata?: Metadata;
  parameterValues?: ParameterValues;
  type?: "query" | "native";
  name?: string;
  display?: CardDisplayType;
  visualization_settings?: VisualizationSettings;
  dataset_query?: DatasetQuery;
};

/**
 * This is a wrapper around a question/card object, which may contain one or more Query objects
 */

class Question {
  /**
   * The plain object presentation of this question, equal to the format that Metabase REST API understands.
   * It is called `card` for both historical reasons and to make a clear distinction to this class.
   */
  _card: CardObject;

  /**
   * The Question wrapper requires a metadata object because the queries it contains (like {@link StructuredQuery})
   * need metadata for accessing databases, tables and metrics.
   */
  _metadata: Metadata;

  /**
   * Parameter values mean either the current values of dashboard filters or SQL editor template parameters.
   * They are in the grey area between UI state and question state, but having them in Question wrapper is convenient.
   */
  _parameterValues: ParameterValues;

  private __mlv2Query: Lib.Query | undefined;

  private __mlv2MetadataProvider: Lib.MetadataProvider | undefined;

  /**
   * Question constructor
   */
  constructor(
    card: any,
    metadata?: Metadata,
    parameterValues?: ParameterValues,
  ) {
    this._card = card;
    this._metadata =
      metadata ||
      new Metadata({
        databases: {},
        tables: {},
        fields: {},
        metrics: {},
        segments: {},
        questions: {},
      });
    this._parameterValues = parameterValues || {};
  }

  clone() {
    return new Question(this._card, this._metadata, this._parameterValues);
  }

  metadata(): Metadata {
    return this._metadata;
  }

  card() {
    return this._doNotCallSerializableCard();
  }

  _doNotCallSerializableCard() {
    return this._card;
  }

  setCard(card: CardObject): Question {
    const q = this.clone();
    q._card = card;
    return q;
  }

  withoutNameAndId() {
    return this.setCard(
      chain(this.card())
        .dissoc("id")
        .dissoc("name")
        .dissoc("description")
        .value(),
    );
  }

  omitTransientCardIds() {
    let question = this;

    const card = question.card();
    const { id, original_card_id } = card;
    if (isTransientId(id)) {
      question = question.setCard(_.omit(question.card(), "id"));
    }
    if (isTransientId(original_card_id)) {
      question = question.setCard(_.omit(question.card(), "original_card_id"));
    }

    return question;
  }

  /**
   * A question contains either a:
   * - StructuredQuery for queries written in MBQL
   * - NativeQuery for queries written in data source's native query language
   *
   * This is just a wrapper object, the data is stored in `this._card.dataset_query` in a format specific to the query type.
   */
  _legacyQuery = _.once((): AtomicQuery => {
    const datasetQuery = this._card.dataset_query;

    for (const QueryClass of [StructuredQuery, NativeQuery, InternalQuery]) {
      if (QueryClass.isDatasetQueryType(datasetQuery)) {
        return new QueryClass(this, datasetQuery);
      }
    }

    const isVirtualDashcard = !this._card.id;
    // The `dataset_query` is null for questions on a dashboard the user doesn't have access to
    !isVirtualDashcard &&
      console.warn("Unknown query type: " + datasetQuery?.type);
  });

  legacyQuery<UseStructuredQuery extends boolean>({
    useStructuredQuery,
  }: {
    useStructuredQuery?: UseStructuredQuery;
  } = {}): UseStructuredQuery extends true
    ? StructuredQuery
    : AtomicQuery | StructuredQuery {
    const query = this._legacyQuery();
    if (query instanceof StructuredQuery && !useStructuredQuery) {
      throw new Error("StructuredQuery usage is forbidden. Use MLv2");
    }
    return query;
  }

  /**
   * Returns a new Question object with an updated query.
   * The query is saved to the `dataset_query` field of the Card object.
   */
  setLegacyQuery(newQuery: BaseQuery): Question {
    if (this._card.dataset_query !== newQuery.datasetQuery()) {
      return this.setCard(
        assoc(this.card(), "dataset_query", newQuery.datasetQuery()),
      );
    }

    return this;
  }

  datasetQuery(): DatasetQuery {
    return this.card().dataset_query;
  }

  setDatasetQuery(newDatasetQuery: DatasetQuery): Question {
    return this.setCard(assoc(this.card(), "dataset_query", newDatasetQuery));
  }

  /**
   * The visualization type of the question
   */
  display(): string {
    return this._card && this._card.display;
  }

  setDisplay(display) {
    return this.setCard(assoc(this.card(), "display", display));
  }

  cacheTTL(): number | null {
    return this._card?.cache_ttl;
  }

  setCacheTTL(cache) {
    return this.setCard(assoc(this.card(), "cache_ttl", cache));
  }

  type(): CardType {
    return this._card?.type ?? "question";
  }

  setType(type: CardType) {
    return this.setCard(assoc(this.card(), "type", type));
  }

  isPersisted() {
    return this._card && this._card.persisted;
  }

  setPersisted(isPersisted) {
    return this.setCard(assoc(this.card(), "persisted", isPersisted));
  }

  setPinned(pinned: boolean) {
    return this.setCard(
      assoc(this.card(), "collection_position", pinned ? 1 : null),
    );
  }

  // locking the display prevents auto-selection
  lockDisplay(): Question {
    return this.setDisplayIsLocked(true);
  }

  setDisplayIsLocked(locked: boolean): Question {
    return this.setCard(assoc(this.card(), "displayIsLocked", locked));
  }

  displayIsLocked(): boolean {
    return this._card && this._card.displayIsLocked;
  }

  maybeResetDisplay(
    data: DatasetData,
    sensibleDisplays: string[],
    previousSensibleDisplays: string[] | undefined,
  ): Question {
    const wasSensible =
      previousSensibleDisplays == null ||
      previousSensibleDisplays.includes(this.display());
    const isSensible = sensibleDisplays.includes(this.display());
    const shouldUnlock = wasSensible && !isSensible;
    const defaultDisplay = this.setDefaultDisplay().display();

    let question;
    if (isSensible && defaultDisplay === "table") {
      // any sensible display is better than the default table display
      question = this;
    } else if (shouldUnlock && this.displayIsLocked()) {
      question = this.setDisplayIsLocked(false).setDefaultDisplay();
    } else {
      question = this.setDefaultDisplay();
    }

    return question._maybeSwitchToScalar(data);
  }

  // Switches display to scalar if the data is 1 row x 1 column
  private _maybeSwitchToScalar({ rows, cols }): Question {
    const isScalar = ["scalar", "progress", "gauge"].includes(this.display());
    const isOneByOne = rows.length === 1 && cols.length === 1;
    if (!isScalar && isOneByOne && !this.displayIsLocked()) {
      return this.setDisplay("scalar");
    }
    return this;
  }

  setDefaultDisplay(): Question {
    if (this.displayIsLocked()) {
      return this;
    }

    const query = this.query();
    const { display, settings = {} } = Lib.defaultDisplay(query);

    return this.setDisplay(display).updateSettings(settings);
  }

  settings(): VisualizationSettings {
    return (this._card && this._card.visualization_settings) || {};
  }

  setting(settingName, defaultValue = undefined) {
    const value = this.settings()[settingName];
    return value === undefined ? defaultValue : value;
  }

  setSettings(settings: VisualizationSettings) {
    return this.setCard(assoc(this.card(), "visualization_settings", settings));
  }

  updateSettings(settings: Partial<VisualizationSettings>) {
    return this.setSettings({ ...this.settings(), ...settings });
  }

  creationType(): string {
    return this.card().creationType;
  }

  /**
   * How many filters or other widgets are this question's values used for?
   */
  getParameterUsageCount(): number {
    return this.card().parameter_usage_count || 0;
  }

  /**
   * Question is valid (as far as we know) and can be executed
   */
  canRun(): boolean {
    const { isNative } = Lib.queryDisplayInfo(this.query());
    return isNative ? this.legacyQuery().canRun() : Lib.canRun(this.query());
  }

  canWrite(): boolean {
    return this._card && this._card.can_write;
  }

  canWriteActions(): boolean {
    const database = this.database();

    return (
      this.canWrite() &&
      database != null &&
      database.canWrite() &&
      database.hasActionsEnabled()
    );
  }

  supportsImplicitActions(): boolean {
    const query = this.query();

    // we want to check the metadata for the underlying table, not the model
    const sourceTableId = Lib.sourceTableOrCardId(query);
    const table = this.metadata().table(sourceTableId);

    const hasSinglePk =
      table?.fields?.filter(field => field.isPK())?.length === 1;
    const { isNative } = Lib.queryDisplayInfo(this.query());

    return !isNative && !Lib.hasClauses(query, -1) && hasSinglePk;
  }

  canAutoRun(): boolean {
    const db = this.database();
    return (db && db.auto_run_queries) || false;
  }

  /**
   * Returns the type of alert that current question supports
   *
   * The `visualization_settings` in card object doesn't contain default settings,
   * so you can provide the complete visualization settings object to `alertType`
   * for taking those into account
   */
  alertType(visualizationSettings) {
    const display = this.display();

    if (!this.canRun()) {
      return null;
    }

    const isLineAreaBar =
      display === "line" || display === "area" || display === "bar";

    if (display === "progress") {
      return ALERT_TYPE_PROGRESS_BAR_GOAL;
    } else if (isLineAreaBar) {
      const vizSettings = visualizationSettings
        ? visualizationSettings
        : this.card().visualization_settings;
      const goalEnabled = vizSettings["graph.show_goal"];
      const hasSingleYAxisColumn =
        vizSettings["graph.metrics"] &&
        vizSettings["graph.metrics"].length === 1;

      // We don't currently support goal alerts for multiseries question
      if (goalEnabled && hasSingleYAxisColumn) {
        return ALERT_TYPE_TIMESERIES_GOAL;
      } else {
        return ALERT_TYPE_ROWS;
      }
    } else {
      return ALERT_TYPE_ROWS;
    }
  }

  /**
   * Visualization drill-through and action widget actions
   *
   * Although most of these are essentially a way to modify the current query, having them as a part
   * of Question interface instead of Query interface makes it more convenient to also change the current visualization
   */

  composeQuestion(): Question {
    if (!this.isSaved()) {
      return this;
    }

<<<<<<< HEAD
  /**
   * The name is somewhat misleading because this method applies not only
   * for models (datasets) but also for metrics. When opening either one,
   * we swap its `dataset_query` with a clean ad-hoc query to enable features
   * that are available in the "simple mode".
   * This query is "nested" by default because we use the underlying model's
   * or metric's ID as the source table.
   */
  composeDataset(): Question {
    const type = this.type();
=======
    const metadata = this.metadataProvider();
    const tableId = getQuestionVirtualTableId(this.id());
    const table = Lib.tableOrCardMetadata(metadata, tableId);
    const query = Lib.queryFromTableOrCardMetadata(metadata, table);
    return this.setQuery(query);
  }
>>>>>>> 448a4f3d

  composeQuestionAdhoc(): Question {
    if (!this.isSaved()) {
      return this;
    }

<<<<<<< HEAD
    const adHocQuery = {
      type: "query",
      database: this.databaseId(),
      query: {
        "source-table": getQuestionVirtualTableId(this.id()),
      },
    };

    return this.setDatasetQuery(adHocQuery);
=======
    const query = this.composeQuestion().query();
    return Question.create({ metadata: this.metadata() }).setQuery(query);
>>>>>>> 448a4f3d
  }

  syncColumnsAndSettings(
    queryResults?: Dataset,
    prevQueryResults?: Dataset,
    options?: Lib.SettingsSyncOptions,
  ) {
    const settings = this.settings();
    const newSettings = Lib.syncColumnSettings(
      settings,
      queryResults,
      prevQueryResults,
      options,
    );

    if (newSettings !== settings) {
      return this.setSettings(newSettings);
    } else {
      return this;
    }
  }

  /**
   * A user-defined name for the question
   */
  displayName(): string | null | undefined {
    return this._card && this._card.name;
  }

  slug(): string | null | undefined {
    return this._card?.name && `${this._card.id}-${slugg(this._card.name)}`;
  }

  setDisplayName(name: string | null | undefined) {
    return this.setCard(assoc(this.card(), "name", name));
  }

  collectionId(): number | null | undefined {
    return this._card && this._card.collection_id;
  }

  setCollectionId(collectionId: number | null | undefined) {
    return this.setCard(assoc(this.card(), "collection_id", collectionId));
  }

  id(): number {
    return this._card && this._card.id;
  }

  setId(id: number | undefined): Question {
    return this.setCard(assoc(this.card(), "id", id));
  }

  markDirty(): Question {
    return this.setCard(
      dissoc(assoc(this.card(), "original_card_id", this.id()), "id"),
    );
  }

  setDashboardProps({
    dashboardId,
    dashcardId,
  }:
    | { dashboardId: number; dashcardId: number }
    | { dashboardId: undefined; dashcardId: undefined }): Question {
    const card = chain(this.card())
      .assoc("dashboardId", dashboardId)
      .assoc("dashcardId", dashcardId)
      .value();

    return this.setCard(card);
  }

  description(): string | null {
    return this._card && this._card.description;
  }

  setDescription(description) {
    return this.setCard(assoc(this.card(), "description", description));
  }

  lastEditInfo() {
    return this._card && this._card["last-edit-info"];
  }

  lastQueryStart() {
    return this._card?.last_query_start;
  }

  isSaved(): boolean {
    return !!this.id();
  }

  publicUUID(): string {
    return this._card && this._card.public_uuid;
  }

  database(): Database | null {
    const metadata = this.metadata();
    const databaseId = this.databaseId();
    const database = metadata.database(databaseId);
    return database;
  }

  databaseId(): DatabaseId | null {
    const query = this.query();
    return Lib.databaseID(query);
  }

  legacyQueryTable(): Table | null {
    const query = this.query();
    const { isNative } = Lib.queryDisplayInfo(query);
    if (isNative) {
      return this.legacyQuery().table();
    } else {
      const tableId = Lib.sourceTableOrCardId(query);
      const metadata = this.metadata();
      return metadata.table(tableId);
    }
  }

  legacyQueryTableId(): TableId | null {
    const table = this.legacyQueryTable();
    return table ? table.id : null;
  }

  isArchived(): boolean {
    return this._card && this._card.archived;
  }

  setResultsMetadata(resultsMetadata) {
    const metadataColumns = resultsMetadata && resultsMetadata.columns;
    return this.setCard({
      ...this.card(),
      result_metadata: metadataColumns,
    });
  }

  getResultMetadata() {
    return this.card().result_metadata ?? [];
  }

<<<<<<< HEAD
  dependentMetadata(): Lib.DependentItem[] {
    const dependencies = [];

    // we frequently treat model/metric questions like they are already nested
    // so we need to fetch the virtual card table representation of the Question
    // so that we can properly access the table's fields in various scenarios
    const type = this.type();
    const isModelOrMetric = type === "model" || type === "metric";
    if (isModelOrMetric && this.isSaved()) {
      dependencies.push({
        type: "table",
        id: getQuestionVirtualTableId(this.id()),
      });
    }

    this.getResultMetadata().forEach(field => {
      if (isFK(field) && field.fk_target_field_id) {
        dependencies.push({
          type: "field",
          id: field.fk_target_field_id,
        });
      }
    });

    return dependencies;
  }

=======
>>>>>>> 448a4f3d
  /**
   * Returns true if the questions are equivalent (including id, card, and parameters)
   */
  isEqual(other, { compareResultsMetadata = true } = {}) {
    if (!other) {
      return false;
    }
    if (this.id() !== other.id()) {
      return false;
    }

    const card = this.card();
    const otherCard = other.card();
    const areCardsEqual = compareResultsMetadata
      ? _.isEqual(card, otherCard)
      : _.isEqual(
          _.omit(card, "result_metadata"),
          _.omit(otherCard, "result_metadata"),
        );

    if (!areCardsEqual) {
      return false;
    }

    if (!_.isEqual(this.parameters(), other.parameters())) {
      return false;
    }

    return true;
  }

  setParameter(id: ParameterId, parameter: ParameterObject) {
    const newParameters = this.parameters().map(oldParameter =>
      oldParameter.id === id ? parameter : oldParameter,
    );

    return this.setParameters(newParameters);
  }

  setParameters(parameters) {
    return this.setCard(assoc(this.card(), "parameters", parameters));
  }

  setParameterValues(parameterValues) {
    const question = this.clone();
    question._parameterValues = parameterValues;
    return question;
  }

  parameters({ collectionPreview } = {}): ParameterObject[] {
    return getCardUiParameters(
      this.card(),
      this.metadata(),
      this._parameterValues,
      undefined,
      collectionPreview,
    );
  }

  // predicate function that determines if the question is "dirty" compared to the given question
  isDirtyComparedTo(originalQuestion: Question) {
    if (!this.isSaved() && this.canRun() && originalQuestion == null) {
      // if it's new, then it's dirty if it is runnable
      return true;
    } else {
      // if it's saved, then it's dirty when the current card doesn't match the last saved version
      const origCardSerialized =
        originalQuestion &&
        originalQuestion._serializeForUrl({
          includeOriginalCardId: false,
        });

      const currentCardSerialized = this._serializeForUrl({
        includeOriginalCardId: false,
      });

      return currentCardSerialized !== origCardSerialized;
    }
  }

  isDirtyComparedToWithoutParameters(originalQuestion: Question) {
    const [a, b] = [this, originalQuestion].map(q => {
      return (
        q &&
        new Question(q.card(), this.metadata())
          .setParameters(getTemplateTagParametersFromCard(q.card()))
          .setDashboardProps({
            dashboardId: undefined,
            dashcardId: undefined,
          })
      );
    });
    return a.isDirtyComparedTo(b);
  }

  // Internal methods
  _serializeForUrl({
    includeOriginalCardId = true,
    clean = true,
    includeDisplayIsLocked = false,
    creationType,
  } = {}) {
    const query = clean ? Lib.dropEmptyStages(this.query()) : this.query();

    const cardCopy = {
      name: this._card.name,
      description: this._card.description,
      collection_id: this._card.collection_id,
      dataset_query: Lib.toLegacyQuery(query),
      display: this._card.display,
      parameters: this._card.parameters,
      type: this._card.type,
      ...(_.isEmpty(this._parameterValues)
        ? undefined
        : {
            parameterValues: this._parameterValues,
          }),
      // this is kinda wrong. these values aren't really part of the card, but this is a convenient place to put them
      visualization_settings: this._card.visualization_settings,
      ...(includeOriginalCardId
        ? {
            original_card_id: this._card.original_card_id,
          }
        : {}),
      ...(includeDisplayIsLocked
        ? {
            displayIsLocked: this._card.displayIsLocked,
          }
        : {}),

      ...(creationType ? { creationType } : {}),
      dashboardId: this._card.dashboardId,
      dashcardId: this._card.dashcardId,
    };
    return utf8_to_b64url(JSON.stringify(sortObject(cardCopy)));
  }

  _convertParametersToMbql(): Question {
    const query = this.query();
    const { isNative } = Lib.queryDisplayInfo(query);

    if (isNative) {
      return this;
    }

    const stageIndex = -1;
    const filters = this.parameters()
      .map(parameter =>
        fieldFilterParameterToFilter(query, stageIndex, parameter),
      )
      .filter(mbqlFilter => mbqlFilter != null);

    const newQuery = filters.reduce((query, filter) => {
      return Lib.filter(query, stageIndex, filter);
    }, query);
    const newQuestion = this.setQuery(newQuery)
      .setParameters(undefined)
      .setParameterValues(undefined);

    const hasQueryBeenAltered = filters.length > 0;
    return hasQueryBeenAltered ? newQuestion.markDirty() : newQuestion;
  }

  query(): Query {
    if (this._legacyQuery() instanceof InternalQuery) {
      throw new Error("Internal query is not supported by MLv2");
    }

    this.__mlv2Query ??= Lib.fromLegacyQuery(
      this.datasetQuery()?.database,
      this.metadataProvider(),
      this.datasetQuery(),
    );

    // Helpers for working with the current query from CLJS REPLs.
    if (process.env.NODE_ENV === "development") {
      window.__MLv2_metadata = this.__mlv2MetadataProvider;
      window.__MLv2_query = this.__mlv2Query;
      window.Lib = Lib;
    }

    return this.__mlv2Query;
  }

  private metadataProvider(): Lib.MetadataProvider {
    this.__mlv2MetadataProvider ??= Lib.metadataProvider(
      this.datasetQuery()?.database,
      this.metadata(),
    );
    return this.__mlv2MetadataProvider;
  }

  setQuery(query: Query): Question {
    return this.setDatasetQuery(Lib.toLegacyQuery(query));
  }

  generateQueryDescription() {
    const query = this.query();
    return Lib.suggestedName(query);
  }

  getModerationReviews() {
    return getIn(this, ["_card", "moderation_reviews"]) || [];
  }

  getCreator(): string {
    return getIn(this, ["_card", "creator"]) || "";
  }

  getCreatedAt(): string {
    return getIn(this, ["_card", "created_at"]) || "";
  }

  /**
   * TODO Atte Keinänen 6/13/17: Discussed with Tom that we could use the default Question constructor instead,
   * but it would require changing the constructor signature so that `card` is an optional parameter and has a default value
   */
  static create({
    databaseId,
    tableId,
    collectionId,
    metadata,
    parameterValues,
    type = "query",
    name,
    display = "table",
    visualization_settings = {},
    cardType,
    dataset_query = type === "native"
      ? NATIVE_QUERY_TEMPLATE
      : STRUCTURED_QUERY_TEMPLATE,
  }: QuestionCreatorOpts = {}) {
    let card: CardObject = {
      name,
      collection_id: collectionId,
      display,
      visualization_settings,
      dataset_query,
      type: cardType,
    };

    if (type === "native") {
      card = assocIn(card, ["parameters"], []);
    }

    if (tableId != null) {
      card = assocIn(card, ["dataset_query", "query", "source-table"], tableId);
    }

    if (databaseId != null) {
      card = assocIn(card, ["dataset_query", "database"], databaseId);
    }

    return new Question(card, metadata, parameterValues);
  }
}

// eslint-disable-next-line import/no-default-export -- deprecated usage
export default Question;<|MERGE_RESOLUTION|>--- conflicted
+++ resolved
@@ -441,45 +441,20 @@
       return this;
     }
 
-<<<<<<< HEAD
-  /**
-   * The name is somewhat misleading because this method applies not only
-   * for models (datasets) but also for metrics. When opening either one,
-   * we swap its `dataset_query` with a clean ad-hoc query to enable features
-   * that are available in the "simple mode".
-   * This query is "nested" by default because we use the underlying model's
-   * or metric's ID as the source table.
-   */
-  composeDataset(): Question {
-    const type = this.type();
-=======
     const metadata = this.metadataProvider();
     const tableId = getQuestionVirtualTableId(this.id());
     const table = Lib.tableOrCardMetadata(metadata, tableId);
     const query = Lib.queryFromTableOrCardMetadata(metadata, table);
     return this.setQuery(query);
   }
->>>>>>> 448a4f3d
 
   composeQuestionAdhoc(): Question {
     if (!this.isSaved()) {
       return this;
     }
 
-<<<<<<< HEAD
-    const adHocQuery = {
-      type: "query",
-      database: this.databaseId(),
-      query: {
-        "source-table": getQuestionVirtualTableId(this.id()),
-      },
-    };
-
-    return this.setDatasetQuery(adHocQuery);
-=======
     const query = this.composeQuestion().query();
     return Question.create({ metadata: this.metadata() }).setQuery(query);
->>>>>>> 448a4f3d
   }
 
   syncColumnsAndSettings(
@@ -622,36 +597,6 @@
     return this.card().result_metadata ?? [];
   }
 
-<<<<<<< HEAD
-  dependentMetadata(): Lib.DependentItem[] {
-    const dependencies = [];
-
-    // we frequently treat model/metric questions like they are already nested
-    // so we need to fetch the virtual card table representation of the Question
-    // so that we can properly access the table's fields in various scenarios
-    const type = this.type();
-    const isModelOrMetric = type === "model" || type === "metric";
-    if (isModelOrMetric && this.isSaved()) {
-      dependencies.push({
-        type: "table",
-        id: getQuestionVirtualTableId(this.id()),
-      });
-    }
-
-    this.getResultMetadata().forEach(field => {
-      if (isFK(field) && field.fk_target_field_id) {
-        dependencies.push({
-          type: "field",
-          id: field.fk_target_field_id,
-        });
-      }
-    });
-
-    return dependencies;
-  }
-
-=======
->>>>>>> 448a4f3d
   /**
    * Returns true if the questions are equivalent (including id, card, and parameters)
    */
