--- conflicted
+++ resolved
@@ -1,8 +1,5 @@
-<<<<<<< HEAD
+import type { QueryModalType } from "metabase/query_builder/constants";
 import type { Widget } from "metabase/visualizations/components/ChartSettings/types";
-=======
-import type { QueryModalType } from "metabase/query_builder/constants";
->>>>>>> a223f819
 import type {
   Card,
   DashboardId,
