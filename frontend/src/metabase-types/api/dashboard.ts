import type {
  ClickBehavior,
  Collection,
  CollectionAuthorityLevel,
  Parameter,
  ParameterId,
  ParameterTarget,
} from "metabase-types/api";

<<<<<<< HEAD
import type { EmbeddingParametersSettings } from "metabase/public/lib/types";
=======
import type { EmbeddingParameters } from "metabase/public/lib/types";
>>>>>>> 140a5322
import type { ActionDisplayType, WritebackAction } from "./actions";
import type { SearchModelType } from "./search";
import type { Card, CardId, CardDisplayType } from "./card";
import type { Dataset } from "./dataset";

// x-ray dashboard have string ids
export type DashboardId = number | string;

export type DashboardCard =
  | ActionDashboardCard
  | QuestionDashboardCard
  | VirtualDashboardCard;

export interface Dashboard {
  id: DashboardId;
  created_at: string;
  updated_at: string;
  collection?: Collection | null;
  collection_id: number | null;
  name: string;
  description: string | null;
  model?: string;
  dashcards: DashboardCard[];
  tabs?: DashboardTab[];
  parameters?: Parameter[] | null;
  collection_authority_level?: CollectionAuthorityLevel;
  can_write: boolean;
  cache_ttl: number | null;
  "last-edit-info": {
    id: number;
    email: string;
    first_name: string;
    last_name: string;
    timestamp: string;
  };
  auto_apply_filters: boolean;
  archived: boolean;
  public_uuid: string | null;
<<<<<<< HEAD
  embedding_params?: EmbeddingParametersSettings | null;
  initially_published_at: string | null;
=======
>>>>>>> 140a5322
  width: "full" | "fixed";
  embedding_params?: EmbeddingParameters | null;

  /* Indicates whether static embedding for this dashboard has been published */
  enable_embedding: boolean;
}

export type DashCardId = number;

export type DashboardCardLayoutAttrs = {
  col: number;
  row: number;
  size_x: number;
  size_y: number;
};

export type BaseDashboardCard = DashboardCardLayoutAttrs & {
  id: DashCardId;
  dashboard_id: DashboardId;
  dashboard_tab_id: DashboardTabId | null;
  card_id: CardId | null;
  card: Card | VirtualCard;
  collection_authority_level?: CollectionAuthorityLevel;
  entity_id: string;
  visualization_settings?: {
    [key: string]: unknown;
    virtual_card?: VirtualCard;
  };
  justAdded?: boolean;
  created_at: string;
  updated_at: string;
};

export type VirtualCardDisplay =
  | "action"
  | "heading"
  | "link"
  | "placeholder"
  | "text";

export type VirtualCard = Partial<
  Omit<Card, "name" | "dataset_query" | "visualization_settings">
> & {
  name: null;
  dataset_query: Record<string, never>;
  display: VirtualCardDisplay;
  visualization_settings: Record<string, never>;
};

export type ActionDashboardCard = Omit<
  BaseDashboardCard,
  "parameter_mappings"
> & {
  action?: WritebackAction;
  card_id: CardId | null; // model card id for the associated action
  card: Card;

  parameter_mappings?: ActionParametersMapping[] | null;
  visualization_settings: {
    [key: string]: unknown;
    "button.label"?: string;
    click_behavior?: ClickBehavior;
    actionDisplayType?: ActionDisplayType;
    virtual_card: VirtualCard;
  };
};

export type QuestionDashboardCard = BaseDashboardCard & {
  card_id: CardId | null; // will be null for virtual card
  card: Card;
  parameter_mappings?: DashboardParameterMapping[] | null;
  series?: Card[];
};

export type VirtualDashboardCard = BaseDashboardCard & {
  card_id: null;
  card: VirtualCard;
  parameter_mappings?: VirtualDashCardParameterMapping[] | null;
  visualization_settings: BaseDashboardCard["visualization_settings"] & {
    virtual_card: VirtualCard;
    link?: LinkCardSettings;
  };
};

export type DashboardTabId = number;

export type DashboardTab = {
  id: DashboardTabId;
  dashboard_id: DashboardId;
  entity_id: string;
  name: string;
  position?: number;
  created_at: string;
  updated_at: string;
};

export type DashboardParameterMapping = {
  card_id: CardId;
  parameter_id: ParameterId;
  target: ParameterTarget;
};

export type ActionParametersMapping = Pick<
  DashboardParameterMapping,
  "parameter_id" | "target"
>;

export type VirtualDashCardParameterMapping = {
  parameter_id: ParameterId;
  target: ParameterTarget;
};

export type DashCardDataMap = Record<
  DashCardId,
  Record<CardId, Dataset | null | undefined>
>;

export type LinkEntity = RestrictedLinkEntity | UnrestrictedLinkEntity;

export type UnrestrictedLinkEntity = {
  id: number;
  db_id?: number;
  database_id?: number;
  model: SearchModelType;
  name: string;
  display_name?: string;
  description?: string;
  display?: CardDisplayType;
};

export type RestrictedLinkEntity = {
  restricted: true;
};

export interface LinkCardSettings {
  url?: string;
  entity?: LinkEntity;
}

export interface GetCompatibleCardsPayload {
  last_cursor?: number;
  limit: number;
  query?: string;
  exclude_ids: number[];
}<|MERGE_RESOLUTION|>--- conflicted
+++ resolved
@@ -7,11 +7,7 @@
   ParameterTarget,
 } from "metabase-types/api";
 
-<<<<<<< HEAD
-import type { EmbeddingParametersSettings } from "metabase/public/lib/types";
-=======
 import type { EmbeddingParameters } from "metabase/public/lib/types";
->>>>>>> 140a5322
 import type { ActionDisplayType, WritebackAction } from "./actions";
 import type { SearchModelType } from "./search";
 import type { Card, CardId, CardDisplayType } from "./card";
@@ -50,11 +46,6 @@
   auto_apply_filters: boolean;
   archived: boolean;
   public_uuid: string | null;
-<<<<<<< HEAD
-  embedding_params?: EmbeddingParametersSettings | null;
-  initially_published_at: string | null;
-=======
->>>>>>> 140a5322
   width: "full" | "fixed";
   embedding_params?: EmbeddingParameters | null;
 
