--- conflicted
+++ resolved
@@ -46,13 +46,9 @@
   auto_apply_filters: boolean;
   archived: boolean;
   public_uuid: string | null;
-<<<<<<< HEAD
   embedding_params?: EmbeddingParametersSettings | null;
   initially_published_at: string | null;
-=======
-  embedding_params?: Record<string, string> | null;
   width: "full" | "fixed";
->>>>>>> 2c71bf0d
 
   /* Indicates whether static embedding for this dashboard has been published */
   enable_embedding: boolean;
