--- conflicted
+++ resolved
@@ -383,7 +383,6 @@
       (is (= ["0 years 0 mons 5 days 0 hours 0 mins 0.0 secs"]
              (mt/first-row
                (qp/process-query
-<<<<<<< HEAD
                  (mt/native-query {:query "select interval '5 days'"}))))))))
 
 ;;;; Server side generated timestamps for :relative-datetime tests follow.
@@ -643,7 +642,4 @@
                                   [:>= $last_login [:relative-datetime -1 :week]]
                                   [:< $last_login [:relative-datetime 0 :week]]]
                          :order-by [[:asc $last_login]]})
-                       (mt/formatted-rows [int str str]))))))))))
-=======
-                 (mt/native-query {:query "select interval '5 days'"}))))))))
->>>>>>> 4908696a
+                       (mt/formatted-rows [int str str]))))))))))