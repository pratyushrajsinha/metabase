--- conflicted
+++ resolved
@@ -580,7 +580,8 @@
   [driver ps i t]
   (sql-jdbc.execute/set-parameter driver ps i (t/sql-timestamp (t/with-zone-same-instant t (t/zone-id "UTC")))))
 
-<<<<<<< HEAD
+;;; --------------------------------------------------- Query remarks ---------------------------------------------------
+
 (defmethod sql-jdbc.execute/inject-remark :snowflake
   "Snowflake strips comments prepended to the SQL statement (default remark injection behavior). We should append the
   remark instead."
@@ -598,7 +599,6 @@
                          :databaseId  database-id
                          :queryHash   (codecs/bytes->hex query-hash)
                          :serverId    (public-settings/site-uuid)}))
-=======
 
 ;;; ------------------------------------------------- User Impersonation --------------------------------------------------
 
@@ -612,5 +612,4 @@
 
 (defmethod driver.sql/default-database-role :snowflake
   [_ database]
-  (-> database :details :role))
->>>>>>> 57cd068c
+  (-> database :details :role))