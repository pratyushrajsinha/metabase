(ns metabase.driver.bigquery.query-processor-test
  (:require [clojure.string :as str]
            [clojure.test :refer :all]
            [honeysql.core :as hsql]
            [honeysql.format :as hformat]
            [java-time :as t]
            [metabase.driver :as driver]
            [metabase.driver.bigquery :as bigquery]
            [metabase.driver.bigquery.query-processor :as bigquery.qp]
            [metabase.driver.sql.query-processor :as sql.qp]
            [metabase.models :refer [Database Field Table]]
            [metabase.query-processor :as qp]
            [metabase.query-processor-test :as qp.test]
            [metabase.query-processor.store :as qp.store]
            [metabase.sync :as sync]
            [metabase.test :as mt]
            [metabase.test.data.bigquery :as bigquery.tx]
            [metabase.test.util.timezone :as tu.tz]
            [metabase.util :as u]
            [metabase.util.honeysql-extensions :as hx]
            [toucan.util.test :as tt]))

(deftest native-query-test
  (mt/test-driver :bigquery
    (is (= [[100] [99]]
           (mt/rows
             (qp/process-query
              (mt/native-query
                {:query (str "SELECT `v3_test_data.venues`.`id` "
                             "FROM `v3_test_data.venues` "
                             "ORDER BY `v3_test_data.venues`.`id` DESC "
                             "LIMIT 2;")})))))

    (testing (str "make sure that BigQuery native queries maintain the column ordering specified in the SQL -- "
                  "post-processing ordering shouldn't apply (metabase#2821)")
      (is (= [{:name         "venue_id"
               :display_name "venue_id"
               :source       :native
               :base_type    :type/Integer
               :field_ref    [:field "venue_id" {:base-type :type/Integer}]}
              {:name         "user_id"
               :display_name "user_id"
               :source       :native
               :base_type    :type/Integer
               :field_ref    [:field "user_id" {:base-type :type/Integer}]}
              {:name         "checkins_id"
               :display_name "checkins_id"
               :source       :native
               :base_type    :type/Integer
               :field_ref    [:field "checkins_id" {:base-type :type/Integer}]}]
             (qp.test/cols
               (qp/process-query
                {:native   {:query (str "SELECT `v3_test_data.checkins`.`venue_id` AS `venue_id`, "
                                        "       `v3_test_data.checkins`.`user_id` AS `user_id`, "
                                        "       `v3_test_data.checkins`.`id` AS `checkins_id` "
                                        "FROM `v3_test_data.checkins` "
                                        "LIMIT 2")}
                 :type     :native
                 :database (mt/id)})))))

    (testing "queries with array result columns deserialize properly (metabase#10275)"
      (is (= [[["foo" "bar"]
               [1 2]
               [3.14159265359 0.5772156649]
               [1234M 5678M]
               [#t "2018-01-01T00:00Z[UTC]" #t "2018-12-31T00:00Z[UTC]"]
               [#t "12:34" #t "20:01:13.230"]
               [#t "1957-05-17T03:35Z[UTC]" #t "2018-06-01T01:15:34.120Z[UTC]"]
               [#t "2014-09-27T20:30:00.450Z[UTC]" #t "2020-09-27T14:57:00.450Z[UTC]"]
               []]]
             (mt/rows
              (qp/process-query
               {:native   {:query (str "SELECT ['foo', 'bar'], "
                                       "[1, 2], "
                                       "[3.14159265359, 0.5772156649], "
                                       "[NUMERIC '1234', NUMERIC '5678'], "
                                       "[DATE '2018-01-01', DATE '2018-12-31'], "
                                       "[TIME '12:34:00.00', TIME '20:01:13.23'], "
                                       "[DATETIME '1957-05-17 03:35:00.00', DATETIME '2018-06-01 01:15:34.12'], "
                                       "[TIMESTAMP '2014-09-27 12:30:00.45-08', TIMESTAMP '2020-09-27 09:57:00.45-05'], "
                                       "[]")}
                 :type     :native
                 :database (mt/id)})))))))

(deftest aggregations-test
  (mt/test-driver :bigquery
    (testing (str "make sure queries with two or more of the same aggregation type still work. Aggregations used to be "
                  "deduplicated here in the BigQuery driver; now they are deduplicated as part of the main QP "
                  "middleware, but no reason not to keep a few of these tests just to be safe")
      (let [{:keys [rows columns]} (qp.test/rows+column-names
                                     (mt/run-mbql-query checkins
                                       {:aggregation [[:sum $user_id] [:sum $user_id]]}))]
        (is (= ["sum" "sum_2"]
               columns))
        (is (= [[7929 7929]]
               rows)))
      (let [{:keys [rows columns]} (qp.test/rows+column-names
                                     (mt/run-mbql-query checkins
                                       {:aggregation [[:sum $user_id] [:sum $user_id] [:sum $user_id]]}))]
        (is (= ["sum" "sum_2" "sum_3"]
               columns))
        (is (= [[7929 7929 7929]]
               rows))))

    (testing "let's make sure we're generating correct HoneySQL + SQL for aggregations"
      (is (= {:select   [[(hx/identifier :field "v3_test_data.venues" "price")
                          (hx/identifier :field-alias "price")]
                         [(hsql/call :avg (hx/identifier :field "v3_test_data.venues" "category_id"))
                          (hx/identifier :field-alias "avg")]]
              :from     [(hx/identifier :table "v3_test_data.venues")]
              :group-by [(hx/identifier :field-alias "price")]
              :order-by [[(hx/identifier :field-alias "avg") :asc]]}
             (mt/with-everything-store
               (#'sql.qp/mbql->honeysql
                :bigquery
                (mt/mbql-query venues
                  {:aggregation [[:avg $category_id]]
                   :breakout    [$price]
                   :order-by    [[:asc [:aggregation 0]]]})))))

      (is (= {:query      (str "SELECT `v3_test_data.venues`.`price` AS `price`,"
                               " avg(`v3_test_data.venues`.`category_id`) AS `avg` "
                               "FROM `v3_test_data.venues` "
                               "GROUP BY `price` "
                               "ORDER BY `avg` ASC, `price` ASC")
              :params     nil
              :table-name "venues"
              :mbql?      true}
             (qp/query->native
               (mt/mbql-query venues
                 {:aggregation [[:avg $category_id]], :breakout [$price], :order-by [[:asc [:aggregation 0]]]})))))))

(deftest join-alias-test
  (mt/test-driver :bigquery
<<<<<<< HEAD
    (testing (str "make sure that BigQuery properly aliases the names generated for Join Tables. It's important to use "
                  "the right alias, e.g. something like `categories__via__category_id`, which is considerably different "
                  "from what other SQL databases do. (#4218)")
      (is (= (str "SELECT `categories__via__category_id`.`name` AS `categories__via__category_id__name`,"
                  " count(*) AS `count` "
                  "FROM `v3_test_data.venues` "
                  "LEFT JOIN `v3_test_data.categories` `categories__via__category_id`"
                  " ON `v3_test_data.venues`.`category_id` = `categories__via__category_id`.`id` "
                  "GROUP BY `categories__via__category_id__name` "
                  "ORDER BY `categories__via__category_id__name` ASC")
             ;; normally for test purposes BigQuery doesn't support foreign keys so override the function that checks
             ;; that and make it return `true` so this test proceeds as expected
             (with-redefs [driver/supports? (constantly true)]
               (mt/with-temp-vals-in-db Field (mt/id :venues :category_id) {:fk_target_field_id (mt/id :categories :id)
                                                                            :semantic_type      "type/FK"}
                 (let [results (mt/run-mbql-query venues
                                 {:aggregation [:count]
                                  :breakout    [$category_id->categories.name]})]
                   (get-in results [:data :native_form :query] results)))))))))
=======
    (testing (str "Make sure that BigQuery properly aliases the names generated for Join Tables. It's important to use "
                  "the right alias, e.g. something like `categories__via__category_id`, which is considerably "
                  "different  what other SQL databases do. (#4218)"))
    (is (= (str "SELECT `categories__via__category_id`.`name` AS `categories__via__category_id__name`,"
                " count(*) AS `count` "
                "FROM `v3_test_data.venues` "
                "LEFT JOIN `v3_test_data.categories` `categories__via__category_id`"
                " ON `v3_test_data.venues`.`category_id` = `categories__via__category_id`.`id` "
                "GROUP BY `categories__via__category_id__name` "
                "ORDER BY `categories__via__category_id__name` ASC")
           ;; normally for test purposes BigQuery doesn't support foreign keys so override the function that checks
           ;; that and make it return `true` so this test proceeds as expected
           (with-redefs [driver/supports? (constantly true)]
             (mt/with-temp-vals-in-db Field (mt/id :venues :category_id) {:fk_target_field_id (mt/id :categories :id)
                                                                          :special_type       "type/FK"}
               (let [results (mt/run-mbql-query venues
                               {:aggregation [:count]
                                :breakout    [$category_id->categories.name]})]
                 (get-in results [:data :native_form :query] results))))))))
>>>>>>> 36ce2c1f

(defn- native-timestamp-query [db-or-db-id timestamp-str timezone-str]
  (-> (qp/process-query
        {:database (u/get-id db-or-db-id)
         :type     :native
         :native   {:query (format "select datetime(TIMESTAMP \"%s\", \"%s\")" timestamp-str timezone-str)}})
      :data
      :rows
      ffirst))

(deftest parsed-date-timezone-handling-test
  (mt/test-driver :bigquery
    (is (= "2018-08-31T00:00:00Z"
           (native-timestamp-query (mt/id) "2018-08-31 00:00:00" "UTC"))
        "A UTC date is returned, we should read/return it as UTC")

    (is (= "2018-08-31T00:00:00-05:00"
           (tu.tz/with-system-timezone-id "America/Chicago"
             (tt/with-temp* [Database [db {:engine  :bigquery
                                           :details (assoc (:details (mt/db))
                                                           :use-jvm-timezone true)}]]
               (native-timestamp-query db "2018-08-31 00:00:00-05" "America/Chicago"))))
        (str "This test includes a `use-jvm-timezone` flag of true that will assume that the date coming from BigQuery "
             "is already in the JVM's timezone. The test puts the JVM's timezone into America/Chicago an ensures that "
             "the correct date is compared"))

    (is (= "2018-08-31T00:00:00+07:00"
           (tu.tz/with-system-timezone-id "Asia/Jakarta"
             (tt/with-temp* [Database [db {:engine  :bigquery
                                           :details (assoc (:details (mt/db))
                                                           :use-jvm-timezone true)}]]
               (native-timestamp-query db "2018-08-31 00:00:00+07" "Asia/Jakarta"))))
        "Similar to the above test, but covers a positive offset")))

;; if I run a BigQuery query, does it get a remark added to it?
(defn- query->native [query]
  (let [native-query (atom nil)]
    (with-redefs [bigquery/process-native* (fn [_ _ sql _]
                                             (reset! native-query sql)
                                             (throw (Exception. "Done.")))]
      (u/ignore-exceptions
        (qp/process-query query))
      @native-query)))

(deftest remark-test
  (mt/test-driver :bigquery
    (is (= (str
            "-- Metabase:: userID: 1000 queryType: MBQL queryHash: 01020304\n"
            "SELECT"
            " `v3_test_data.venues`.`id` AS `id`,"
            " `v3_test_data.venues`.`name` AS `name`,"
            " `v3_test_data.venues`.`category_id` AS `category_id`,"
            " `v3_test_data.venues`.`latitude` AS `latitude`,"
            " `v3_test_data.venues`.`longitude` AS `longitude`,"
            " `v3_test_data.venues`.`price` AS `price` "
            "FROM `v3_test_data.venues` "
            "LIMIT 1")
           (query->native
            {:database (mt/id)
             :type     :query
             :query    {:source-table (mt/id :venues)
                        :limit        1}
             :info     {:executed-by 1000
                        :query-hash  (byte-array [1 2 3 4])}}))
        "if I run a BigQuery query, does it get a remark added to it?")))

;; if I run a BigQuery query with include-user-id-and-hash set to false, does it get a remark added to it?
(deftest remove-remark-test
  (mt/test-driver :bigquery
    (is (=  (str
            "SELECT `v3_test_data.venues`.`id` AS `id`,"
            " `v3_test_data.venues`.`name` AS `name` "
            "FROM `v3_test_data.venues` "
            "LIMIT 1")
    (tt/with-temp* [Database [db {:engine :bigquery
                                  :details (assoc (:details (mt/db))
                                                  :include-user-id-and-hash false)}]
                    Table    [table {:name "venues" :db_id (u/get-id db)}]
                    Field    [_     {:table_id (u/get-id table)
                                    :name "id"
                                    :base_type "type/Integer"}]
                    Field    [_     {:table_id (u/get-id table)
                                    :name "name"
                                    :base_type "type/Text"}]]
      (query->native
        {:database (u/get-id db)
        :type     :query
        :query    {:source-table (u/get-id table)
                    :limit        1}
        :info     {:executed-by 1000
                    :query-hash  (byte-array [1 2 3 4])}}))))))

(deftest unprepare-params-test
  (mt/test-driver :bigquery
    (is (= [["Red Medicine"]]
           (qp.test/rows
             (qp/process-query
              (mt/native-query
                {:query  (str "SELECT `v3_test_data.venues`.`name` AS `name` "
                              "FROM `v3_test_data.venues` "
                              "WHERE `v3_test_data.venues`.`name` = ?")
                 :params ["Red Medicine"]}))))
        (str "Do we properly unprepare, and can we execute, queries that still have parameters for one reason or "
             "another? (EE #277)"))))

(def ^:private reconcile-test-values
  [{:value (t/local-date "2019-12-10")
    :type  :date
    :as    {:datetime  (t/local-date-time "2019-12-10T00:00:00")
            :timestamp (t/zoned-date-time "2019-12-10T00:00:00Z[UTC]")}}
   {:value (t/local-date-time "2019-12-10T14:47:00")
    :type  :datetime
    :as    {:date      (t/local-date "2019-12-10")
            :timestamp (t/zoned-date-time "2019-12-10T14:47:00Z[UTC]")}}
   {:value (t/zoned-date-time "2019-12-10T14:47:00Z[UTC]")
    :type  :timestamp
    :as    {:date     (t/local-date "2019-12-10")
            :datetime (t/local-date-time "2019-12-10T14:47:00")}}
   {:value (t/offset-date-time "2019-12-10T14:47:00Z")
    :type  :timestamp
    :as    {:date     (t/local-date "2019-12-10")
            :datetime (t/local-date-time "2019-12-10T14:47:00")}}
   (let [unix-ts (sql.qp/unix-timestamp->honeysql :bigquery :seconds :some_field)]
     {:value unix-ts
      :type  :timestamp
      :as    {:date     (hx/cast :date unix-ts)
              :datetime (hx/cast :datetime unix-ts)}})
   (let [unix-ts (sql.qp/unix-timestamp->honeysql :bigquery :milliseconds :some_field)]
     {:value unix-ts
      :type  :timestamp
      :as    {:date     (hx/cast :date unix-ts)
              :datetime (hx/cast :datetime unix-ts)}})])

(deftest temporal-type-test
  (testing "Make sure we can detect temporal types correctly"
    (doseq [[expr expected-type] {[:field "x" {:base-type :type/DateTime}]                              :datetime
                                  [:field "x" {:base-type :type/DateTime, :temporal-unit :day-of-week}] nil}]
      (testing (format "\n(temporal-type %s)" (binding [*print-meta* true] (pr-str expr)))
        (is (= expected-type
               (#'bigquery.qp/temporal-type expr)))))))

(deftest reconcile-temporal-types-test
  (mt/with-everything-store
    (tt/with-temp* [Field [date-field      {:name "date", :base_type :type/Date}]
                    Field [datetime-field  {:name "datetime", :base_type :type/DateTime}]
                    Field [timestamp-field {:name "timestamp", :base_type :type/DateTimeWithLocalTZ}]]
      ;; bind `*table-alias*` so the BigQuery QP doesn't try to look up the current dataset name when converting
      ;; `hx/identifier`s to SQL
      (binding [sql.qp/*table-alias* "ABC"
                *print-meta*         true]
        (let [fields                     {:date      date-field
                                          :datetime  datetime-field
                                          :timestamp timestamp-field}
              build-honeysql-clause-head (fn [{:keys [honeysql]} field-arg args]
                                           (if (fn? honeysql)
                                             (honeysql field-arg args)
                                             (into [honeysql field-arg] args)))]
          (doseq [clause [{:args 2, :mbql :=, :honeysql :=}
                          {:args 2, :mbql :!=, :honeysql (fn [identifier args]
                                                           [:or (into [:not= identifier] args)
                                                            [:= identifier nil]])}
                          {:args 2, :mbql :>, :honeysql :>}
                          {:args 2, :mbql :>=, :honeysql :>=}
                          {:args 2, :mbql :<, :honeysql :<}
                          {:args 2, :mbql :<=, :honeysql :<=}
                          {:args 3, :mbql :between, :honeysql :between}]]
            (testing (format "\n%s filter clause" (:mbql clause))
              (doseq [[temporal-type field] fields
                      field                 [field
                                             [:field (:id field) nil]
                                             [:field (:id field) {:temporal-unit :default}]
                                             [:field (:name field) {:base-type (:base_type field)}]
                                             [:field (:name field) {:base-type (:base_type field), :temporal-unit :default}]]]
                (testing (format "\nField = %s %s"
                                 temporal-type
                                 (if (map? field) (format "<Field %s>" (pr-str (:name field))) field))
                  (doseq [{filter-value :value, :as value} reconcile-test-values
                          filter-value                     (cons filter-value
                                                                 (when (instance? java.time.temporal.Temporal filter-value)
                                                                   [[:absolute-datetime filter-value :default]]))]
                    (testing (format "\nValue = %s %s" (:type value) (pr-str filter-value))
                      (let [filter-clause       (into [(:mbql clause) field]
                                                      (repeat (dec (:args clause)) filter-value))
                            expected-identifier (hx/identifier :field "ABC" (name temporal-type))
                            expected-value      (get-in value [:as temporal-type] (:value value))
                            expected-clause     (build-honeysql-clause-head clause
                                                                            expected-identifier
                                                                            (repeat (dec (:args clause)) expected-value))]
                        (testing (format "\nreconcile %s -> %s"
                                         (into [(:mbql clause) temporal-type] (repeat (dec (:args clause)) (:type value)))
                                         (into [(:mbql clause) temporal-type] (repeat (dec (:args clause)) temporal-type)))
                          (testing (format "\ninferred field type = %s, inferred value type = %s"
                                           (#'bigquery.qp/temporal-type field)
                                           (#'bigquery.qp/temporal-type filter-value))
                            (is (= expected-clause
                                   (sql.qp/->honeysql :bigquery filter-clause))))))))))))

          (testing "\ndate extraction filters"
            (doseq [[temporal-type field] fields
                    :let                  [identifier          (hx/identifier :field "ABC" (name temporal-type))
                                           expected-identifier (case temporal-type
                                                                 :date      identifier
                                                                 :datetime  (hx/cast :timestamp identifier)
                                                                 :timestamp identifier)]]
              (testing (format "\ntemporal-type = %s" temporal-type)
                (is (= [:= (hsql/call :extract :dayofweek expected-identifier) 1]
                       (sql.qp/->honeysql :bigquery [:= [:field (:id field) {:temporal-unit :day-of-week}] 1])))))))))))

(deftest reconcile-relative-datetimes-test
  (testing "relative-datetime clauses on their own"
    (doseq [[t [unit expected-sql]]
            {:time      [:hour "time_trunc(time_add(current_time(), INTERVAL -1 hour), hour)"]
             :date      [:year "date_trunc(date_add(current_date(), INTERVAL -1 year), year)"]
             :datetime  [:year "datetime_trunc(datetime_add(current_datetime(), INTERVAL -1 year), year)"]
             ;; timestamp_add doesn't support `year` so this should cast a datetime instead
             :timestamp [:year "CAST(datetime_trunc(datetime_add(current_datetime(), INTERVAL -1 year), year) AS timestamp)"]}]
      (testing t
        (let [reconciled-clause (#'bigquery.qp/->temporal-type t [:relative-datetime -1 unit])]
          (is (= t
                 (#'bigquery.qp/temporal-type reconciled-clause))
              "Should have correct type metadata after reconciliation")
          (is (= [(str "WHERE " expected-sql)]
                 (sql.qp/format-honeysql :bigquery
                   {:where (sql.qp/->honeysql :bigquery reconciled-clause)}))
              "Should get converted to the correct SQL")))))

  (testing "relative-datetime clauses inside filter clauses"
    (doseq [[expected-type t] {:date      #t "2020-01-31"
                               :datetime  #t "2020-01-31T20:43:00.000"
                               :timestamp #t "2020-01-31T20:43:00.000-08:00"}]
      (testing expected-type
        (let [[_ _ relative-datetime] (sql.qp/->honeysql :bigquery
                                        [:=
                                         t
                                         [:relative-datetime -1 :year]])]
          (is (= expected-type
                 (#'bigquery.qp/temporal-type relative-datetime))))))))

(deftest between-test
  (testing "Make sure :between clauses reconcile the temporal types of their args"
    (letfn [(between->sql [clause]
              (sql.qp/format-honeysql :bigquery
                {:where (sql.qp/->honeysql :bigquery clause)}))]
      (testing "Should look for `:bigquery/temporal-type` metadata"
        (is (= ["WHERE field BETWEEN ? AND ?"
                (t/local-date-time "2019-11-11T00:00")
                (t/local-date-time "2019-11-12T00:00")]
               (between->sql [:between
                              (with-meta (hsql/raw "field") {:bigquery/temporal-type :datetime})
                              (t/local-date "2019-11-11")
                              (t/local-date "2019-11-12")]))))
      (testing "If first arg has no temporal-type info, should look at next arg"
        (is (= ["WHERE CAST(field AS date) BETWEEN ? AND ?"
                (t/local-date "2019-11-11")
                (t/local-date "2019-11-12")]
               (between->sql [:between
                              (hsql/raw "field")
                              (t/local-date "2019-11-11")
                              (t/local-date "2019-11-12")]))))
      (testing "No need to cast if args agree on temporal type"
        (is (= ["WHERE field BETWEEN ? AND ?"
                (t/local-date "2019-11-11")
                (t/local-date "2019-11-12")]
               (between->sql [:between
                              (with-meta (hsql/raw "field") {:bigquery/temporal-type :date})
                              (t/local-date "2019-11-11")
                              (t/local-date "2019-11-12")]))))
      (mt/test-driver :bigquery
        (mt/with-everything-store
          (let [expected ["WHERE `v3_test_data.checkins`.`date` BETWEEN ? AND ?"
                          (t/local-date "2019-11-11")
                          (t/local-date "2019-11-12")]]
            (testing "Should be able to get temporal type from a FieldInstance"
              (is (= expected
                     (between->sql [:between
                                    (qp.store/field (mt/id :checkins :date))
                                    (t/local-date "2019-11-11")
                                    (t/local-date "2019-11-12")]))))
            (testing "Should be able to get temporal type from a :field-id"
              (is (= expected
                     (between->sql [:between
                                    [:field (mt/id :checkins :date) nil]
                                    (t/local-date "2019-11-11")
                                    (t/local-date "2019-11-12")]))))
            (testing "Should be able to get temporal type from a wrapped field-id"
              (is (= (cons "WHERE date_trunc(`v3_test_data.checkins`.`date`, day) BETWEEN ? AND ?"
                           (rest expected))
                     (between->sql [:between
                                    [:field (mt/id :checkins :date) {:temporal-unit :day}]
                                    (t/local-date "2019-11-11")
                                    (t/local-date "2019-11-12")]))))
            (testing "Should work with a field literal"
              (is (= ["WHERE `date` BETWEEN ? AND ?" (t/local-date "2019-11-11") (t/local-date "2019-11-12")]
                     (between->sql [:between
                                    [:field "date" {:base-type :type/Date}]
                                    (t/local-date-time "2019-11-11T12:00:00")
                                    (t/local-date-time "2019-11-12T12:00:00")]))))))))))

(deftest timezones-test
  (mt/test-driver :bigquery
    (testing "BigQuery does not support report-timezone, so setting it should not affect results"
      (doseq [timezone ["UTC" "US/Pacific"]]
        (mt/with-temporary-setting-values [report-timezone timezone]
          (is (= [[37 "2015-11-19T00:00:00Z"]]
                 (mt/rows
                   (mt/run-mbql-query checkins
                     {:fields   [$id $date]
                      :filter   [:= $date "2015-11-19"]
                      :order-by [[:asc $id]]})))))))))

(defn- do-with-datetime-timestamp-table [f]
  (driver/with-driver :bigquery
    (let [table-name (name (munge (gensym "table_")))]
      (mt/with-temp-copy-of-db
        (try
          (bigquery.tx/execute!
           (format "CREATE TABLE `v3_test_data.%s` ( ts TIMESTAMP, dt DATETIME )" table-name))
          (bigquery.tx/execute!
           (format "INSERT INTO `v3_test_data.%s` (ts, dt) VALUES (TIMESTAMP \"2020-01-01 00:00:00 UTC\", DATETIME \"2020-01-01 00:00:00\")"
                   table-name))
          (sync/sync-database! (mt/db))
          (f table-name)
          (finally
            (bigquery.tx/execute! "DROP TABLE IF EXISTS `v3_test_data.%s`" table-name)))))))

(deftest filter-by-datetime-timestamp-test
  (mt/test-driver :bigquery
    ;; there are more tests in the `bigquery.query-processor-test` namespace
    (testing "Make sure we can filter against different types of BigQuery temporal columns (#11222)"
      (do-with-datetime-timestamp-table
       (fn [table-name]
         (doseq [column [:ts :dt]]
           (testing (format "Filtering against %s column" column)
             (doseq [s    ["2020-01-01" "2020-01-01T00:00:00"]
                     field [[:field (mt/id table-name column) nil]
                            [:field (mt/id table-name column) {:temporal-unit :default}]
                            [:field (mt/id table-name column) {:temporal-unit :day}]]
                     :let [filter-clause [:= field s]]]
               (testing (format "\nMBQL filter clause = %s" (pr-str filter-clause))
                 (is (= [["2020-01-01T00:00:00Z" "2020-01-01T00:00:00Z"]]
                        (mt/rows
                          (mt/run-mbql-query nil
                            {:source-table (mt/id table-name)
                             :filter       filter-clause})))))))))))))

(deftest datetime-parameterized-sql-test
  (mt/test-driver :bigquery
    (testing "Make sure Field filters against temporal fields generates correctly-typed SQL (#11578)"
      (mt/dataset attempted-murders
        (doseq [field              [:datetime
                                    :date
                                    :datetime_tz]
                [value-type value] {:date/relative     "past30days"
                                    :date/range        "2019-12-11~2020-01-09"
                                    :date/single       "2020-01-09"
                                    :date/quarter-year "Q1-2020"
                                    :date/month-year   "2020-01"}]
          (testing (format "\nField filter with %s Field" field)
            (testing (format "\nfiltering against %s value '%s'" value-type value)
              (is (= [[0]]
                     (mt/rows
                       (qp/process-query
                         {:database   (mt/id)
                          :type       :native
                          :native     {:query         "SELECT count(*) FROM `v3_attempted_murders.attempts` WHERE {{d}}"
                                       :template-tags {"d" {:name         "d"
                                                            :display-name "Date"
                                                            :type         :dimension
                                                            :dimension    [:field (mt/id :attempts field) nil]}}}
                          :parameters [{:type   value-type
                                        :name   "d"
                                        :target [:dimension [:template-tag "d"]]
                                        :value  value}]})))))))))))

(deftest current-datetime-honeysql-form-test
  (testing (str "The object returned by `current-datetime-honeysql-form` should be a magic object that can take on "
                "whatever temporal type we want.")
    (let [form (sql.qp/current-datetime-honeysql-form :bigquery)]
      (is (= nil
             (#'bigquery.qp/temporal-type form))
          "When created the temporal type should be unspecified. The world's your oyster!")
      (is (= ["current_timestamp()"]
             (hformat/format form))
          "Should fall back to acting like a timestamp if we don't coerce it to something else first")
      (doseq [[temporal-type expected-sql] {:date      "current_date()"
                                            :time      "current_time()"
                                            :datetime  "current_datetime()"
                                            :timestamp "current_timestamp()"}]
        (testing (format "temporal type = %s" temporal-type)
          (is (= temporal-type
                 (#'bigquery.qp/temporal-type (#'bigquery.qp/->temporal-type temporal-type form)))
              "Should be possible to convert to another temporal type/should report its type correctly")
          (is (= [expected-sql]
                 (hformat/format (#'bigquery.qp/->temporal-type temporal-type form)))
              "Should convert to the correct SQL"))))))

(deftest add-interval-honeysql-form-test
  ;; this doesn't test conversion to/from time because there's no unit we can use that works for all for. So we'll
  ;; just test the 3 that support `:day` and that should be proof the logic is working. (The code that actually uses
  ;; this is tested e2e by `filter-by-relative-date-ranges-test` anyway.)
  (doseq [initial-type [:date :datetime :timestamp]
          :let         [form (sql.qp/add-interval-honeysql-form
                              :bigquery
                              (#'bigquery.qp/->temporal-type
                               initial-type
                               (sql.qp/current-datetime-honeysql-form :bigquery))
                              -1
                              :day)]]
    (testing (format "initial form = %s" (pr-str form))
      (is (= initial-type
             (#'bigquery.qp/temporal-type form))
          "Should have the temporal-type of the form it wraps when created.")
      (doseq [[new-type expected-sql] {:date      "date_add(current_date(), INTERVAL -1 day)"
                                       :datetime  "datetime_add(current_datetime(), INTERVAL -1 day)"
                                       :timestamp "timestamp_add(current_timestamp(), INTERVAL -1 day)"}]
        (testing (format "\nconvert from %s -> %s" initial-type new-type)
          (is (= new-type
                 (#'bigquery.qp/temporal-type (#'bigquery.qp/->temporal-type new-type form)))
              "Should be possible to convert to another temporal type/should report its type correctly")
          (is (= [expected-sql]
                 (hformat/format (#'bigquery.qp/->temporal-type new-type form)))
              "Should convert to the correct SQL"))))))

(defn- can-we-filter-against-relative-datetime? [field unit]
  (try
    (mt/run-mbql-query attempts
      {:aggregation [[:count]]
       :filter      [:time-interval (mt/id :attempts field) :last unit]})
    true
    (catch Throwable _
      false)))

(deftest filter-by-relative-date-ranges-test
  (testing "Make sure the SQL we generate for filters against relative-datetimes is typed correctly"
    (mt/with-everything-store
      (binding [sql.qp/*table-alias* "ABC"]
        (doseq [[field-type [unit expected-sql]]
                {:type/Time                [:hour (str "WHERE time_trunc(ABC.time, hour)"
                                                       " = time_trunc(time_add(current_time(), INTERVAL -1 hour), hour)")]
                 :type/Date                [:year (str "WHERE date_trunc(ABC.date, year)"
                                                       " = date_trunc(date_add(current_date(), INTERVAL -1 year), year)")]
                 :type/DateTime            [:year (str "WHERE datetime_trunc(ABC.datetime, year)"
                                                       " = datetime_trunc(datetime_add(current_datetime(), INTERVAL -1 year), year)")]
                 ;; `timestamp_add` doesn't support `year` so it should cast a `datetime_trunc` instead
                 :type/DateTimeWithLocalTZ [:year (str "WHERE timestamp_trunc(ABC.datetimewithlocaltz, year)"
                                                       " = CAST(datetime_trunc(datetime_add(current_datetime(), INTERVAL -1 year), year) AS timestamp)")]}]
          (mt/with-temp Field [f {:name (str/lower-case (name field-type)), :base_type field-type}]
            (testing (format "%s field" field-type)
              (is (= [expected-sql]
                     (hsql/format {:where (sql.qp/->honeysql :bigquery [:=
                                                                        [:field (:id f) {:temporal-unit unit}]
                                                                        [:relative-datetime -1 unit]])}))))))))))

;; This is a table of different BigQuery column types -> temporal units we should be able to bucket them by for
;; filtering purposes against RELATIVE-DATETIMES. `relative-datetime` only supports the unit below -- a subset of all
;; the MBQL date bucketing units.
(def ^:private filter-test-table
  [[nil          :minute :hour :day  :week :month :quarter :year]
   [:time        true    true  false false false  false    false]
   [:datetime    true    true  true  true  true   true     true]
   [:date        false   false true  true  true   true     true]
   [:datetime_tz true    true  true  true  true   true     true]])

(defn- test-table-with-fn [table f]
  (let [units (rest (first table))]
    ;; this is done in parallel because there are a lot of combinations and doing them one at a time would take the
    ;; rest of our lives
    (dorun (pmap (fn [[field & vs]]
                   (testing (format "\nfield = %s" field)
                     (dorun (pmap (fn [[unit expected]]
                                    (let [result (f field unit)]
                                      (locking f
                                        (testing (format "\nunit = %s" unit)
                                          (is (= expected
                                                 result))))))
                                  (zipmap units vs)))))
                 (rest table)))))

(deftest filter-by-relative-date-ranges-e2e-test
  (mt/test-driver :bigquery
    (testing (str "Make sure filtering against relative date ranges works correctly regardless of underlying column "
                  "type (#11725)")
      (mt/dataset attempted-murders
        (test-table-with-fn filter-test-table can-we-filter-against-relative-datetime?)))))

;; This is a table of different BigQuery column types -> temporal units we should be able to bucket them by for
;; breakout purposes.
(def ^:private breakout-test-table
  [[nil          :default :minute :hour :day  :week :month :quarter :year :minute-of-hour :hour-of-day :day-of-week :day-of-month :day-of-year :week-of-year :month-of-year :quarter-of-year]
   [:time        true     true    true  false false false  false    false true            true         false        false         false        false         false          false]
   [:datetime    true     true    true  true  true  true   true     true  true            true         true         true          true         true          true           true]
   [:date        true     false   false true  true  true   true     true  false           false        true         true          true         true          true           true]
   [:datetime_tz true     true    true  true  true  true   true     true  true            true         true         true          true         true          true           true]])

(defn- can-breakout? [field unit]
  (try
    (mt/run-mbql-query attempts
      {:aggregation [[:count]]
       :breakout [[:field (mt/id :attempts field) {:temporal-unit unit}]]})
    true
    (catch Throwable _
      false)))

(deftest breakout-by-bucketed-datetimes-e2e-test
  (mt/test-driver :bigquery
    (testing "Make sure datetime breakouts like :minute-of-hour work correctly for different temporal types"
      (mt/dataset attempted-murders
        (test-table-with-fn breakout-test-table can-breakout?)))))

(deftest string-escape-test
  (mt/test-driver :bigquery
    (testing "Make sure single quotes in parameters are escaped properly to prevent SQL injection\n"
      (testing "MBQL query"
        (is (= [[0]]
               (mt/formatted-rows [int]
                 (mt/run-mbql-query venues
                   {:aggregation [[:count]]
                    :filter      [:= $name "x\\\\' OR 1 = 1 -- "]})))))

      (testing "native query"
        (is (= [[0]]
               (mt/formatted-rows [int]
                 (qp/process-query
                  (mt/native-query
                    {:query  (str "SELECT count(*) AS `count` "
                                  "FROM `v3_test_data.venues` "
                                  "WHERE `v3_test_data.venues`.`name` = ?")
                     :params ["x\\\\' OR 1 = 1 -- "]})))))))))

(deftest ->valid-field-identifier-test
  (testing "`->valid-field-identifier` should generate valid field identifiers"
    (testing "no need to change anything"
      (is (= "abc"
             (#'bigquery.qp/->valid-field-identifier "abc"))))
    (testing "replace spaces with underscores"
      (is (= "A_B_C_0ef78513"
             (#'bigquery.qp/->valid-field-identifier "A B C"))))
    (testing "trim spaces"
      (is (= "A_B_61f5f1b3"
             (#'bigquery.qp/->valid-field-identifier " A B "))))
    (testing "diacritical marks"
      (is (= "Organizacao_6c2736cd"
             (#'bigquery.qp/->valid-field-identifier "Organização")))
      (testing "we should generate unique suffixes for different strings that get normalized to the same thing"
        (is (= "Organizacao_f3d24ea0"
               (#'bigquery.qp/->valid-field-identifier "Organizacaó")))))
    (testing "cannot start with a number"
      (is (= "_123_202cb962"
             (#'bigquery.qp/->valid-field-identifier "123"))))
    (testing "replace non-letter characters with underscores"
      (is (= "__02612e19"
             (#'bigquery.qp/->valid-field-identifier "😍")))
      (testing "we should generate unique suffixes for different strings that get normalized to the same thing"
        (is (= "__e88ec744"
               (#'bigquery.qp/->valid-field-identifier "🥰")))))
    (testing "trim long strings"
      (is (= (str (str/join (repeat 119 "a")) "_4e5475d1")
             (#'bigquery.qp/->valid-field-identifier (str/join (repeat 300 "a"))))))))

(deftest remove-diacriticals-from-field-aliases-test
  (mt/test-driver :bigquery
    (testing "We should remove diacriticals and other disallowed characters from field aliases (#14933)"
      (mt/with-bigquery-fks
        (let [query (mt/mbql-query checkins
                      {:fields [$id $venue_id->venues.name]})]
          (mt/with-temp-vals-in-db Table (mt/id :venues) {:name "Organização"}
            (is (= (str "SELECT `v3_test_data.checkins`.`id` AS `id`,"
                        " `Organização__via__venue_id`.`name` AS `Organizacao__via__venue_id__name_560a3449` "
                        "FROM `v3_test_data.checkins` "
                        "LEFT JOIN `v3_test_data.Organização` `Organização__via__venue_id`"
                        " ON `v3_test_data.checkins`.`venue_id` = `Organização__via__venue_id`.`id` "
                        "LIMIT 1048576")
                   (:query (qp/query->native query))))))))))<|MERGE_RESOLUTION|>--- conflicted
+++ resolved
@@ -132,27 +132,6 @@
 
 (deftest join-alias-test
   (mt/test-driver :bigquery
-<<<<<<< HEAD
-    (testing (str "make sure that BigQuery properly aliases the names generated for Join Tables. It's important to use "
-                  "the right alias, e.g. something like `categories__via__category_id`, which is considerably different "
-                  "from what other SQL databases do. (#4218)")
-      (is (= (str "SELECT `categories__via__category_id`.`name` AS `categories__via__category_id__name`,"
-                  " count(*) AS `count` "
-                  "FROM `v3_test_data.venues` "
-                  "LEFT JOIN `v3_test_data.categories` `categories__via__category_id`"
-                  " ON `v3_test_data.venues`.`category_id` = `categories__via__category_id`.`id` "
-                  "GROUP BY `categories__via__category_id__name` "
-                  "ORDER BY `categories__via__category_id__name` ASC")
-             ;; normally for test purposes BigQuery doesn't support foreign keys so override the function that checks
-             ;; that and make it return `true` so this test proceeds as expected
-             (with-redefs [driver/supports? (constantly true)]
-               (mt/with-temp-vals-in-db Field (mt/id :venues :category_id) {:fk_target_field_id (mt/id :categories :id)
-                                                                            :semantic_type      "type/FK"}
-                 (let [results (mt/run-mbql-query venues
-                                 {:aggregation [:count]
-                                  :breakout    [$category_id->categories.name]})]
-                   (get-in results [:data :native_form :query] results)))))))))
-=======
     (testing (str "Make sure that BigQuery properly aliases the names generated for Join Tables. It's important to use "
                   "the right alias, e.g. something like `categories__via__category_id`, which is considerably "
                   "different  what other SQL databases do. (#4218)"))
@@ -163,16 +142,11 @@
                 " ON `v3_test_data.venues`.`category_id` = `categories__via__category_id`.`id` "
                 "GROUP BY `categories__via__category_id__name` "
                 "ORDER BY `categories__via__category_id__name` ASC")
-           ;; normally for test purposes BigQuery doesn't support foreign keys so override the function that checks
-           ;; that and make it return `true` so this test proceeds as expected
-           (with-redefs [driver/supports? (constantly true)]
-             (mt/with-temp-vals-in-db Field (mt/id :venues :category_id) {:fk_target_field_id (mt/id :categories :id)
-                                                                          :special_type       "type/FK"}
-               (let [results (mt/run-mbql-query venues
-                               {:aggregation [:count]
-                                :breakout    [$category_id->categories.name]})]
-                 (get-in results [:data :native_form :query] results))))))))
->>>>>>> 36ce2c1f
+           (mt/with-bigquery-fks
+             (let [results (mt/run-mbql-query venues
+                                              {:aggregation [:count]
+                                               :breakout    [$category_id->categories.name]})]
+               (get-in results [:data :native_form :query] results)))))))
 
 (defn- native-timestamp-query [db-or-db-id timestamp-str timezone-str]
   (-> (qp/process-query
