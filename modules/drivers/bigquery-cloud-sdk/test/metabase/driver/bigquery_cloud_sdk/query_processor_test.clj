(ns metabase.driver.bigquery-cloud-sdk.query-processor-test
  (:require
   [clojure.string :as str]
   [clojure.test :refer :all]
   [honeysql.core :as hsql]
   [honeysql.format :as hformat]
   [java-time.api :as t]
   [metabase.driver :as driver]
   [metabase.driver.bigquery-cloud-sdk :as bigquery]
   [metabase.driver.bigquery-cloud-sdk.query-processor :as bigquery.qp]
   [metabase.driver.sql.query-processor :as sql.qp]
   [metabase.lib.metadata :as lib.metadata]
   [metabase.lib.metadata.jvm :as lib.metadata.jvm]
   [metabase.lib.test-metadata :as meta]
   [metabase.lib.test-util :as lib.tu]
   [metabase.mbql.util :as mbql.u]
   [metabase.models :refer [Database]]
   [metabase.query-processor :as qp]
   [metabase.query-processor.store :as qp.store]
   [metabase.query-processor.test-util :as qp.test-util]
   [metabase.query-processor.util.add-alias-info :as add]
   [metabase.sync :as sync]
   [metabase.test :as mt]
   [metabase.test.data.bigquery-cloud-sdk :as bigquery.tx]
   [metabase.test.util.random :as tu.random]
   [metabase.test.util.timezone :as test.tz]
   [metabase.util :as u]
   #_{:clj-kondo/ignore [:deprecated-namespace]}
   [metabase.util.honeysql-extensions :as hx]
   [toucan2.tools.with-temp :as t2.with-temp]))

(def ^:private test-db-name (bigquery.tx/test-dataset-id "test_data"))

<<<<<<< HEAD
(defn- with-test-db-name
  "Replaces instances of v4_test_data with the full per-test-run DB name"
=======
(def ^:private sample-dataset-name (bigquery.tx/test-dataset-id "sample_dataset"))

(defn- with-test-db-name
  "Replaces instances of v3_test_data with the full per-test-run DB name (aka dataset ID)"
>>>>>>> 8824ebae
  [x]
  (cond
    (string? x) (str/replace x "v4_test_data" test-db-name)
    (map? x)    (update-vals x with-test-db-name)
    (vector? x) (mapv with-test-db-name x)
    (list?   x) (map with-test-db-name x)
    (symbol? x) (-> x str with-test-db-name symbol)
    :else       x))

(deftest ^:parallel native-query-test
  (mt/test-driver :bigquery-cloud-sdk
    (is (= [[100] [99]]
           (mt/rows
             (qp/process-query
              (mt/native-query
                {:query (with-test-db-name
                          (str "SELECT `v4_test_data.venues`.`id` "
                               "FROM `v4_test_data.venues` "
                               "ORDER BY `v4_test_data.venues`.`id` DESC "
                               "LIMIT 2;"))})))))

    (testing (str "make sure that BigQuery native queries maintain the column ordering specified in the SQL -- "
                  "post-processing ordering shouldn't apply (metabase#2821)")
      (is (= [{:name         "venue_id"
               :display_name "venue_id"
               :source       :native
               :base_type    :type/Integer
               :effective_type :type/Integer
               :field_ref    [:field "venue_id" {:base-type :type/Integer}]}
              {:name         "user_id"
               :display_name "user_id"
               :source       :native
               :base_type    :type/Integer
               :effective_type :type/Integer
               :field_ref    [:field "user_id" {:base-type :type/Integer}]}
              {:name         "checkins_id"
               :display_name "checkins_id"
               :source       :native
               :base_type    :type/Integer
               :effective_type :type/Integer
               :field_ref    [:field "checkins_id" {:base-type :type/Integer}]}]
             (mt/cols
               (qp/process-query
                {:native   {:query (with-test-db-name
                                     (str "SELECT `v4_test_data.checkins`.`venue_id` AS `venue_id`, "
                                          "       `v4_test_data.checkins`.`user_id` AS `user_id`, "
                                          "       `v4_test_data.checkins`.`id` AS `checkins_id` "
                                          "FROM `v4_test_data.checkins` "
                                          "LIMIT 2"))}
                 :type     :native
                 :database (mt/id)})))))

    (testing "queries with array result columns deserialize properly (metabase#10275)"
      (is (= [[["foo" "bar"]
               [1 2]
               [3.14159265359 0.5772156649]
               [1234M 5678M]
               [#t "2018-01-01" #t "2018-12-31"]
               [#t "12:34" #t "20:01:13.230"]
               [#t "1957-05-17T03:35" #t "2018-06-01T01:15:34.120"]
               [#t "2014-09-27T20:30:00.450Z[UTC]" #t "2020-09-27T14:57:00.450Z[UTC]"]
               []]]
             (mt/rows
              (qp/process-query
               {:native   {:query (with-test-db-name
                                    (str "SELECT ['foo', 'bar'], "
                                         "[1, 2], "
                                         "[3.14159265359, 0.5772156649], "
                                         "[NUMERIC '1234', NUMERIC '5678'], "
                                         "[DATE '2018-01-01', DATE '2018-12-31'], "
                                         "[TIME '12:34:00.00', TIME '20:01:13.23'], "
                                         "[DATETIME '1957-05-17 03:35:00.00', DATETIME '2018-06-01 01:15:34.12'], "
                                         "[TIMESTAMP '2014-09-27 12:30:00.45-08', TIMESTAMP '2020-09-27 09:57:00.45-05'], "
                                         "[]"))}
                 :type     :native
                 :database (mt/id)})))))))

(deftest ^:parallel aggregations-test
  (mt/test-driver :bigquery-cloud-sdk
    (testing (str "make sure queries with two or more of the same aggregation type still work. Aggregations used to be "
                  "deduplicated here in the BigQuery driver; now they are deduplicated as part of the main QP "
                  "middleware, but no reason not to keep a few of these tests just to be safe")
      (let [{:keys [rows columns]} (mt/rows+column-names
                                    (mt/run-mbql-query checkins
                                      {:aggregation [[:sum $user_id] [:sum $user_id]]}))]
        (is (= ["sum" "sum_2"]
               columns))
        (is (= [[7929 7929]]
               rows)))
      (let [{:keys [rows columns]} (mt/rows+column-names
                                    (mt/run-mbql-query checkins
                                      {:aggregation [[:sum $user_id] [:sum $user_id] [:sum $user_id]]}))]
        (is (= ["sum" "sum_2" "sum_3"]
               columns))
        (is (= [[7929 7929 7929]]
               rows))))

    (testing "let's make sure we're generating correct HoneySQL + SQL for aggregations"
      (is (sql= (with-test-db-name
                  '{:select   [v4_test_data.venues.price             AS price
                               avg (v4_test_data.venues.category_id) AS avg]
                    :from     [v4_test_data.venues]
                    :group-by [price]
                    :order-by [avg ASC
                               price ASC]})
                (mt/mbql-query venues
                               {:aggregation [[:avg $category_id]]
                                :breakout    [$price]
                                :order-by    [[:asc [:aggregation 0]]]}))))))

(deftest ^:parallel join-alias-test
  (mt/test-driver :bigquery-cloud-sdk
    (testing (str "Make sure that BigQuery properly aliases the names generated for Join Tables. It's important to use "
                  "the right alias, e.g. something like `categories__via__category_id`, which is considerably "
                  "different  what other SQL databases do. (#4218)")
      (mt/with-mock-fks-for-drivers-without-fk-constraints
        (let [results (mt/run-mbql-query venues
                        {:aggregation [:count]
                         :breakout    [$category_id->categories.name]})]
          (is (= (with-test-db-name
                   (str "SELECT `categories__via__category_id`.`name` AS `categories__via__category_id__name`,"
                        " count(*) AS `count` "
                        "FROM `v4_test_data.venues` "
                        "LEFT JOIN `v4_test_data.categories` `categories__via__category_id`"
                        " ON `v4_test_data.venues`.`category_id` = `categories__via__category_id`.`id` "
                        "GROUP BY `categories__via__category_id__name` "
                        "ORDER BY `categories__via__category_id__name` ASC"))
                 (get-in results [:data :native_form :query] results))))))))

(defn- native-timestamp-query [db-or-db-id timestamp-str timezone-str]
  (-> (qp/process-query
        {:database (u/the-id db-or-db-id)
         :type     :native
         :native   {:query (format "select datetime(TIMESTAMP \"%s\", \"%s\")" timestamp-str timezone-str)}})
      :data
      :rows
      ffirst))

(deftest parsed-date-timezone-handling-test
  (mt/test-driver :bigquery-cloud-sdk
    (is (= "2018-08-31T00:00:00Z"
           (native-timestamp-query (mt/id) "2018-08-31 00:00:00" "UTC"))
        "A UTC date is returned, we should read/return it as UTC")

    (test.tz/with-system-timezone-id "America/Chicago"
      (t2.with-temp/with-temp [Database db {:engine  :bigquery-cloud-sdk
                                            :details (assoc (:details (mt/db))
                                                            :use-jvm-timezone true)}]
        (is (= "2018-08-31T00:00:00-05:00"
               (native-timestamp-query db "2018-08-31 00:00:00-05" "America/Chicago"))
            (str "This test includes a `use-jvm-timezone` flag of true that will assume that the date coming from BigQuery "
                 "is already in the JVM's timezone. The test puts the JVM's timezone into America/Chicago an ensures that "
                 "the correct date is compared"))))

    (test.tz/with-system-timezone-id "Asia/Jakarta"
      (t2.with-temp/with-temp [Database db {:engine  :bigquery-cloud-sdk
                                            :details (assoc (:details (mt/db))
                                                            :use-jvm-timezone true)}]
        (is (= "2018-08-31T00:00:00+07:00"
               (native-timestamp-query db "2018-08-31 00:00:00+07" "Asia/Jakarta"))
            "Similar to the above test, but covers a positive offset")))))

;; if I run a BigQuery query, does it get a remark added to it?
(defn- query->native [query]
  (let [native-query   (atom nil)
        done-exception (Exception. "Done.")]
    (binding [bigquery/*process-native* (fn [_respond _database sql _parameters _cancel-chan]
                                          (reset! native-query sql)
                                          (throw done-exception))]
      (try
        (qp/process-query query)
        (catch Throwable e
          (when-not (identical? e done-exception)
            (throw e))))
      @native-query)))

(deftest ^:parallel remark-test
  (mt/test-driver :bigquery-cloud-sdk
    (is (= (with-test-db-name
             (str "-- Metabase:: userID: 1000 queryType: MBQL queryHash: 01020304\n"
                  "SELECT"
                  " `v4_test_data.venues`.`id` AS `id`,"
                  " `v4_test_data.venues`.`name` AS `name`,"
                  " `v4_test_data.venues`.`category_id` AS `category_id`,"
                  " `v4_test_data.venues`.`latitude` AS `latitude`,"
                  " `v4_test_data.venues`.`longitude` AS `longitude`,"
                  " `v4_test_data.venues`.`price` AS `price` "
                  "FROM `v4_test_data.venues` "
                  "LIMIT 1"))
           (query->native
            {:database (mt/id)
             :type     :query
             :query    {:source-table (mt/id :venues)
                        :limit        1}
             :info     {:executed-by 1000
                        :query-hash  (byte-array [1 2 3 4])}}))
        "if I run a BigQuery query, does it get a remark added to it?")))

(deftest ^:parallel remove-remark-test
  (testing "if I run a BigQuery query with include-user-id-and-hash set to false, does it get a remark added to it?"
    (mt/test-driver :bigquery-cloud-sdk
      (qp.store/with-metadata-provider (let [db (merge meta/database
                                                       {:id      1
                                                        :engine  :bigquery-cloud-sdk
                                                        :details (merge (:details (mt/db))
                                                                        {:include-user-id-and-hash false})})]
                                         (lib.tu/mock-metadata-provider
                                          {:database db
                                           :tables   [(merge (meta/table-metadata :venues)
                                                             {:name   "venues"
                                                              :id     1
                                                              :db-id  1
                                                              :schema (get-in db [:details :dataset-filters-patterns])})]
                                           :fields   [(merge (meta/field-metadata :venues :id)
                                                             {:table-id  1
                                                              :name      "id"
                                                              :base-type :type/Integer})
                                                      (merge (meta/field-metadata :venues :name)
                                                             {:table-id  1
                                                              :name      "name"
                                                              :base_type :type/Text})]}))
        (is (= (with-test-db-name
                 (str "SELECT `v4_test_data.venues`.`id` AS `id`,"
                      " `v4_test_data.venues`.`name` AS `name` "
                      "FROM `v4_test_data.venues` "
                      "LIMIT 1"))
               (query->native
                {:database 1
                 :type     :query
                 :query    {:source-table 1
                            :limit        1}
                 :info     {:executed-by 1000
                            :query-hash  (byte-array [1 2 3 4])}})))))))

(deftest ^:parallel unprepare-params-test
  (mt/test-driver :bigquery-cloud-sdk
    (is (= [["Red Medicine"]]
           (mt/rows
             (qp/process-query
              (mt/native-query
                {:query  (with-test-db-name
                           (str "SELECT `v4_test_data.venues`.`name` AS `name` "
                                "FROM `v4_test_data.venues` "
                                "WHERE `v4_test_data.venues`.`name` = ?"))
                 :params ["Red Medicine"]}))))
        (str "Do we properly unprepare, and can we execute, queries that still have parameters for one reason or "
             "another? (EE #277)"))))

(def ^:private reconcile-test-values
  [{:value (t/local-date "2019-12-10")
    :type  :date
    :as    {:datetime  (t/local-date-time "2019-12-10T00:00:00")
            :timestamp (t/zoned-date-time "2019-12-10T00:00:00Z[UTC]")}}
   {:value (t/local-date-time "2019-12-10T14:47:00")
    :type  :datetime
    :as    {:date      (t/local-date "2019-12-10")
            :timestamp (t/zoned-date-time "2019-12-10T14:47:00Z[UTC]")}}
   {:value (t/zoned-date-time "2019-12-10T14:47:00Z[UTC]")
    :type  :timestamp
    :as    {:date     (t/local-date "2019-12-10")
            :datetime (t/local-date-time "2019-12-10T14:47:00")}}
   {:value (t/offset-date-time "2019-12-10T14:47:00Z")
    :type  :timestamp
    :as    {:date     (t/local-date "2019-12-10")
            :datetime (t/local-date-time "2019-12-10T14:47:00")}}
   (let [unix-ts (sql.qp/unix-timestamp->honeysql :bigquery-cloud-sdk :seconds :some_field)]
     {:value unix-ts
      :type  :timestamp
      :as    {:date     (hx/call :date unix-ts)
              :datetime (hx/call :datetime unix-ts)}})
   (let [unix-ts (sql.qp/unix-timestamp->honeysql :bigquery-cloud-sdk :milliseconds :some_field)]
     {:value unix-ts
      :type  :timestamp
      :as    {:date     (hx/call :date unix-ts)
              :datetime (hx/call :datetime unix-ts)}})])

(deftest ^:parallel temporal-type-test
  (testing "Make sure we can detect temporal types correctly"
    (are [expr expected-type] (= expected-type
                                 (#'bigquery.qp/temporal-type expr))
      [:field "x" {:base-type :type/DateTime}]                              :datetime
      [:field "x" {:base-type :type/DateTime, :temporal-unit :day-of-week}] nil
      (meta/field-metadata :checkins :date)                                 :date)))

(def ^:private mock-temporal-fields-metadata-provider
  (let [date-field      (merge (meta/field-metadata :checkins :date)
                               {:id             1
                                :name           "date"
                                :base-type      :type/Date
                                :effective-type :type/Date
                                :database-type  "date"})
        datetime-field  (merge (meta/field-metadata :checkins :date)
                               {:id             2
                                :name           "datetime"
                                :base-type      :type/DateTime
                                :effective-type :type/DateTime
                                :database-type  "datetime"})
        timestamp-field (merge (meta/field-metadata :checkins :date)
                               {:id             3
                                :name           "timestamp"
                                :base-type      :type/DateTimeWithLocalTZ
                                :effective-type :type/DateTimeWithLocalTZ
                                :database-type  "timestamp"})]
    (lib.tu/mock-metadata-provider
     meta/metadata-provider
     {:fields [date-field
               datetime-field
               timestamp-field]})))

(def ^:private mock-temporal-fields
  {:date      (lib.metadata/field mock-temporal-fields-metadata-provider 1)
   :datetime  (lib.metadata/field mock-temporal-fields-metadata-provider 2)
   :timestamp (lib.metadata/field mock-temporal-fields-metadata-provider 3)})

(defn- build-honeysql-clause-head [{:keys [honeysql]} field-arg args]
  (if (fn? honeysql)
    (honeysql field-arg args)
    (into [honeysql field-arg] args)))

(deftest ^:parallel reconcile-temporal-types-test
  (qp.store/with-metadata-provider mock-temporal-fields-metadata-provider
    (binding [*print-meta* true]
      (doseq [clause [{:args 2, :mbql :=, :honeysql :=}
                      {:args 2, :mbql :!=, :honeysql (fn [identifier args]
                                                       [:or (into [:not= identifier] args)
                                                        [:= identifier nil]])}
                      {:args 2, :mbql :>, :honeysql :>}
                      {:args 2, :mbql :>=, :honeysql :>=}
                      {:args 2, :mbql :<, :honeysql :<}
                      {:args 2, :mbql :<=, :honeysql :<=}
                      {:args 3, :mbql :between, :honeysql :between}]]
        (testing (format "\n%s filter clause" (:mbql clause))
          (doseq [[temporal-type field] mock-temporal-fields
                  field                 [[:field (:id field) {::add/source-table "ABC"}]
                                         [:field (:id field) {:temporal-unit     :default
                                                              ::add/source-table "ABC"}]
                                         [:field (:name field) {:base-type         (:base-type field)
                                                                ::add/source-table "ABC"}]
                                         [:field (:name field) {:base-type         (:base-type field)
                                                                :temporal-unit     :default
                                                                ::add/source-table "ABC"}]]]
            (testing (format "\nField = %s %s"
                             temporal-type
                             (if (map? field) (format "<Field %s>" (pr-str (:name field))) field))
              (doseq [{filter-value :value, :as value} reconcile-test-values
                      filter-value                     (cons filter-value
                                                             (when (instance? java.time.temporal.Temporal filter-value)
                                                               [[:absolute-datetime filter-value :default]]))]
                (testing (format "\nValue = %s %s" (:type value) (pr-str filter-value))
                  (let [filter-clause       (into [(:mbql clause) field]
                                                  (repeat (dec (:args clause)) filter-value))
                        field-literal?      (mbql.u/match-one field [:field (_ :guard string?) _])
                        expected-identifier (cond-> (assoc (hx/identifier :field "ABC" (name temporal-type))
                                                           ::bigquery.qp/do-not-qualify? true)
                                              (not field-literal?) (hx/with-database-type-info (name temporal-type)))
                        expected-value      (get-in value [:as temporal-type] (:value value))
                        expected-clause     (build-honeysql-clause-head clause
                                                                        expected-identifier
                                                                        (repeat (dec (:args clause)) expected-value))]
                    (testing (format "\nreconcile %s -> %s"
                                     (into [(:mbql clause) temporal-type] (repeat (dec (:args clause)) (:type value)))
                                     (into [(:mbql clause) temporal-type] (repeat (dec (:args clause)) temporal-type)))
                      (testing (format "\ninferred field type = %s, inferred value type = %s"
                                       (#'bigquery.qp/temporal-type field)
                                       (#'bigquery.qp/temporal-type filter-value))
                        (is (= expected-clause
                               (sql.qp/->honeysql :bigquery-cloud-sdk filter-clause)))))))))))))))

(deftest ^:parallel reconcile-temporal-types-date-extraction-filters-test
  (qp.store/with-metadata-provider mock-temporal-fields-metadata-provider
    (binding [*print-meta* true]
      (testing "\ndate extraction filters"
        (doseq [[temporal-type field] mock-temporal-fields
                :let                  [identifier          (assoc (hx/identifier :field "ABC" (name temporal-type))
                                                                  ::bigquery.qp/do-not-qualify? true)
                                       expected-identifier (case temporal-type
                                                             :date      (hx/with-database-type-info identifier "date")
                                                             :datetime  (hx/call :timestamp identifier)
                                                             :timestamp (hx/with-database-type-info identifier "timestamp"))]]
          (testing (format "\ntemporal-type = %s" temporal-type)
            (is (= [:= (hx/call :extract :dayofweek expected-identifier) 1]
                   (sql.qp/->honeysql :bigquery-cloud-sdk [:= [:field (:id field) {:temporal-unit     :day-of-week
                                                                                   ::add/source-table "ABC"}] 1])))))))))

(deftest ^:parallel reconcile-unix-timestamps-test
  (testing "temporal type reconciliation should work for UNIX timestamps (#15376)"
    (mt/test-driver :bigquery-cloud-sdk
      (qp.store/with-metadata-provider (lib.tu/merged-mock-metadata-provider
                                        (lib.metadata.jvm/application-database-metadata-provider (mt/id))
                                        {:fields [{:id                (mt/id :reviews :rating)
                                                   :coercion-strategy :Coercion/UNIXMilliSeconds->DateTime
                                                   :effective-type    :type/Instant}]})
        (let [query         (mt/mbql-query reviews
                              {:filter   [:=
                                          [:field %rating {::add/source-table $$reviews}]
                                          [:relative-datetime -30 :day]]
                               :order-by [[:asc
                                           [:field %id {:add/source-table $$reviews}]]]
                               :limit    1})
              filter-clause (get-in query [:query :filter])]
          (is (= [(str (format "timestamp_millis(%s.reviews.rating)" test-db-name)
                       " = "
                       "timestamp_trunc(timestamp_add(current_timestamp(), INTERVAL -30 day), day)")]
                 (hsql/format-predicate (sql.qp/->honeysql :bigquery-cloud-sdk filter-clause))))
          (is (= :completed
                 (:status (qp/process-query query)))))))))

(deftest temporal-type-conversion-test
  (mt/with-driver :bigquery-cloud-sdk
    (qp.store/with-metadata-provider (mt/id)
      (mt/with-temporary-setting-values [report-timezone "US/Pacific"]
        (let [temporal-string "2022-01-01"
              convert         (fn [from-t to-t]
                                (->> (#'bigquery.qp/->temporal-type to-t (#'bigquery.qp/->temporal-type from-t temporal-string))
                                     (sql.qp/format-honeysql :bigquery-cloud-sdk)))]
          (testing "convert from datetime to different temporal types"
            (testing :time
              (is (= ["time(datetime(?))" temporal-string]
                     (convert :datetime :time))))
            (testing :date
              (is (= ["date(datetime(?))" temporal-string]
                     (convert :datetime :date))))
            (testing :timestamp
              (is (= ["timestamp(datetime(?), 'US/Pacific')" temporal-string]
                     (convert :datetime :timestamp)))))
          (testing "convert from date to different temporal types"
            (testing :time
              (is (= ["time(date(?))" temporal-string]
                     (convert :date :time))))
            (testing :datetime
              (is (= ["datetime(date(?))" temporal-string]
                     (convert :date :datetime))))
            (testing :timestamp
              (is (= ["timestamp(date(?), 'US/Pacific')" temporal-string]
                     (convert :date :timestamp)))))
          (testing "convert from timestamp to different temporal types"
            (doseq [to-t [:time :date :datetime]]
              (testing to-t
                (is (= [(str (name to-t) "(timestamp(?, 'US/Pacific'), 'US/Pacific')") temporal-string]
                       (convert :timestamp to-t)))))))))))

(deftest ^:parallel reconcile-relative-datetimes-test-1
  (mt/with-driver :bigquery-cloud-sdk
    (qp.store/with-metadata-provider (mt/id)
      (testing "relative-datetime clauses on their own"
        (doseq [[t [unit expected-sql]]
                {:time      [:hour "time_trunc(time_add(current_time(), INTERVAL -1 hour), hour)"]
                 :date      [:year "date_trunc(date_add(current_date(), INTERVAL -1 year), year)"]
                 :datetime  [:year "datetime_trunc(datetime_add(current_datetime(), INTERVAL -1 year), year)"]
               ;; timestamp_add doesn't support `year` so this should cast a datetime instead
                 :timestamp [:year "timestamp(datetime_trunc(datetime_add(current_datetime(), INTERVAL -1 year), year))"]}]
          (testing t
            (let [reconciled-clause (#'bigquery.qp/->temporal-type t [:relative-datetime -1 unit])]
              (testing "Should have correct type metadata after reconciliation"
                (is (= t
                       (#'bigquery.qp/temporal-type reconciled-clause))))
              (testing "Should get converted to the correct SQL"
                (is (= [(str "WHERE " expected-sql)]
                       (sql.qp/format-honeysql :bigquery-cloud-sdk
                                               {:where (sql.qp/->honeysql :bigquery-cloud-sdk reconciled-clause)})))))))))))

(deftest reconcile-relative-datetimes-test-2
  (mt/with-driver :bigquery-cloud-sdk
    (qp.store/with-metadata-provider (mt/id)
      (testing "relative-datetime clauses on their own when a reporting timezone is set"
        (doseq [timezone ["UTC" "US/Pacific"]]
          (mt/with-temporary-setting-values [report-timezone timezone]
            (doseq [[t [unit expected-sql]]
                    {:time      [:hour (str "time_trunc(time_add(current_time('" timezone "'), INTERVAL -1 hour), hour)")]
                     :date      [:year (str "date_trunc(date_add(current_date('" timezone "'), INTERVAL -1 year), year)")]
                     :datetime  [:year (str "datetime_trunc(datetime_add(current_datetime('" timezone "'), INTERVAL -1 year), year)")]
                 ;; timestamp_add doesn't support `year` so this should cast a datetime instead
                     :timestamp [:year (str "timestamp(datetime_trunc(datetime_add(current_datetime('" timezone "'), INTERVAL -1 year), year), '" timezone "')")]}]
              (testing t
                (let [reconciled-clause (#'bigquery.qp/->temporal-type t [:relative-datetime -1 unit])]
                  (testing "Should have correct type metadata after reconciliation"
                    (is (= t
                           (#'bigquery.qp/temporal-type reconciled-clause))))
                  (testing "Should get converted to the correct SQL"
                    (is (= [(str "WHERE " expected-sql)]
                           (sql.qp/format-honeysql :bigquery-cloud-sdk
                                                   {:where (sql.qp/->honeysql :bigquery-cloud-sdk reconciled-clause)})))))))))))))

(deftest ^:parallel reconcile-relative-datetimes-test-3
  (mt/with-driver :bigquery-cloud-sdk
    (qp.store/with-metadata-provider (mt/id)
      (testing "relative-datetime clauses inside filter clauses"
        (doseq [[expected-type t] {:date      #t "2020-01-31"
                                   :datetime  #t "2020-01-31T20:43:00.000"
                                   :timestamp #t "2020-01-31T20:43:00.000-08:00"}]
          (testing expected-type
            (let [[_ _ relative-datetime :as clause] (sql.qp/->honeysql :bigquery-cloud-sdk
                                                                        [:=
                                                                         t
                                                                         [:relative-datetime -1 :year]])]
              (testing (format "\nclause = %s" (pr-str clause))
                (is (= expected-type
                       (#'bigquery.qp/temporal-type relative-datetime)))))))))))

(deftest field-literal-trunc-form-test
  (testing "`:field` clauses with literal string names should be quoted correctly when doing date truncation (#20806)"
    (mt/with-temporary-setting-values [start-of-week :sunday]
      (is (= ["datetime_trunc(datetime(`source`.`date`), week(sunday))"]
             (sql.qp/format-honeysql
              :bigquery-cloud-sdk
              (sql.qp/->honeysql
               :bigquery-cloud-sdk
               [:field "date" {:temporal-unit      :week
                               :base-type          :type/Date
                               ::add/source-table  ::add/source
                               ::add/source-alias  "date"
                               ::add/desired-alias "date"
                               ::add/position      0}])))))))

(deftest ^:parallel between-test
  (testing "Make sure :between clauses reconcile the temporal types of their args"
    (letfn [(between->sql [clause]
              (sql.qp/format-honeysql :bigquery-cloud-sdk
                                      {:where (sql.qp/->honeysql :bigquery-cloud-sdk clause)}))]
      (testing "Should look for `:bigquery-cloud-sdk/temporal-type` metadata"
        (is (= ["WHERE field BETWEEN ? AND ?"
                (t/local-date-time "2019-11-11T00:00")
                (t/local-date-time "2019-11-12T00:00")]
               (between->sql [:between
                              (with-meta (hx/raw "field") {:bigquery-cloud-sdk/temporal-type :datetime})
                              (t/local-date "2019-11-11")
                              (t/local-date "2019-11-12")]))))
      (testing "If first arg has no temporal-type info, should look at next arg"
        (is (= ["WHERE date(field) BETWEEN ? AND ?"
                (t/local-date "2019-11-11")
                (t/local-date "2019-11-12")]
               (between->sql [:between
                              (hx/raw "field")
                              (t/local-date "2019-11-11")
                              (t/local-date "2019-11-12")]))))
      (testing "No need to cast if args agree on temporal type"
        (is (= ["WHERE field BETWEEN ? AND ?"
                (t/local-date "2019-11-11")
                (t/local-date "2019-11-12")]
               (between->sql [:between
                              (with-meta (hx/raw "field") {:bigquery-cloud-sdk/temporal-type :date})
                              (t/local-date "2019-11-11")
                              (t/local-date "2019-11-12")]))))
      (mt/test-driver :bigquery-cloud-sdk
        (qp.store/with-metadata-provider (mt/id)
          (let [expected [(with-test-db-name "WHERE `v4_test_data.checkins`.`date` BETWEEN ? AND ?")
                          (t/local-date "2019-11-11")
                          (t/local-date "2019-11-12")]]
            (testing "Should be able to get temporal type from a `:field` with integer ID"
              (is (= expected
                     (between->sql [:between
                                    [:field (mt/id :checkins :date) {::add/source-table (mt/id :checkins)}]
                                    (t/local-date "2019-11-11")
                                    (t/local-date "2019-11-12")]))))
            (testing "Should be able to get temporal type from a `:field` with `:temporal-unit`"
              (is (= (cons (with-test-db-name "WHERE date_trunc(`v4_test_data.checkins`.`date`, day) BETWEEN ? AND ?")
                           (rest expected))
                     (between->sql [:between
                                    [:field (mt/id :checkins :date) {::add/source-table (mt/id :checkins)
                                                                     :temporal-unit     :day}]
                                    (t/local-date "2019-11-11")
                                    (t/local-date "2019-11-12")]))))
            (testing "Should work with a field literal"
              (is (= ["WHERE `date` BETWEEN ? AND ?" (t/local-date "2019-11-11") (t/local-date "2019-11-12")]
                     (between->sql [:between
                                    [:field "date" {:base-type :type/Date}]
                                    (t/local-date-time "2019-11-11T12:00:00")
                                    (t/local-date-time "2019-11-12T12:00:00")]))))))))))

(defn- do-with-datetime-timestamp-table [f]
  (driver/with-driver :bigquery-cloud-sdk
    (let [table-name (format "table_%s" (tu.random/random-name))]
      (mt/with-temp-copy-of-db
        (try
          (bigquery.tx/execute!
           (with-test-db-name
             (format "CREATE TABLE `v4_test_data.%s` ( ts TIMESTAMP, dt DATETIME )" table-name)))
          (bigquery.tx/execute!
           (with-test-db-name
             (format "INSERT INTO `v4_test_data.%s` (ts, dt) VALUES (TIMESTAMP \"2020-01-01 00:00:00 UTC\", DATETIME \"2020-01-01 00:00:00\")"
                     table-name)))
          (sync/sync-database! (mt/db))
          (f table-name)
          (finally
            (bigquery.tx/execute! (with-test-db-name "DROP TABLE IF EXISTS `v4_test_data.%s`") table-name)))))))

(deftest ^:parallel filter-by-datetime-timestamp-test
  (mt/test-driver :bigquery-cloud-sdk
    (testing "Make sure we can filter against different types of BigQuery temporal columns (#11222)"
      (do-with-datetime-timestamp-table
       (fn [table-name]
         (doseq [column [:ts :dt]]
           (testing (format "Filtering against %s column" column)
             (doseq [s    ["2020-01-01" "2020-01-01T00:00:00"]
                     field [[:field (mt/id table-name column) nil]
                            [:field (mt/id table-name column) {:temporal-unit :default}]
                            [:field (mt/id table-name column) {:temporal-unit :day}]]
                     :let [filter-clause [:= field s]]]
               (testing (format "\nMBQL filter clause = %s" (pr-str filter-clause))
                 (is (= [["2020-01-01T00:00:00Z" "2020-01-01T00:00:00Z"]]
                        (mt/rows
                          (mt/run-mbql-query nil
                            {:source-table (mt/id table-name)
                             :filter       filter-clause})))))))))))))

(deftest ^:parallel datetime-parameterized-sql-test
  (mt/test-driver :bigquery-cloud-sdk
    (testing "Make sure Field filters against temporal fields generates correctly-typed SQL (#11578)"
      (mt/dataset attempted-murders
        (doseq [field              [:datetime
                                    :date
                                    :datetime_tz]
                [value-type value] {:date/relative     "past30days"
                                    :date/range        "2019-12-11~2020-01-09"
                                    :date/single       "2020-01-09"
                                    :date/quarter-year "Q1-2020"
                                    :date/month-year   "2020-01"}]
          (testing (format "\nField filter with %s Field" field)
            (testing (format "\nfiltering against %s value '%s'" value-type value)
              (let [query {:database   (mt/id)
                           :type       :native
                           :native     {:query         (str "SELECT count(*)\n"
                                                            (format "FROM `%s.attempts`\n"
                                                                    (bigquery.tx/test-dataset-id "attempted_murders"))
                                                            "WHERE {{d}}")
                                        :template-tags {"d" {:name         "d"
                                                             :display-name "Date"
                                                             :type         :dimension
                                                             :widget-type  :date/all-options
                                                             :dimension    [:field (mt/id :attempts field) nil]}}}
                           :parameters [{:type   value-type
                                         :name   "d"
                                         :target [:dimension [:template-tag "d"]]
                                         :value  value}]}]
                (mt/with-native-query-testing-context query
                  (is (= [[0]]
                         (mt/rows (qp/process-query query)))))))))))))

(deftest current-datetime-honeysql-form-test
  (mt/test-driver :bigquery-cloud-sdk
    (qp.store/with-metadata-provider (mt/id)
      (testing (str "The object returned by `current-datetime-honeysql-form` should be a magic object that can take on "
                    "whatever temporal type we want.")
        (let [form (sql.qp/current-datetime-honeysql-form :bigquery-cloud-sdk)]
          (is (= nil
                 (#'bigquery.qp/temporal-type form))
              "When created the temporal type should be unspecified. The world's your oyster!")
          (is (= ["current_timestamp()"]
                 (hformat/format form))
              "Should fall back to acting like a timestamp if we don't coerce it to something else first")
          (doseq [[temporal-type expected-sql] {:date      "current_date()"
                                                :time      "current_time()"
                                                :datetime  "current_datetime()"
                                                :timestamp "current_timestamp()"}]
            (testing (format "temporal type = %s" temporal-type)
              (is (= temporal-type
                     (#'bigquery.qp/temporal-type (#'bigquery.qp/->temporal-type temporal-type form)))
                  "Should be possible to convert to another temporal type/should report its type correctly")
              (is (= [expected-sql]
                     (hformat/format (#'bigquery.qp/->temporal-type temporal-type form)))
                  "Should convert to the correct SQL")))))

      (testing (str "The object returned by `current-datetime-honeysql-form` should use the reporting timezone when set.")
        (doseq [timezone ["UTC" "US/Pacific"]]
          (mt/with-temporary-setting-values [report-timezone timezone]
            (let [form (sql.qp/current-datetime-honeysql-form :bigquery-cloud-sdk)]
              (is (= ["current_timestamp()"]
                     (hformat/format form))
                  "Should fall back to acting like a timestamp if we don't coerce it to something else first")
              (doseq [[temporal-type expected-sql] {:date      (str "current_date('" timezone "')")
                                                    :time      (str "current_time('" timezone "')")
                                                    :datetime  (str "current_datetime('" timezone "')")
                                                    :timestamp "current_timestamp()"}]
                (testing (format "temporal type = %s" temporal-type)
                  (is (= temporal-type
                         (#'bigquery.qp/temporal-type (#'bigquery.qp/->temporal-type temporal-type form)))
                      "Should be possible to convert to another temporal type/should report its type correctly")
                  (is (= [expected-sql]
                         (hformat/format (#'bigquery.qp/->temporal-type temporal-type form)))
                      "Should specify the correct timezone in the SQL for non-timestamp functions"))))))))))

(deftest ^:parallel add-interval-honeysql-form-test
  ;; this doesn't test conversion to/from time because there's no unit we can use that works for all for. So we'll
  ;; just test the 3 that support `:day` and that should be proof the logic is working. (The code that actually uses
  ;; this is tested e2e by [[filter-by-relative-date-ranges-test]] anyway.)
  (mt/test-driver :bigquery-cloud-sdk
    (qp.store/with-metadata-provider (mt/id)
      (doseq [initial-type [:date :datetime :timestamp]
              :let         [form (sql.qp/add-interval-honeysql-form
                                  :bigquery-cloud-sdk
                                  (#'bigquery.qp/->temporal-type
                                   initial-type
                                   (sql.qp/current-datetime-honeysql-form :bigquery-cloud-sdk))
                                  -1
                                  :day)]]
        (testing (format "initial form = %s" (pr-str form))
          (is (= initial-type
                 (#'bigquery.qp/temporal-type form))
              "Should have the temporal-type of the form it wraps when created.")
          (doseq [[new-type expected-sql] {:date      "date_add(current_date(), INTERVAL -1 day)"
                                           :datetime  "datetime_add(current_datetime(), INTERVAL -1 day)"
                                           :timestamp "timestamp_add(current_timestamp(), INTERVAL -1 day)"}]
            (testing (format "\nconvert from %s -> %s" initial-type new-type)
              (is (= new-type
                     (#'bigquery.qp/temporal-type (#'bigquery.qp/->temporal-type new-type form)))
                  "Should be possible to convert to another temporal type/should report its type correctly")
              (is (= [expected-sql]
                     (hformat/format (#'bigquery.qp/->temporal-type new-type form)))
                  "Should convert to the correct SQL"))))))))

(defn- can-we-filter-against-relative-datetime? [field unit]
  (try
    (mt/run-mbql-query attempts
      {:aggregation [[:count]]
       :filter      [:time-interval (mt/id :attempts field) :last unit]})
    true
    (catch Throwable _
      false)))

(deftest ^:parallel filter-by-relative-date-ranges-test
  (mt/with-driver :bigquery-cloud-sdk
    (testing "Make sure the SQL we generate for filters against relative-datetimes is typed correctly"
      (doseq [[field-type [unit expected-sql]]
              {:type/Time                [:hour (str "WHERE time_trunc(ABC.time, hour)"
                                                     " = time_trunc(time_add(current_time(), INTERVAL -1 hour), hour)")]
               :type/Date                [:year (str "WHERE date_trunc(ABC.date, year)"
                                                     " = date_trunc(date_add(current_date(), INTERVAL -1 year), year)")]
               :type/DateTime            [:year (str "WHERE datetime_trunc(ABC.datetime, year)"
                                                     " = datetime_trunc(datetime_add(current_datetime(), INTERVAL -1 year), year)")]
               ;; `timestamp_add` doesn't support `year` so it should cast a `datetime_trunc` instead
               :type/DateTimeWithLocalTZ [:year (str "WHERE timestamp_trunc(ABC.datetimewithlocaltz, year)"
                                                     " = timestamp(datetime_trunc(datetime_add(current_datetime(), INTERVAL -1 year), year))")]}]
        (qp.store/with-metadata-provider (lib.tu/mock-metadata-provider
                                          meta/metadata-provider
                                          {:fields [(merge (meta/field-metadata :checkins :date)
                                                           {:id             1
                                                            :name           (u/lower-case-en (name field-type))
                                                            :base-type      field-type
                                                            :effective-type field-type
                                                            :database-type  (name (bigquery.tx/base-type->bigquery-type field-type))})]})
          (testing (format "%s field" field-type)
            (is (= [expected-sql]
                   (hsql/format {:where (sql.qp/->honeysql
                                         :bigquery-cloud-sdk
                                         [:=
                                          [:field 1 {:temporal-unit     unit
                                                     ::add/source-table "ABC"}]
                                          [:relative-datetime -1 unit]])})))))))))

(deftest filter-by-relative-date-ranges-test-2
  (mt/with-driver :bigquery-cloud-sdk
    (testing "Make sure the SQL we generate for filters against relative-datetimes uses the reporting timezone when set"
      (doseq [timezone ["UTC" "US/Pacific"]]
        (mt/with-temporary-setting-values [report-timezone timezone]
          (doseq [[field-type [unit expected-sql]]
                  {:type/Time                [:hour (str "WHERE time_trunc(ABC.time, hour)"
                                                         " = time_trunc(time_add(current_time('" timezone "'), INTERVAL -1 hour), hour)")]
                   :type/Date                [:year (str "WHERE date_trunc(ABC.date, year)"
                                                         " = date_trunc(date_add(current_date('" timezone "'), INTERVAL -1 year), year)")]
                   :type/DateTime            [:year (str "WHERE datetime_trunc(ABC.datetime, year)"
                                                         " = datetime_trunc(datetime_add(current_datetime('" timezone "'), INTERVAL -1 year), year)")]
                   ;; `timestamp_add` doesn't support `year` so it should cast a `datetime_trunc` instead, but when it converts to a timestamp it needs to specify the tz
                   :type/DateTimeWithLocalTZ [:year (str "WHERE timestamp_trunc(ABC.datetimewithlocaltz, year, '" timezone "')"
                                                         " = timestamp(datetime_trunc(datetime_add(current_datetime('" timezone "'), INTERVAL -1 year), year), '" timezone "')")]}]
            (qp.store/with-metadata-provider (lib.tu/mock-metadata-provider
                                              meta/metadata-provider
                                              {:fields [(merge (meta/field-metadata :checkins :date)
                                                               {:id             1
                                                                :name           (u/lower-case-en (name field-type))
                                                                :base-type      field-type
                                                                :effective-type field-type
                                                                :database-type  (name (bigquery.tx/base-type->bigquery-type field-type))})]})
              (testing (format "%s field" field-type)
                (is (= [expected-sql]
                       (hsql/format {:where (sql.qp/->honeysql
                                             :bigquery-cloud-sdk
                                             [:=
                                              [:field 1 {:temporal-unit     unit
                                                         ::add/source-table "ABC"}]
                                              [:relative-datetime -1 unit]])})))))))))))

;; This is a table of different BigQuery column types -> temporal units we should be able to bucket them by for
;; filtering purposes against RELATIVE-DATETIMES. `relative-datetime` only supports the unit below -- a subset of all
;; the MBQL date bucketing units.
(def ^:private filter-test-table
  [[nil          :minute :hour :day  :week :month :quarter :year]
   [:time        true    true  false false false  false    false]
   [:datetime    true    true  true  true  true   true     true]
   [:date        false   false true  true  true   true     true]
   [:datetime_tz true    true  true  true  true   true     true]])

(defn- test-table-with-fn [table f]
  (let [units (rest (first table))]
    ;; this is done in parallel because there are a lot of combinations and doing them one at a time would take the
    ;; rest of our lives
    (dorun (pmap (fn [[field & vs]]
                   (testing (format "\nfield = %s" field)
                     (dorun (pmap (fn [[unit expected]]
                                    (let [result (f field unit)]
                                      (locking f
                                        (testing (format "\nunit = %s" unit)
                                          (is (= expected
                                                 result))))))
                                  (zipmap units vs)))))
                 (rest table)))))

(deftest ^:parallel filter-by-relative-date-ranges-e2e-test
  (mt/test-driver :bigquery-cloud-sdk
    (testing (str "Make sure filtering against relative date ranges works correctly regardless of underlying column "
                  "type (#11725)")
      (mt/dataset attempted-murders
        (test-table-with-fn filter-test-table can-we-filter-against-relative-datetime?)))))

;; This is a table of different BigQuery column types -> temporal units we should be able to bucket them by for
;; breakout purposes.
(def ^:private breakout-test-table
  [[nil          :default :minute :hour :day  :week :month :quarter :year :minute-of-hour :hour-of-day :day-of-week :day-of-month :day-of-year :week-of-year :month-of-year :quarter-of-year]
   [:time        true     true    true  false false false  false    false true            true         false        false         false        false         false          false]
   [:datetime    true     true    true  true  true  true   true     true  true            true         true         true          true         true          true           true]
   [:date        true     false   false true  true  true   true     true  false           false        true         true          true         true          true           true]
   [:datetime_tz true     true    true  true  true  true   true     true  true            true         true         true          true         true          true           true]])

(defn- can-breakout? [field unit]
  (try
    (mt/run-mbql-query attempts
      {:aggregation [[:count]]
       :breakout    [[:field (mt/id :attempts field) {:temporal-unit unit}]]})
    true
    (catch Throwable _
      false)))

(deftest ^:parallel breakout-by-bucketed-datetimes-e2e-test
  (mt/test-driver :bigquery-cloud-sdk
    (testing "Make sure datetime breakouts like :minute-of-hour work correctly for different temporal types"
      (mt/dataset attempted-murders
        (test-table-with-fn breakout-test-table can-breakout?)))))

(deftest ^:parallel string-escape-test
  (mt/test-driver :bigquery-cloud-sdk
    (testing "Make sure single quotes in parameters are escaped properly to prevent SQL injection\n"
      (testing "MBQL query"
        (is (= [[0]]
               (mt/formatted-rows [int]
                 (mt/run-mbql-query venues
                   {:aggregation [[:count]]
                    :filter      [:= $name "x\\\\' OR 1 = 1 -- "]})))))

      (testing "native query"
        (is (= [[0]]
               (mt/formatted-rows [int]
                 (qp/process-query
                  (mt/native-query
                    {:query  (with-test-db-name
                               (str "SELECT count(*) AS `count` "
                                    "FROM `v4_test_data.venues` "
                                    "WHERE `v4_test_data.venues`.`name` = ?"))
                     :params ["x\\\\' OR 1 = 1 -- "]})))))))))

(deftest ^:parallel escape-alias-test
  (testing "`escape-alias` should generate valid field identifiers"
    (testing "no need to change anything"
      (is (= "abc"
             (driver/escape-alias :bigquery-cloud-sdk "abc"))))
    (testing "replace spaces with underscores"
      (is (= "A_B_C"
             (driver/escape-alias :bigquery-cloud-sdk "A B C"))))
    (testing "trim spaces"
      (is (= "A_B"
             (driver/escape-alias :bigquery-cloud-sdk " A B "))))
    (testing "diacritical marks"
      (is (= "Organizacao"
             (driver/escape-alias :bigquery-cloud-sdk "Organização"))))
    (testing "cannot start with a number"
      (is (= "_123"
             (driver/escape-alias :bigquery-cloud-sdk "123"))))
    (testing "replace non-letter characters with underscores"
      (is (= "_"
             (driver/escape-alias :bigquery-cloud-sdk "😍"))))
    (testing "trim long strings"
      (is (= "aaaaaaaaaaaaaaaaaaaaaaaaaaaaaaaaaaaaaaaaaaaaaaaaaaa_89971909"
             (driver/escape-alias :bigquery-cloud-sdk (str/join (repeat 300 "a"))))))))

(deftest ^:parallel remove-diacriticals-from-field-aliases-test
  (mt/test-driver :bigquery-cloud-sdk
    (testing "We should remove diacriticals and other disallowed characters from field aliases (#14933)"
      (qp.store/with-metadata-provider (lib.tu/merged-mock-metadata-provider
                                        (lib.metadata.jvm/application-database-metadata-provider (mt/id))
                                        {:tables [{:id (mt/id :venues), :name "Organização"}]})
        (mt/with-mock-fks-for-drivers-without-fk-constraints
          (is qp.test-util/*enable-fk-support-for-disabled-drivers-in-tests*
              "Sanity check for with-mock-fks-for-drivers-without-fk-constraints macro")
          (let [query (mt/mbql-query checkins
                        {:fields [$id $venue-id->venues.name]
                         :limit  1})]
            (is (sql= (with-test-db-name
                        '{:select    [v4_test_data.checkins.id        AS id
                                      Organizacao__via__venue_id.name AS Organizacao__via__venue_id__name]
                          :from      [v4_test_data.checkins]
                          :left-join [v4_test_data.Organização Organizacao__via__venue_id
                                      ON v4_test_data.checkins.venue_id = Organizacao__via__venue_id.id]
                          :limit     [1]})
                      query))))))))

(deftest ^:parallel multiple-template-parameters-test
  (mt/test-driver :bigquery-cloud-sdk
    (testing "Make sure multiple template parameters can be used in a single query correctly (#15487)"
      (is (= ["foo" "bar"]
             (mt/first-row
               (qp/process-query
                 {:database   (mt/id)
                  :type       :native
                  :native     {:query (str "DECLARE param1 STRING DEFAULT {{p1}};\n"
                                           "DECLARE param2 STRING DEFAULT {{p2}};\n"
                                            "SELECT param1, param2")
                               :template-tags {:p1 {:name         "p1"
                                                    :display_name "p1"
                                                    :type         "text"
                                                    :required     true}
                                               :p2 {:name         "p2"
                                                    :display_name "p2"
                                                    :type         "text"
                                                    :required     true}}}
                  :parameters [{:type   "text"
                                :name   "p1"
                                :target [:variable [:template-tag "p1"]]
                                :value  "foo"}
                               {:type   "text"
                                :name   "p2"
                                :target [:variable [:template-tag "p2"]]
                                :value  "bar"}]})))))))

(defn- project-id-prefix-if-set []
  (if-let [proj-id (mt/with-driver :bigquery-cloud-sdk
                     (qp.store/with-metadata-provider (mt/id)
                       (#'bigquery.qp/project-id-for-current-query)))]
    (str proj-id \.)
    ""))

(deftest ^:parallel multiple-counts-test
  (mt/test-driver :bigquery-cloud-sdk
    (testing "Count of count grouping works (#15074)"
      (let [query (mt/mbql-query checkins
                    {:aggregation  [[:count]]
                     :breakout     [[:field "count" {:base-type :type/Integer}]]
                     :source-query {:source-table (mt/id :checkins)
                                    :aggregation  [[:count]]
                                    :breakout     [!month.date]}
                     :limit        2})]
        (mt/with-native-query-testing-context query
          (is (sql= {:select   '[source.count  AS count
                                 count (*)     AS count_2]
                     :from     [(let [prefix (project-id-prefix-if-set)]
                                  {:select   ['date_trunc (list (symbol (str prefix test-db-name ".checkins.date")) 'month) 'AS 'date
                                              'count '(*)                                                                  'AS 'count]
                                   :from     [(symbol (str prefix test-db-name ".checkins"))]
                                   :group-by '[date]
                                   :order-by '[date ASC]})
                                'source]
                     :group-by '[count]
                     :order-by '[count ASC]
                     :limit    [2]}
                    query))
          (is (= [[7 1] [8 1]]
                 (mt/rows
                  (qp/process-query query)))))))))

(deftest ^:parallel custom-expression-args-quoted
  (mt/test-driver :bigquery-cloud-sdk
    (testing "Arguments to custom aggregation expression functions have backticks applied properly"
      (is (= {:mbql?      true
              :params     nil
              :table-name "orders"
              :query      (format
                           (str "SELECT APPROX_QUANTILES(`%s.orders`.`quantity`, 10)[OFFSET(5)] AS `CE`"
                                " FROM `%s.orders` LIMIT 10")
                           test-db-name test-db-name)}
             (qp/compile (mt/mbql-query orders
                           {:aggregation [[:aggregation-options
                                           [:percentile $orders.quantity 0.5]
                                           {:name "CE", :display-name "CE"}]]
                            :limit       10})))))))

(deftest ^:parallel no-qualify-breakout-field-name-with-subquery-test
  (mt/test-driver :bigquery-cloud-sdk
    (testing "Make sure columns name `source` in source query work correctly (#18742)"
      (let [query (mt/mbql-query checkins
                    {:aggregation  [[:count]]
                     :breakout     [[:field "source" {:base-type :type/Text}]],
                     :source-query {:native "select 1 as `val`, '2' as `source`"}})]
        (is (sql= '{:select   [source.source    AS source
                               count (*)        AS count]
                    :from     [(select 1 as val "2" as source)
                               source]
                    :group-by [source]
                    :order-by [source ASC]}
                  query))
        (mt/with-native-query-testing-context query
          (is (= [["2" 1]]
                 (mt/rows (qp/process-query query)))))))))

(deftest ^:parallel cast-timestamp-to-datetime-if-needed-for-temporal-arithmetic-test
  (testing "cast timestamps to datetimes so we can use datetime_add() if needed for units like month (#21969)"
    (is (= ["datetime_add(CAST((`absolute-datetime`, ?) AS datetime), INTERVAL 3 month)"
            #t "2022-04-22T18:27-08:00"]
           (let [t         [:absolute-datetime #t "2022-04-22T18:27:00-08:00"]
                 hsql-form (sql.qp/add-interval-honeysql-form :bigquery-cloud-sdk t 3 :month)]
             (sql.qp/format-honeysql :bigquery-cloud-sdk hsql-form))))))

(deftest ^:parallel custom-expression-with-space-in-having
  (mt/test-driver :bigquery-cloud-sdk
    (mt/dataset avian-singles
      (testing "Custom expressions with spaces are matched properly (#22310)"
        (let [name-with-spaces "sum id diff"
              sql-query (-> (mt/mbql-query messages
                              {:filter [:> [:field name-with-spaces {:base-type :type/Float}] 5]
                               :source-query {:source-table $$messages
                                              :aggregation [[:aggregation-options
                                                             [:sum [:- $sender_id $receiver_id]]
                                                             {:name name-with-spaces
                                                              :display-name name-with-spaces}]]
                                              :breakout [$text]}
                               :limit 1})
                            qp/compile
                            :query)]
          (is (not (str/includes? sql-query name-with-spaces))
              (format "Query `%s' should not contain `%s'" sql-query name-with-spaces)))))))

(deftest ^:parallel parse-bigquery-bignumeric-correctly-test
  (mt/test-driver :bigquery-cloud-sdk
    (let [query (mt/native-query {:query (str/join \newline
                                                   ["select"
                                                    "  1234.1234567890123456                     as extremely_long_undef"
                                                    ", cast(1234.1234567890123456 as decimal)    as extremely_long_decimal"
                                                    ", cast(1234.1234567890123456 as float64)    as extremely_long_float64"
                                                    ",  cast(1234.1234567890123456 as bigdecimal) as extremely_long_BIGdecimal"])})]
      (is (= [[1234.1234567890124
               1234.123456789M
               1234.1234567890124
               1234.1234567890123456M]]
             (mt/rows (mt/process-query query)))))))

(deftest ^:parallel test-bigquery-log
  (testing "correct format of log10 for BigQuery"
    (is (= ["log(150, 10)"]
           (hsql/format-predicate (sql.qp/->honeysql :bigquery-cloud-sdk [:log 150]))))))<|MERGE_RESOLUTION|>--- conflicted
+++ resolved
@@ -31,15 +31,8 @@
 
 (def ^:private test-db-name (bigquery.tx/test-dataset-id "test_data"))
 
-<<<<<<< HEAD
 (defn- with-test-db-name
-  "Replaces instances of v4_test_data with the full per-test-run DB name"
-=======
-(def ^:private sample-dataset-name (bigquery.tx/test-dataset-id "sample_dataset"))
-
-(defn- with-test-db-name
-  "Replaces instances of v3_test_data with the full per-test-run DB name (aka dataset ID)"
->>>>>>> 8824ebae
+  "Replaces instances of v4_test_data with the full per-test-run DB name (aka dataset ID)"
   [x]
   (cond
     (string? x) (str/replace x "v4_test_data" test-db-name)
