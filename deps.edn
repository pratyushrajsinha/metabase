;; -*- comment-column: 80; -*-
{:deps
 ;; !!!!!!!!!!!!!!!!!!!!!!!!!!!!!!!!!!!!!!!!!!!!!!!!!!!!!!!!!!!!!!!!!!!!!!!!!!!!!!!!!!!!!!!!!!!!!!!!!!!!!!!!!!!!!!!!!!!
 ;; !!                                   PLEASE KEEP THESE ORGANIZED ALPHABETICALLY                                  !!
 ;; !!                                   AND ADD A COMMENT EXPLAINING THEIR PURPOSE                                  !!
 ;; !!!!!!!!!!!!!!!!!!!!!!!!!!!!!!!!!!!!!!!!!!!!!!!!!!!!!!!!!!!!!!!!!!!!!!!!!!!!!!!!!!!!!!!!!!!!!!!!!!!!!!!!!!!!!!!!!!!
 {amalloy/ring-buffer                       {:mvn/version "1.3.1"               ; fixed length queue implementation, used in log buffering
                                             :exclusions  [org.clojure/clojure
                                                           org.clojure/clojurescript]}
  amalloy/ring-gzip-middleware              {:mvn/version "0.1.4"}              ; Ring middleware to GZIP responses if client can handle it
  bigml/histogram                           {:mvn/version "4.1.4"}              ; Histogram data structure
  buddy/buddy-core                          {:mvn/version "1.11.423"            ; various cryptographic functions
                                             :exclusions  [commons-codec/commons-codec
                                                           org.bouncycastle/bcpkix-jdk15on
                                                           org.bouncycastle/bcprov-jdk15on]}
  buddy/buddy-sign                          {:mvn/version "3.5.351"}            ; JSON Web Tokens; High-Level message signing library
  camel-snake-kebab/camel-snake-kebab       {:mvn/version "0.4.3"}              ; util functions for converting between camel, snake, and kebob case
  cheshire/cheshire                         {:mvn/version "5.11.0"}             ; fast JSON encoding (used by Ring JSON middleware)
  clj-bom/clj-bom                           {:mvn/version "0.1.2"}              ; handle BOMs in imported CSVs
  clj-commons/iapetos                       {:mvn/version "0.1.13"}             ; prometheus metrics
  clj-http/clj-http                         {:mvn/version "3.12.3"              ; HTTP client
                                             :exclusions  [commons-codec/commons-codec
                                                           commons-io/commons-io
                                                           slingshot/slingshot]}
  clojure.java-time/clojure.java-time       {:mvn/version "1.3.0"}              ; java.time utilities
  clojurewerkz/quartzite                    {:mvn/version "2.1.0"               ; scheduling library
                                             :exclusions  [c3p0/c3p0
                                                           org.quartz-scheduler/quartz]}
  colorize/colorize                         {:mvn/version "0.1.1"               ; string output with ANSI color codes (for logging)
                                             :exclusions  [org.clojure/clojure]}
  com.clearspring.analytics/stream          {:mvn/version "2.9.8"               ; Various sketching algorithms
                                             :exclusions  [it.unimi.dsi/fastutil
                                                           org.slf4j/slf4j-api]}
  com.draines/postal                        {:mvn/version "2.0.5"}              ; SMTP library
  com.github.seancorfield/honeysql          {:mvn/version "2.4.1066"}           ; Honey SQL 2. SQL generation from Clojure data maps
  com.github.seancorfield/next.jdbc         {:git/url "https://github.com/seancorfield/next-jdbc.git"
                                             :sha     "abd926cde3730087d3729dcea0ce0ab7ef1194f2"} ; for https://github.com/seancorfield/next-jdbc/issues/245; when this makes it to a release we can switch to that.
  com.github.vertical-blank/sql-formatter   {:mvn/version "2.0.4"}              ; Java SQL formatting library https://github.com/vertical-blank/sql-formatter
  com.google.guava/guava                    {:mvn/version "32.1.2-jre"}         ; dep for BigQuery, Spark, and GA. Require here rather than letting different dep versions stomp on each other — see comments on #9697
  com.fasterxml.jackson.core/jackson-databind
                                            {:mvn/version "2.15.2"}             ; JSON processor used by snowplow-java-tracker
  com.fasterxml.woodstox/woodstox-core      {:mvn/version "6.5.1"}              ; trans dep of commons-codec (pinned version due to CVE-2022-40151)
  com.h2database/h2                         {:mvn/version "2.1.214"}            ; embedded SQL database
  com.gfredericks/test.chuck                {:mvn/version "0.2.14"}             ; generating strings from regex
  com.snowplowanalytics/snowplow-java-tracker
                                            {:mvn/version "1.0.0"               ; Snowplow analytics
                                             :exclusions [com.fasterxml.jackson.core/jackson-databind]}
  com.taoensso/nippy                        {:mvn/version "3.2.0"}              ; Fast serialization (i.e., GZIP) library for Clojure
  com.vladsch.flexmark/flexmark             {:mvn/version "0.64.8"}             ; Markdown parsing
  com.vladsch.flexmark/flexmark-ext-autolink
                                            {:mvn/version "0.64.8"}             ; Flexmark extension for auto-linking bare URLs
  commons-fileupload/commons-fileupload     {:mvn/version "1.5"}                ; ring/ring-core 1.9.6 uses v1.4, but we want 1.5 due to a CVE. When we upgrade to the forthcoming ring/ring-core 1.10.0 we can remove this.
  commons-codec/commons-codec               {:mvn/version "1.16.0"}             ; Apache Commons -- useful codec util fns
  commons-io/commons-io                     {:mvn/version "2.13.0"}             ; Apache Commons -- useful IO util fns
  commons-net/commons-net                   {:mvn/version "3.9.0"}              ; Apache Commons -- useful network utils. Transitive dep of Snowplow, pinned due to CVE-2021-37533
  commons-validator/commons-validator       {:mvn/version "1.7"                 ; Apache Commons -- useful validation util fns
                                             :exclusions  [commons-beanutils/commons-beanutils
                                                           commons-digester/commons-digester
                                                           commons-logging/commons-logging]}
  compojure/compojure                       {:mvn/version "1.7.0"               ; HTTP Routing library built on Ring
                                             :exclusions  [ring/ring-codec]}
  crypto-random/crypto-random               {:mvn/version "1.2.1"}              ; library for generating cryptographically secure random bytes and strings
  dk.ative/docjure                          {:mvn/version "1.19.0"              ; excel export
                                             :exclusions  [org.apache.poi/poi
                                                           org.apache.poi/poi-ooxml]}
  environ/environ                           {:mvn/version "1.2.0"}              ; env vars/Java properties abstraction
  hiccup/hiccup                             {:mvn/version "1.0.5"}              ; HTML templating
  honeysql/honeysql                         {:mvn/version "1.0.461"             ; Transform Clojure data structures to SQL
                                             :exclusions  [org.clojure/clojurescript]}
  inflections/inflections                   {:mvn/version "0.14.1"}             ; Clojure/Script library used for prularizing words
  info.sunng/ring-jetty9-adapter            {:mvn/version "0.22.1"}             ; Drop-in replacement for official Ring Jetty adapter. Supports Jetty 11 webserver.
  instaparse/instaparse                     {:mvn/version "1.4.12"}             ; Make your own parser
  clj-commons/clj-yaml                      {:mvn/version "1.0.27"}             ; Clojure wrapper for YAML library SnakeYAML
  io.github.camsaul/toucan2                 {:mvn/version "1.0.524"}
  ;; The 2.X line of Resilience4j requires Java 17, so we cannot upgrade this dependency until that is our minimum JVM version
  io.github.resilience4j/resilience4j-retry {:mvn/version "1.7.1"}              ; Support for retrying operations
  io.prometheus/simpleclient_hotspot        {:mvn/version "0.16.0"}             ; prometheus jvm collector
  io.prometheus/simpleclient_jetty          {:mvn/version "0.16.0"}             ; prometheus jetty collector
  javax.servlet/servlet-api                 {:mvn/version "2.5"}                ; used by ring's multipart-params (file upload)
  joda-time/joda-time                       {:mvn/version "2.12.5"}
  kixi/stats                                {:mvn/version "0.5.5"               ; Various statistic measures implemented as transducers
                                             :exclusions  [org.clojure/data.avl]}
  medley/medley                             {:mvn/version "1.4.0"}              ; lightweight lib of useful functions
  metabase/connection-pool                  {:mvn/version "1.2.0"}              ; simple wrapper around C3P0. JDBC connection pools
  metabase/saml20-clj                       {:mvn/version "2.2.2"}              ; EE SAML integration.
  metabase/throttle                         {:mvn/version "1.0.2"}              ; Tools for throttling access to API endpoints and other code pathways
  metosin/malli                             {:mvn/version "0.11.0"}             ; Data-driven Schemas for Clojure/Script and babashka
  nano-id/nano-id                           {:mvn/version "1.0.0"}              ; NanoID generator for generating entity_ids
  net.cgrand/macrovich                      {:mvn/version "0.2.2"}              ; utils for writing macros for both Clojure & ClojureScript
  net.clojars.wkok/openai-clojure           {:mvn/version "0.9.0"}              ; OpenAI
  net.i2p.crypto/eddsa                      {:mvn/version "0.3.0"}              ; ED25519 key support (optional dependency for org.apache.sshd/sshd-core)
  net.redhogs.cronparser/cron-parser-core   {:mvn/version "3.5"                 ; describe Cron schedule in human-readable language
                                             :exclusions  [joda-time/joda-time  ; exclude joda time 2.3 which has outdated timezone information
                                                           org.slf4j/slf4j-api]}
  net.sf.cssbox/cssbox                      {:mvn/version "5.0.1"               ; HTML / CSS rendering
                                             :exclusions  [org.slf4j/slf4j-api]}
  net.thisptr/jackson-jq                    {:mvn/version "1.0.0-preview.20230409"} ; Java implementation of the JQ json query language
  org.apache.commons/commons-compress       {:mvn/version "1.23.0"}             ; compression utils
  org.apache.commons/commons-lang3          {:mvn/version "3.13.0"}             ; helper methods for working with java.lang stuff
  org.apache.logging.log4j/log4j-1.2-api    {:mvn/version "2.20.0"}             ; apache logging framework
  org.apache.logging.log4j/log4j-api        {:mvn/version "2.20.0"}             ; add compatibility with log4j 1.2
  org.apache.logging.log4j/log4j-core       {:mvn/version "2.20.0"}             ; apache logging framework
  org.apache.logging.log4j/log4j-jcl        {:mvn/version "2.20.0"}             ; allows the commons-logging API to work with log4j 2
  org.apache.logging.log4j/log4j-jul        {:mvn/version "2.20.0"}             ; java.util.logging (JUL) -> Log4j2 adapter
  org.apache.logging.log4j/log4j-slf4j2-impl
                                            {:mvn/version "2.20.0"}             ; allows the slf4j2 API to work with log4j 2
  org.apache.logging.log4j/log4j-layout-template-json
                                            {:mvn/version "2.20.0"}             ; allows the custom json logging format
  org.apache.poi/poi                        {:mvn/version "5.2.4"}              ; Work with Office documents (e.g. Excel spreadsheets) -- newer version than one specified by Docjure
  org.apache.poi/poi-ooxml                  {:mvn/version "5.2.3"
                                             :exclusions  [org.bouncycastle/bcpkix-jdk15on
                                                           org.bouncycastle/bcprov-jdk15on]}
  org.apache.sshd/sshd-core                 {:mvn/version "2.10.0"              ; ssh tunneling and test server
                                             :exclusions  [org.slf4j/slf4j-api
                                                           org.slf4j/jcl-over-slf4j]}
  org.apache.xmlgraphics/batik-all          {:mvn/version "1.17"}               ; SVG -> image
  org.clojars.pntblnk/clj-ldap              {:mvn/version "0.0.17"}             ; LDAP client
  org.bouncycastle/bcpkix-jdk15on           {:mvn/version "1.70"}               ; Bouncy Castle crypto library -- explicit version of BC specified to resolve illegal reflective access errors
  org.bouncycastle/bcprov-jdk15on           {:mvn/version "1.70"}
  org.clojure/clojure                       {:mvn/version "1.11.1"}
  org.clojure/core.async                    {:mvn/version "1.6.681"
                                             :exclusions  [org.clojure/tools.reader]}
  org.clojure/core.logic                    {:mvn/version "1.0.1"}              ; optimized pattern matching library for Clojure
  org.clojure/core.match                    {:mvn/version "1.0.1"}
  org.clojure/core.memoize                  {:mvn/version "1.0.257"}            ; useful FIFO, LRU, etc. caching mechanisms
  org.clojure/data.csv                      {:mvn/version "1.0.1"}              ; CSV parsing / generation
  org.clojure/data.xml                      {:mvn/version "0.0.8"}              ; XML parsing / generation
  org.clojure/java.classpath                {:mvn/version "1.0.0"}              ; examine the Java classpath from Clojure programs
  org.clojure/java.jdbc                     {:mvn/version "0.7.12"}             ; basic JDBC access from Clojure
  org.clojure/java.jmx                      {:mvn/version "1.0.0"}              ; JMX bean library, for exporting diagnostic info
  org.clojure/math.combinatorics            {:mvn/version "0.2.0"}              ; combinatorics functions
  org.clojure/math.numeric-tower            {:mvn/version "0.0.5"}              ; math functions like `ceil`
  org.clojure/tools.cli                     {:mvn/version "1.0.219"}            ; command-line argument parsing
  org.clojure/tools.logging                 {:mvn/version "1.2.4"}              ; logging framework
  org.clojure/tools.macro                   {:mvn/version "0.1.5"}              ; local macros
  org.clojure/tools.namespace               {:mvn/version "1.4.4"}
  org.clojure/tools.reader                  {:mvn/version "1.3.6"}
  org.clojure/tools.trace                   {:mvn/version "0.7.11"}             ; function tracing
  org.eclipse.jetty/jetty-server            {:mvn/version "11.0.15"}            ; web server
  org.flatland/ordered                      {:mvn/version "1.15.11"}            ; ordered maps & sets
  org.graalvm.js/js                         {:mvn/version "22.3.3"}             ; JavaScript engine
  org.liquibase/liquibase-core              {:mvn/version "4.21.1"              ; migration management (Java lib)
                                             :exclusions  [ch.qos.logback/logback-classic]}
  ;; The 3.X line of development for mariadb-java-client only supports the jdbc:mariadb protocol, so use 2.X for now.
  org.mariadb.jdbc/mariadb-java-client      {:mvn/version "2.7.10"}             ; MySQL/MariaDB driver
  org.mindrot/jbcrypt                       {:mvn/version "0.4"}                ; Crypto library
  org.postgresql/postgresql                 {:mvn/version "42.6.0"}             ; Postgres driver
  org.quartz-scheduler/quartz               {:mvn/version "2.3.2"}              ; Quartz job scheduler, provided by quartzite but this is a newer version.
  org.slf4j/slf4j-api                       {:mvn/version "2.0.7"}              ; abstraction for logging frameworks -- allows end user to plug in desired logging framework at deployment time
  org.tcrawley/dynapath                     {:mvn/version "1.1.0"}              ; Dynamically add Jars (e.g. Oracle or Vertica) to classpath
  org.threeten/threeten-extra               {:mvn/version "1.7.2"}              ; extra Java 8 java.time classes like DayOfMonth and Quarter
  potemkin/potemkin                         {:mvn/version "0.4.6"               ; utility macros & fns
                                             :exclusions  [riddley/riddley]}
  pretty/pretty                             {:mvn/version "1.0.5"}              ; protocol for defining how custom types should be pretty printed
  prismatic/schema                          {:mvn/version "1.4.1"}              ; Data schema declaration and validation library
  redux/redux                               {:mvn/version "0.1.4"}              ; Utility functions for building and composing transducers
  riddley/riddley                           {:mvn/version "0.2.0"}              ; code walking lib -- used interally by Potemkin, manifold, etc.
  ring/ring-core                            {:mvn/version "1.10.0"}             ; web server (Jetty wrapper)
  ring/ring-json                            {:mvn/version "0.5.1"}              ; Ring middleware for reading/writing JSON automatically
  slingshot/slingshot                       {:mvn/version "0.12.2"}             ; enhanced throw/catch, used by other deps
  stencil/stencil                           {:mvn/version "0.5.0"}              ; Mustache templates for Clojure
  user-agent/user-agent                     {:mvn/version "0.1.1"}              ; User-Agent string parser, for Login History page & elsewhere
  weavejester/dependency                    {:mvn/version "0.2.1"}}             ; Dependency graphs and topological sorting

 ;; !!!!!!!!!!!!!!!!!!!!!!!!!!!!!!!!!!!!!!!!!!!!!!!!!!!!!!!!!!!!!!!!!!!!!!!!!!!!!!!!!!!!!!!!!!!!!!!!!!!!!!!!!!!!!!!!!!!
 ;; !!         PLEASE KEEP NEW DEPENDENCIES ABOVE ALPHABETICALLY ORGANIZED AND ADD COMMENTS EXPLAINING THEM.         !!
 ;; !!                            *PLEASE DO NOT* ADD NEW ONES TO THE BOTTOM OF THE LIST.                            !!
 ;; !!!!!!!!!!!!!!!!!!!!!!!!!!!!!!!!!!!!!!!!!!!!!!!!!!!!!!!!!!!!!!!!!!!!!!!!!!!!!!!!!!!!!!!!!!!!!!!!!!!!!!!!!!!!!!!!!!!


 :paths
 ["src" "shared/src" "resources"]

 ;; These are needed for the Athena and Redshift drivers if you are developing against them locally. If those drivers'
 ;; dependencies are not included (i.e., if we don't have the `:drivers` profile), these repos are effectively
 ;; ignored.
 ;;
 ;; 1. Maven repos from subprojects do not get copied over -- see
 ;; https://ask.clojure.org/index.php/10726/deps-manifest-dependencies-respect-repos-dependent-project
 ;;
 ;; 2. You cannot include `:mvn/repos` inside of an alias -- see
 ;; https://ask.clojure.org/index.php/12367/support-mvn-repos-inside-an-alias -- if we could, this could go in the
 ;; `:drivers` alias instead.
 :mvn/repos
 {"athena"   {:url "https://s3.amazonaws.com/maven-athena"}
  "redshift" {:url "https://s3.amazonaws.com/redshift-maven-repository/release"}
  ;; for metabase/saml20-clj
  "opensaml" {:url "https://build.shibboleth.net/nexus/content/repositories/releases/"}}

 :aliases
 {
;;; Local Dev & test profiles

  ;; for local development: start a REPL with
  ;;
  ;;    clojure -A:dev (basic dev REPL that includes test namespaces)
  ;;    clojure -A:dev:drivers:drivers-dev (dev REPL w/ drivers + tests)
  ;;    clojure -A:dev:ee:ee-dev (dev REPL w/ EE code including tests)
  ;;
  ;; You can start a web server from this REPL with
  ;;
  ;;    (require 'dev)
  ;;    (dev/start!)
  :dev
  {:extra-deps
   {clj-http-fake/clj-http-fake  {:mvn/version "1.0.4"
                                  :exclusions  [slingshot/slingshot]}
<<<<<<< HEAD
    org.ow2.asm/asm              {:mvn/version "9.5"}
    clj-kondo/clj-kondo          {:mvn/version "2023.07.13"}                ; this is not for RUNNING kondo, but so we can hack on custom hooks code from the REPL.
=======
    clj-kondo/clj-kondo          {:mvn/version "2023.09.07"}                ; this is not for RUNNING kondo, but so we can hack on custom hooks code from the REPL.
>>>>>>> 6937fcfb
    cloverage/cloverage          {:mvn/version "1.2.4"}
    com.gfredericks/test.chuck   {:mvn/version "0.2.14"}                    ; generating strings from regexes (useful with malli)
    djblue/portal                {:mvn/version "0.46.0"}                    ; ui for inspecting values
    io.github.camsaul/humane-are {:mvn/version "1.0.2"}
    io.github.metabase/hawk      {:sha "9c97bcb6d4de116325e651b40973fd0a75b7ae21"}
    jonase/eastwood              {:mvn/version "1.4.0"                      ; inspects namespaces and reports possible problems using tools.analyzer
                                  :exclusions
                                  [org.ow2.asm/asm-all]}
    lambdaisland/deep-diff2      {:mvn/version "2.10.211"}                  ; way better diffs
    methodical/methodical        {:mvn/version "0.15.1"}                    ; drop-in replacements for Clojure multimethods and adds several advanced features
    org.clojure/algo.generic     {:mvn/version "0.1.3"}
    pjstadig/humane-test-output  {:mvn/version "0.11.0"}
    reifyhealth/specmonstah      {:mvn/version "2.1.0"
                                  :exclusions  [org.clojure/clojure
                                                org.clojure/clojurescript]} ; lets you write test fixtures that are clear, concise, and easy to maintain (clojure.spec)
    ring/ring-mock               {:mvn/version "0.4.0"}                     ; creating Ring request maps for testing purposes
    talltale/talltale            {:mvn/version "0.5.13"}}                   ; generates fake data, useful for prototyping or load testing

   :extra-paths ["dev/src" "local/src" "test" "shared/test" "test_resources"]
   :jvm-opts    ["-Dmb.run.mode=dev"
                 "-Dmb.field.filter.operators.enabled=true"
                 "-Dmb.test.env.setting=ABCDEFG"
                 "-Duser.timezone=UTC"
                 "-Dfile.encoding=UTF-8"
                 "-Duser.language=en"
                 "-Duser.country=US"
                 ;; set the logging properties set in metabase.bootstrap. calling (dev) will load it but putting here to be sure
                 "-Dlog4j2.contextSelector=org.apache.logging.log4j.core.selector.BasicContextSelector"
                 "-Dclojure.tools.logging.factory=clojure.tools.logging.impl/log4j2-factory"
                 ;; If Clojure fails to start (e.g. because of a compilation error somewhere) print the error
                 ;; report/stacktrace to stderr rather than to a random EDN file in /tmp/
                 "-Dclojure.main.report=stderr"
                 ;; Exceptions that get thrown repeatedly are created without stacktraces as a performance
                 ;; optimization in newer Java versions. This makes debugging pretty hard when working on stuff
                 ;; locally -- prefer debuggability over performance for local dev work.
                 "-XX:-OmitStackTraceInFastThrow"
                 ;; prevent Java icon from randomly popping up in macOS dock
                 "-Djava.awt.headless=true"
                 ;; ignore options that aren't present in older versions of Java, like the one below:
                 "-XX:+IgnoreUnrecognizedVMOptions"
                 ;; include more details for debugging NPEs (Java 14+)
                 "-XX:+ShowCodeDetailsInExceptionMessages"]}

  ;; includes test code as source paths. Run tests with clojure -X:dev:test
  :test
  {:extra-paths ["test_config"]
   :exec-fn     metabase.test-runner/find-and-run-tests-cli
   :jvm-opts    ["-Dmb.run.mode=test"
                 "-Dmb.db.in.memory=true"
                 "-Dmb.jetty.join=false"
                 "-Dmb.field.filter.operators.enabled=true"
                 "-Dmb.api.key=test-api-key"
                 ;; Different port from normal `:dev` so you can run tests on a different server.
                 ;; TODO -- figure out how to do a random port like in the old project.clj?
                 "-Dmb.jetty.port=3001"]}

  ;; run the dev server with
  ;; clojure -M:run
  ;; clojure -M:run:drivers (include all drivers)
  ;; clojure -M:run:ee (include EE code)
  :run
  {:main-opts ["-m" "metabase.bootstrap"]
   :jvm-opts  ["-Dmb.run.mode=dev"
               "-Djava.awt.headless=true"]}                   ; prevent Java icon from randomly popping up in macOS dock

  ;; alias for CI-specific options.
  :ci
  {:jvm-opts ["-Xmx2g"
              ;; normally CircleCI sets `CI` as an env var, so this is mostly to replicate that locally. Hawk will not
              ;; print the progress bar in output when this is set. Progress bars aren't very CI friendly
              "-Dci=TRUE"]}

  ;; include EE source code.
  :ee
  {:extra-paths ["enterprise/backend/src"]}

  ;; Include EE tests.
  ;; for ee dev: :dev:ee:ee-dev
  ;; for ee tests: clojure -X:dev:ee:ee-dev:test
  :ee-dev
  {:extra-paths ["enterprise/backend/test"]}

  ;; these aliases exist for symmetry with the ee aliases. Empty for now.
  :oss
  {}

  :oss-dev
  {}

  ;; Find outdated versions of dependencies. Run with `clojure -M:outdated`
  :outdated {;; Note that it is `:deps`, not `:extra-deps`
             :deps {com.github.liquidz/antq {:mvn/version "RELEASE"}}
             :main-opts ["-m" "antq.core"]}

  :cljs
  {:extra-paths ["test" "shared/test"]
   :extra-deps
   {binaryage/devtools                 {:mvn/version "1.0.7"}
    cider/cider-nrepl                  {:mvn/version "0.37.0"}
    cider/piggieback                   {:mvn/version "0.5.3"}
    cljs-bean/cljs-bean                {:mvn/version "1.9.0"}
    com.lambdaisland/glogi             {:mvn/version "1.3.169"}
    io.github.metabase/hawk            {:sha "9c97bcb6d4de116325e651b40973fd0a75b7ae21"}
    org.clojars.mmb90/cljs-cache       {:mvn/version "0.1.4"}
    ;; Forcibly targeting a newer release than ships by default with shadow-cljs 2.20.20.
    ;; It fixes an issue where TypeScript can't parse the `cljs_env.js` output file.
    org.clojure/google-closure-library {:mvn/version "0.0-20230227-c7c0a541"}
    refactor-nrepl/refactor-nrepl      {:mvn/version "3.9.0"}
    thheller/shadow-cljs               {:mvn/version "2.25.7"}}}

  ;; for local dev -- include the drivers locally with :dev:drivers
  :drivers
  {:extra-deps
   {metabase/driver-modules {:local/root "modules/drivers"}}}

  ;; for local dev: include drivers as well as their tests.
  ;;
  ;;    clojure -X:dev:drivers:drivers-dev:test
  ;;
  ;; or
  ;;
  ;;    clojure -X:dev:ee:ee-dev:drivers:drivers-dev:test (for EE)
  :drivers-dev
  {:extra-paths
   ["modules/drivers/athena/test"
    "modules/drivers/bigquery-cloud-sdk/test"
    "modules/drivers/druid/test"
    "modules/drivers/googleanalytics/test"
    "modules/drivers/mongo/test"
    "modules/drivers/oracle/test"
    "modules/drivers/presto-jdbc/test"
    "modules/drivers/redshift/test"
    "modules/drivers/snowflake/test"
    "modules/drivers/sparksql/test"
    "modules/drivers/sqlite/test"
    "modules/drivers/sqlserver/test"
    "modules/drivers/vertica/test"]}

;;; Linters

  ;; clojure -M:ee:drivers:check
  ;;
  ;; checks that all the namespaces we actually ship can be compiled, without any dependencies that we don't
  ;; ship (such as `:dev` dependencies). See #27009 for more context.
  :check
  {:extra-deps {athos/clj-check {:git/url "https://github.com/athos/clj-check.git"
                                 :sha     "518d5a1cbfcd7c952f548e6dbfcb9a4a5faf9062"}}
   :main-opts  ["-m" "clj-check.check"
                "src"
                "shared/src"
                "enterprise/backend/src"
                "modules/drivers/athena/src"
                "modules/drivers/bigquery-cloud-sdk/src"
                "modules/drivers/druid/src"
                "modules/drivers/googleanalytics/src"
                "modules/drivers/mongo/src"
                "modules/drivers/oracle/src"
                "modules/drivers/presto-jdbc/src"
                "modules/drivers/redshift/src"
                "modules/drivers/snowflake/src"
                "modules/drivers/sparksql/src"
                "modules/drivers/sqlite/src"
                "modules/drivers/sqlserver/src"
                "modules/drivers/vertica/src"]
   :jvm-opts   ["-Dclojure.main.report=stderr"]}

  ;; clojure -X:dev:ee:ee-dev:drivers:drivers-dev:test:eastwood
  :eastwood
  {:exec-fn   metabase.linters.eastwood/eastwood
   :exec-args {;; manually specify the source paths for the time being (exclude test paths) until we fix Eastwood
               ;; errors in the test paths (once PR #17193 is merged)
               :source-paths    ["src"
                                 "shared/src"
                                 "enterprise/backend/src"
                                 "modules/drivers/athena/src"
                                 "modules/drivers/bigquery-cloud-sdk/src"
                                 "modules/drivers/druid/src"
                                 "modules/drivers/googleanalytics/src"
                                 "modules/drivers/mongo/src"
                                 "modules/drivers/oracle/src"
                                 "modules/drivers/presto-jdbc/src"
                                 "modules/drivers/redshift/src"
                                 "modules/drivers/snowflake/src"
                                 "modules/drivers/sparksql/src"
                                 "modules/drivers/sqlite/src"
                                 "modules/drivers/sqlserver/src"
                                 "modules/drivers/vertica/src"]
               :exclude-linters [ ;; Turn this off temporarily until we finish removing
                                 ;; self-deprecated functions & macros
                                 :deprecations
                                 ;; this has a fit in libs that use Potemkin `import-vars` such
                                 ;; as `java-time`
                                 :implicit-dependencies
                                 ;; too many false positives for now
                                 :unused-ret-vals
                                 ;; Kondo lints this for us anyway, and this isn't as easy to configure.
                                 :wrong-arity]
               ;; Snowplow has a dynamic dependency on okhttp3.CookieJar that we
               ;; don't use but eastwood detects. This is discussed in Slack here
               ;; https://clojurians.slack.com/archives/C03S1KBA2/p1667925853699669
               ;; An issue has been filed here https://github.com/jonase/eastwood/issues/444
               ;; and a simple reproduction repo can be found here https://github.com/metabase/snowplow-eastwood-issue
               :exclude-namespaces [metabase.analytics.snowplow]}}

  ;; clojure -T:whitespace-linter
  :whitespace-linter
  {:deps       {com.github.camsaul/whitespace-linter {:sha "e35bc252ccf5cc74f7d543ef95ad8a3e5131f25b"}}
   :ns-default whitespace-linter
   :exec-fn    whitespace-linter/lint
   :exec-args  {:paths            ["./.dir-locals.el"
                                   "./deps.edn"
                                   "./package.json"
                                   "./shadow-cljs.edn"
                                   ".clj-kondo"
                                   ".github"
                                   "bin"
                                   "enterprise"
                                   "frontend"
                                   "resources"
                                   "shared"
                                   "src"
                                   "test"]
                :include-patterns ["\\.clj.?$"
                                   "\\.edn$"
                                   "\\.el$"
                                   "\\.html$"
                                   "\\.json$"
                                   "\\.jsx?$"
                                   "\\.sh$"
                                   "\\.yaml$"
                                   "\\.yml$"]
                :exclude-patterns [".clj-kondo/better-cond/.*"
                                   ".clj-kondo/com.github.seancorfield/.*"
                                   "resources/i18n/.*\\.edn$"
                                   "resources/frontend_client"
                                   "resources/frontend_shared"
                                   "resources/html-entities.edn"
                                   "frontend/src/cljs"
                                   "frontend/test/metabase/lib/urls\\.unit\\.spec\\.js$"
                                   "frontend/test/metabase/lib/formatting\\.unit\\.spec\\.js$"
                                   "shared/src/metabase/shared/util/currency\\.cljc$"
                                   "#.+#$"
                                   "\\.transit\\.json$"]}}

  ;; clojure -X:dev:ee:ee-dev:test:cloverage
  :cloverage
  {:exec-fn   metabase.cloverage-runner/run-project
   :exec-args {:fail-threshold 69
               :codecov?       true
               ;; don't instrument logging forms, since they won't get executed as part of tests anyway
               ;; log calls expand to these
               :exclude-call
               [clojure.tools.logging/logf
                clojure.tools.logging/logp
                metabase.util.log/logf
                metabase.util.log/logp]

               :src-ns-path
               ["src" "enterprise/backend/src" "shared/src"]

               :test-ns-path
               ["test" "enterprise/backend/test" "shared/test"]

               :ns-regex
               ["^metabase\\..*" "^metabase-enterprise\\..*"]

               ;; don't instrument Postgres/MySQL driver namespaces, because we don't current run tests for them
               ;; as part of recording test coverage, which means they can give us false positives.
               ;;
               ;; regex literals aren't allowed in EDN. We parse them in `./test/cloverage.clj`
               :ns-exclude-regex
               ["metabase\\.driver\\.mysql.*"
                "metabase\\.driver\\.postgres.*"]}
   ;; different port from `:test` so you can run it at the same time as `:test`.
   :jvm-opts ["-Dmb.jetty.port=3002"
              ;; default heap size is 1GB, we were getting OOM on CI so we need to bump this
              "-Xmx4g"]}

;;; building Uberjar, build and release scripts

  :build
  {:extra-paths
   ["bin/build/resources"
    "bin/build/src"]

   :extra-deps
   {com.bhauman/spell-spec            {:mvn/version "0.1.2"}                    ; used to find misspellings in YAML files
    com.github.seancorfield/depstar   {:mvn/version "2.1.303"}
    expound/expound                   {:mvn/version "0.9.0"}                    ; better output of spec validation errors
    io.github.borkdude/grasp          {:mvn/version "0.1.4"}
    io.github.clojure/tools.build     {:mvn/version "0.9.5"}
    org.clojure/data.xml              {:mvn/version "0.2.0-alpha8"}
    org.clojure/tools.deps.alpha      {:mvn/version "0.15.1254"}
    org.fedorahosted.tennera/jgettext {:mvn/version "0.15.1"}}

   :jvm-opts
   ["-Dclojure.main.report=stderr"
    "-XX:-OmitStackTraceInFastThrow"
    "-XX:+IgnoreUnrecognizedVMOptions"
    "-XX:+ShowCodeDetailsInExceptionMessages"]}

  ;; Build everything:
  ;;
  ;;    clojure -X:drivers:build:build/all
  ;;    clojure -X:drivers:build:build/all :edition :ee
  ;;
  ;; Run just a specific build step:
  ;;
  ;;    clojure -X:drivers:build:build/all :steps '[:version]'
  ;;
  ;; the various steps available are:
  ;;
  ;;    :version :translations :frontend :licenses :drivers :uberjar
  :build/all
  {:exec-fn build/build-cli}

  ;; build just the uberjar (without i18n, drivers, etc.)
  ;;
  ;; clojure -X:build:build/uberjar
  ;; clojure -X:build:build/uberjar :edition :ee
  :build/uberjar
  {:exec-fn build.uberjar/uberjar}

  ;; List dependencies without a license. Not really 100% sure why this needs `:dev`
  ;;
  ;; clojure -X:build:build/list-without-license
  :build/list-without-license
  {:exec-fn build/list-without-license}

  ;; Build a single driver.
  ;;
  ;;   clojure -X:build:drivers:build/driver :driver :sqlserver :edition :oss
  :build/driver
  {:exec-fn build-driver/build-driver}

  ;; Build all of the drivers.
  ;;
  ;;    clojure -X:build:drivers:build/drivers
  ;;    clojure -X:build:drivers:build/drivers :edition :ee
  :build/drivers
  {:exec-fn build-drivers/build-drivers}

  ;; Verify that a driver JAR looks correct.
  ;;
  ;;    clojure -X:build:build/verify-driver :driver :mongo
  :build/verify-driver
  {:exec-fn verify-driver/verify-driver}

  ;; Build i18n artifacts.
  ;;
  ;;    clojure -X:build:build/i18n
  :build/i18n
  {:exec-fn i18n.create-artifacts/create-all-artifacts!}

  ;; Build everything, and run the release steps.
  ;;
  ;;    clojure -X:drivers:build:build/release
  ;;    clojure -X:drivers:build:build/release :steps '[:build-uberjar :upload-uberjar]'
  ;;
  ;; Available steps:
  ;;
  ;;    :build-uberjar
  ;;    :upload-uberjar
  ;;    :push-git-tags
  ;;    :publish-draft-release
  ;;    :update-version-info
  :build/release
  {:exec-fn release/release}

  ;; extra paths and deps for working on build scripts, or running the tests.
  :build-dev
  {:extra-paths ["bin/build/test"]

   :extra-deps
   {org.clojure/data.json {:mvn/version "2.4.0"}}}

  ;;; Run tests for the build scripts:
  ;;;
  ;;; clj -X:dev:drivers:build:build-dev:build-test
  :build-test
  {:exec-fn   mb.hawk.core/find-and-run-tests-cli
   :exec-args {:only ["bin/build/test"]}}


;;; Other misc convenience aliases

  ;; Profile Metabase start time with clojure -M:profile
  :profile
  {:main-opts ["-m" "metabase.core" "profile"]
   :jvm-opts  ["-XX:+CITime" ; print time spent in JIT compiler
               "-Xlog:gc"]}

  ;; get the H2 shell with clojure -X:dev:h2
  :h2
  {:extra-paths ["dev/src"]
   :exec-fn     dev.h2-shell/shell
   :java-opts   ["-Dfile.encoding=UTF-8"]}

  :generate-automagic-dashboards-pot
  {:main-opts ["-m" "metabase.automagic-dashboards.dashboard-templates"]}

  ;; Start a Network REPL (nrepl) that you can connect your editor to.
  ;;
  ;; clojure -M:dev:nrepl (etc.)
  :nrepl
  {:extra-deps {nrepl/nrepl {:mvn/version "1.0.0"}}
   :main-opts  ["-m" "nrepl.cmdline" "-p" "50605"]}

  ;; - start a Socket REPL on port 50505 that you can connect your editor to:
  :socket {:jvm-opts ["-Dclojure.server.repl={:address,\"0.0.0.0\",:port,50505,:accept,clojure.core.server/repl}"]}

  ;; Liquibase CLI:
  ;;
  ;;    clojure -M:liquibase <command>
  ;;
  ;; e.g.
  ;;
  ;;    clojure -M:liquibase dbDoc target/liquibase
  :liquibase
  {:extra-deps  {ch.qos.logback/logback-classic {:mvn/version "1.4.11"}}
   :extra-paths ["dev/src"]
   :main-opts   ["-m" "dev.liquibase"]}

  ;; the following aliases are convenience for running tests against certain parts of the codebase.
  ;;
  ;;   clj -X:dev:ee:ee-dev:test:test/mbql

  ;; run tests against MLv2. Very fast since this is almost all ^:parallel
  :test/mlv2
  {:exec-args {:only ["test/metabase/lib"]}}

  ;; test the Query Processor
  ;;
  ;;    clj -X:dev:ee:ee-dev:test:test/qp
  :test/qp
  {:exec-args {:only ["test/metadata/driver"
                      "test/metabase/query_processor"
                      "test/metabase/query_processor_test"
                      metabase-enterprise.sandbox.query-processor.middleware.row-level-restrictions-test]}}

  ;; test all MBQL related stuff: MLv2, the legacy shared `metabase.mbql` code, and the QP
  ;;
  ;;    clj -X:dev:ee:ee-dev:test:test/mbql
  :test/mbql
  {:exec-args {:only ["shared/test/mbql"
                      "test/metabase/lib"
                      "test/metadata/driver"
                      "test/metabase/query_processor"
                      "test/metabase/query_processor_test"
                      metabase-enterprise.sandbox.query-processor.middleware.row-level-restrictions-test]}}}}



  ;; TODO -- consider creating an alias that includes the `./bin` build-drivers & release code as well so we can work
  ;; on them all from a single REPL process.<|MERGE_RESOLUTION|>--- conflicted
+++ resolved
@@ -205,12 +205,8 @@
   {:extra-deps
    {clj-http-fake/clj-http-fake  {:mvn/version "1.0.4"
                                   :exclusions  [slingshot/slingshot]}
-<<<<<<< HEAD
     org.ow2.asm/asm              {:mvn/version "9.5"}
-    clj-kondo/clj-kondo          {:mvn/version "2023.07.13"}                ; this is not for RUNNING kondo, but so we can hack on custom hooks code from the REPL.
-=======
     clj-kondo/clj-kondo          {:mvn/version "2023.09.07"}                ; this is not for RUNNING kondo, but so we can hack on custom hooks code from the REPL.
->>>>>>> 6937fcfb
     cloverage/cloverage          {:mvn/version "1.2.4"}
     com.gfredericks/test.chuck   {:mvn/version "0.2.14"}                    ; generating strings from regexes (useful with malli)
     djblue/portal                {:mvn/version "0.46.0"}                    ; ui for inspecting values
