;; -*- comment-column: 80; -*-
{:deps
 ;; !!!!!!!!!!!!!!!!!!!!!!!!!!!!!!!!!!!!!!!!!!!!!!!!!!!!!!!!!!!!!!!!!!!!!!!!!!!!!!!!!!!!!!!!!!!!!!!!!!!!!!!!!!!!!!!!!!!
 ;; !!                                   PLEASE KEEP THESE ORGANIZED ALPHABETICALLY                                  !!
 ;; !!                                   AND ADD A COMMENT EXPLAINING THEIR PURPOSE                                  !!
 ;; !!!!!!!!!!!!!!!!!!!!!!!!!!!!!!!!!!!!!!!!!!!!!!!!!!!!!!!!!!!!!!!!!!!!!!!!!!!!!!!!!!!!!!!!!!!!!!!!!!!!!!!!!!!!!!!!!!!
 {amalloy/ring-buffer                       {:mvn/version "1.3.1"               ; fixed length queue implementation, used in log buffering
                                             :exclusions  [org.clojure/clojure
                                                           org.clojure/clojurescript]}
  amalloy/ring-gzip-middleware              {:mvn/version "0.1.4"}              ; Ring middleware to GZIP responses if client can handle it
  babashka/fs                               {:mvn/version "0.5.22"}             ; Portable filesystem operations
  bigml/histogram                           {:mvn/version "5.0.0"               ; Histogram data structure
                                             :exclusions  [junit/junit]}
  buddy/buddy-core                          {:mvn/version "1.12.0-430"          ; various cryptographic functions
                                             :exclusions  [commons-codec/commons-codec
                                                           org.bouncycastle/bcpkix-jdk15on
                                                           org.bouncycastle/bcprov-jdk15on
                                                           org.bouncycastle/bcpkix-jdk18on
                                                           org.bouncycastle/bcprov-jdk18on]}
  buddy/buddy-sign                          {:mvn/version "3.6.1-359"}          ; JSON Web Tokens; High-Level message signing library
  camel-snake-kebab/camel-snake-kebab       {:mvn/version "0.4.3"}              ; util functions for converting between camel, snake, and kebob case
  cheshire/cheshire                         {:mvn/version "5.13.0"}             ; fast JSON encoding (used by Ring JSON middleware)
  clj-bom/clj-bom                           {:mvn/version "0.1.2"}              ; handle BOMs in imported CSVs
  clj-commons/iapetos                       {:mvn/version "0.1.14"}             ; prometheus metrics
  clj-http/clj-http                         {:mvn/version "3.13.0"              ; HTTP client
                                             :exclusions  [commons-codec/commons-codec
                                                           commons-io/commons-io
                                                           slingshot/slingshot]}
  clojure.java-time/clojure.java-time       {:mvn/version "1.4.3"}              ; java.time utilities
  clojurewerkz/quartzite                    {:mvn/version "2.2.0"               ; scheduling library
                                             :exclusions  [com.mchange.c3p0/c3p0
                                                           com.zaxxer/HikariCP-java7]}
  colorize/colorize                         {:mvn/version "0.1.1"               ; string output with ANSI color codes (for logging)
                                             :exclusions  [org.clojure/clojure]}
  com.clearspring.analytics/stream          {:mvn/version "2.9.8"               ; Various sketching algorithms
                                             :exclusions  [it.unimi.dsi/fastutil
                                                           org.slf4j/slf4j-api]}
  com.draines/postal                        {:mvn/version "2.0.5"}              ; SMTP library
  ; Detect the charset in uploaded CSV files
  com.github.albfernandez/juniversalchardet {:mvn/version "2.5.0"}
<<<<<<< HEAD
  com.github.jknack/handlebars              {:mvn/version "4.3.1"} ^{:antq/exclude "4.4.0"} ; templating engine. 4.4 requires Java 17+
  com.github.seancorfield/honeysql          {:mvn/version "2.6.1203"}           ; Honey SQL 2. SQL generation from Clojure data maps
  com.github.seancorfield/next.jdbc         {:mvn/version "1.3.925"}            ; Talk to JDBC DBs
  com.github.steffan-westcott/clj-otel-api  {:mvn/version "0.2.6"}              ; Telemetry library
  com.github.vertical-blank/sql-formatter   {:mvn/version "2.0.4"}              ; Java SQL formatting library https://github.com/vertical-blank/sql-formatter
  com.google.guava/guava                    {:mvn/version "33.1.0-jre"}         ; dep for BigQuery, Spark, and GA. Require here rather than letting different dep versions stomp on each other — see comments on #9697
  com.fasterxml.jackson.core/jackson-databind
  {:mvn/version "2.17.0"}             ; JSON processor used by snowplow-java-tracker
  com.fasterxml.woodstox/woodstox-core      {:mvn/version "6.6.1"}              ; trans dep of commons-codec
  com.h2database/h2                         {:mvn/version "2.1.214"}            ; embedded SQL database
=======
  com.github.jknack/handlebars              ^:antq/exclude                      ; 4.4.0 requires java 17+
                                            {:mvn/version "4.3.1"}              ; templating engine
  com.github.seancorfield/honeysql          {:mvn/version "2.6.1230"}           ; Honey SQL 2. SQL generation from Clojure data maps
  com.github.seancorfield/next.jdbc         {:mvn/version "1.3.955"}            ; Talk to JDBC DBs
  com.github.steffan-westcott/clj-otel-api  {:mvn/version "0.2.7"}              ; Telemetry library
  com.github.vertical-blank/sql-formatter   {:mvn/version "2.0.5"}              ; Java SQL formatting library https://github.com/vertical-blank/sql-formatter
  com.google.guava/guava                    {:mvn/version "33.3.1-jre"}         ; dep for BigQuery, Spark, and GA. Require here rather than letting different dep versions stomp on each other — see comments on #9697
  com.fasterxml.woodstox/woodstox-core      {:mvn/version "7.1.0"}              ; trans dep of commons-codec
  com.h2database/h2                         ^:antq/exclude                      ; https://metaboat.slack.com/archives/CKZEMT1MJ/p1727191010259979
                                            {:mvn/version "2.1.214"}            ; embedded SQL database
>>>>>>> cfe32222
  com.gfredericks/test.chuck                {:mvn/version "0.2.14"}             ; generating strings from regex
  com.mchange/c3p0                          {:mvn/version "0.10.1"}             ; DB connection pool
  com.snowplowanalytics/snowplow-java-tracker ^:antq/exclude                    ; 2+ depend on apache httpclient 5.x, but saml and clj-http depend on 4.x
                                            {:mvn/version "1.0.1"}              ; Snowplow analytics
  com.taoensso/nippy                        {:mvn/version "3.4.2"}              ; Fast serialization (i.e., GZIP) library for Clojure
  com.vladsch.flexmark/flexmark             {:mvn/version "0.64.8"}             ; Markdown parsing
  com.vladsch.flexmark/flexmark-ext-autolink
  {:mvn/version "0.64.8"}             ; Flexmark extension for auto-linking bare URLs
  commons-codec/commons-codec               {:mvn/version "1.17.1"}             ; Apache Commons -- useful codec util fns
  commons-io/commons-io                     {:mvn/version "2.18.0"}             ; Apache Commons -- useful IO util fns
  commons-net/commons-net                   {:mvn/version "3.11.1"}             ; Apache Commons -- useful network utils. Transitive dep of Snowplow, pinned due to CVE-2021-37533
  commons-validator/commons-validator       {:mvn/version "1.9.0"               ; Apache Commons -- useful validation util fns
                                             :exclusions  [commons-beanutils/commons-beanutils
                                                           commons-digester/commons-digester
                                                           commons-logging/commons-logging]}
  compojure/compojure                       {:mvn/version "1.7.1"               ; HTTP Routing library built on Ring
                                             :exclusions  [ring/ring-codec]}
  crypto-random/crypto-random               {:mvn/version "1.2.1"}              ; library for generating cryptographically secure random bytes and strings
  diehard/diehard                           {:mvn/version "0.11.12"}
  dk.ative/docjure                          {:mvn/version "1.19.0"              ; excel export
                                             :exclusions  [org.apache.poi/poi
                                                           org.apache.poi/poi-ooxml]}
  environ/environ                           {:mvn/version "1.2.0"}              ; env vars/Java properties abstraction
  hiccup/hiccup                             {:mvn/version "1.0.5"}              ; HTML templating
  inflections/inflections                   {:mvn/version "0.14.2"}             ; Clojure/Script library used for prularizing words
  instaparse/instaparse                     {:mvn/version "1.5.0"}              ; Make your own parser
  junegunn/grouper                          {:mvn/version "0.1.1"}              ; Batch processing helper
<<<<<<< HEAD
  clj-commons/clj-yaml                      {:mvn/version "1.0.27"}             ; Clojure wrapper for YAML library SnakeYAML
  io.github.camsaul/toucan2                 {:mvn/version "1.0.556"}
  io.github.eerohele/pp                     {:git/tag "2024-01-04.60"           ; super fast pretty-printing library
                                             :git/sha "a428751"
=======
  clj-commons/clj-yaml                      {:mvn/version "1.0.29"}             ; Clojure wrapper for YAML library SnakeYAML
  io.github.camsaul/toucan2                 {:mvn/version "1.0.558"}
  io.github.eerohele/pp                     {#_#_:git/tag "2024-11-13.77"       ; super fast pretty-printing library
                                             :git/sha "7ac1bc56de95520ff4938df05e3518e9b051415d"
>>>>>>> cfe32222
                                             :git/url "https://github.com/eerohele/pp"}
  io.github.metabase/macaw                  {:mvn/version "0.2.25"}             ; Parse native SQL queries
  io.github.resilience4j/resilience4j-retry ^:antq/exclude                      ; 2.x do not support Java 8
                                            {:mvn/version "1.7.1"}              ; Support for retrying operations
  io.prometheus/simpleclient_hotspot        {:mvn/version "0.16.0"}             ; prometheus jvm collector
  io.prometheus/simpleclient_jetty          {:mvn/version "0.16.0"}             ; prometheus jetty collector
  javax.servlet/servlet-api                 {:mvn/version "2.5"}                ; used by ring's multipart-params (file upload)
  kixi/stats                                {:mvn/version "0.5.6"               ; Various statistic measures implemented as transducers
                                             :exclusions  [org.clojure/data.avl]}
  lambdaisland/uri                          {:mvn/version "1.19.155"}           ; Used by openai-clojure
  medley/medley                             {:mvn/version "1.4.0"}              ; lightweight lib of useful functions
  metabase/connection-pool                  {:mvn/version "1.2.0"}              ; simple wrapper around C3P0. JDBC connection pools
  metabase/saml20-clj                       {:mvn/version "2.2.7.173"
                                             :exclusions [; EE SAML integration TODO: bump version when we release the library
                                                          org.bouncycastle/bcpkix-jdk15on
                                                          org.bouncycastle/bcprov-jdk15on
                                                          org.bouncycastle/bcpkix-jdk18on
                                                          org.bouncycastle/bcprov-jdk18on]}
  metabase/throttle                         {:mvn/version "1.0.2"}              ; Tools for throttling access to API endpoints and other code pathways
  methodical/methodical                     {:mvn/version "1.0.124"}            ; drop-in replacements for Clojure multimethods and adds several advanced features
  metosin/malli                             {:mvn/version "0.17.0"}             ; Data-driven Schemas for Clojure/Script and babashka
  nano-id/nano-id                           {:mvn/version "1.1.0"}              ; NanoID generator for generating entity_ids
  net.cgrand/macrovich                      {:mvn/version "0.2.2"}              ; utils for writing macros for both Clojure & ClojureScript
  net.clojars.wkok/openai-clojure           {:mvn/version "0.22.0"
                                             :exclusions  [lambdaisland/uri]}   ; OpenAI
  net.i2p.crypto/eddsa                      {:mvn/version "0.3.0"}              ; ED25519 key support (optional dependency for org.apache.sshd/sshd-core)
  net.redhogs.cronparser/cron-parser-core   {:mvn/version "3.5"                 ; describe Cron schedule in human-readable language
                                             :exclusions  [org.slf4j/slf4j-api]}
  net.sf.cssbox/cssbox                      {:mvn/version "5.0.2"               ; HTML / CSS rendering
                                             :exclusions  [org.slf4j/slf4j-api
                                                           junit/junit]}
  net.thisptr/jackson-jq                    {:mvn/version "1.1.0"}              ; Java implementation of the JQ json query language
  org.apache.commons/commons-compress       {:mvn/version "1.27.1"}             ; compression utils
  org.apache.commons/commons-lang3          {:mvn/version "3.17.0"}             ; helper methods for working with java.lang stuff
  org.apache.logging.log4j/log4j-1.2-api    {:mvn/version "2.24.2"}             ; apache logging framework
  org.apache.logging.log4j/log4j-api        {:mvn/version "2.24.2"}             ; add compatibility with log4j 1.2
  org.apache.logging.log4j/log4j-core       {:mvn/version "2.24.2"}             ; apache logging framework
  org.apache.logging.log4j/log4j-jcl        {:mvn/version "2.24.2"}             ; allows the commons-logging API to work with log4j 2
  org.apache.logging.log4j/log4j-jul        {:mvn/version "2.24.2"}             ; java.util.logging (JUL) -> Log4j2 adapter
  org.apache.logging.log4j/log4j-slf4j2-impl
  {:mvn/version "2.24.2"}             ; allows the slf4j2 API to work with log4j 2
  org.apache.logging.log4j/log4j-layout-template-json
  {:mvn/version "2.24.2"}             ; allows the custom json logging format
  org.apache.poi/poi                        {:mvn/version "5.3.0"}              ; Work with Office documents (e.g. Excel spreadsheets) -- newer version than one specified by Docjure
  org.apache.poi/poi-ooxml                  {:mvn/version "5.3.0"
                                             :exclusions  [org.bouncycastle/bcpkix-jdk15on
                                                           org.bouncycastle/bcprov-jdk15on]}
<<<<<<< HEAD
  org.apache.poi/poi-ooxml-full             {:mvn/version "5.2.5"}
  org.apache.sshd/sshd-core                 {:mvn/version "2.12.1"              ; ssh tunneling and test server
=======
  org.apache.poi/poi-ooxml-full             {:mvn/version "5.3.0"}
  org.apache.sshd/sshd-core                 {:mvn/version "2.14.0"              ; ssh tunneling and test server
>>>>>>> cfe32222
                                             :exclusions  [org.slf4j/slf4j-api
                                                           org.slf4j/jcl-over-slf4j]}
  org.apache.tika/tika-core                 {:mvn/version "3.0.0"}
  org.apache.xmlgraphics/batik-all          {:mvn/version "1.18"}               ; SVG -> image
  org.bouncycastle/bcpkix-jdk18on           {:mvn/version "1.79"}               ; Bouncy Castle crypto library -- explicit version of BC specified to resolve illegal reflective access errors
  org.bouncycastle/bcprov-jdk18on           {:mvn/version "1.79"}
  org.clj-commons/claypoole                 {:mvn/version "1.2.2"}              ; Threadpool tools for Clojure
  org.clj-commons/hickory                   {:mvn/version "0.7.5"               ; Parse HTML into Clojure data structures
                                             :exclusions [org.jsoup/jsoup]}
  org.clojars.pntblnk/clj-ldap              {:mvn/version "0.0.17"}             ; LDAP client
  org.clojure/clojure                       {:mvn/version "1.12.0"}
  org.clojure/core.async                    {:mvn/version "1.6.681"
                                             :exclusions  [org.clojure/tools.reader]}
  org.clojure/core.logic                    {:mvn/version "1.1.0"}              ; optimized pattern matching library for Clojure
  org.clojure/core.match                    {:mvn/version "1.1.0"}
  org.clojure/core.memoize                  {:mvn/version "1.1.266"}            ; useful FIFO, LRU, etc. caching mechanisms
  org.clojure/data.csv                      {:mvn/version "1.1.0"}              ; CSV parsing / generation
  org.clojure/data.xml                      {:mvn/version "0.2.0-alpha9"}       ; XML parsing / generation
  org.clojure/java.classpath                {:mvn/version "1.1.0"}              ; examine the Java classpath from Clojure programs
  org.clojure/java.jdbc                     {:mvn/version "0.7.12"}             ; basic JDBC access from Clojure
  org.clojure/java.jmx                      {:mvn/version "1.1.0"}              ; JMX bean library, for exporting diagnostic info
  org.clojure/math.combinatorics            {:mvn/version "0.3.0"}              ; combinatorics functions
  org.clojure/math.numeric-tower            {:mvn/version "0.1.0"}              ; math functions like `ceil`
  org.clojure/tools.cli                     {:mvn/version "1.1.230"}            ; command-line argument parsing
  org.clojure/tools.logging                 {:mvn/version "1.3.0"}              ; logging framework
  org.clojure/tools.macro                   {:mvn/version "0.2.1"}              ; local macros
  org.clojure/tools.namespace               {:mvn/version "1.5.0"}
  org.clojure/tools.reader                  {:mvn/version "1.5.0"}
  org.clojure/tools.trace                   {:mvn/version "0.8.0"}              ; function tracing
  org.eclipse.jetty/jetty-server            ^:antq/exclude                      ; 12.x do not support Java 8
                                            {:mvn/version "11.0.24"}            ; web server
  org.eclipse.jetty.websocket/websocket-jetty-server {:mvn/version "11.0.24"}   ; ring-jetty-adapter needs that
  org.flatland/ordered                      {:mvn/version "1.15.12"}            ; ordered maps & sets
  org.graalvm.js/js                         ^:antq/exclude                      ; newer GraalVM is not compatible with Java 8
                                            {:mvn/version "22.3.5"}             ; JavaScript engine
  org.jsoup/jsoup                           {:mvn/version "1.18.2"}             ; required by hickory
  org.liquibase/liquibase-core              ^:antq/exclude                      ; FIXME: no idea why it fails
                                            {:mvn/version "4.26.0"              ; migration management (Java lib)
                                             :exclusions  [ch.qos.logback/logback-classic]}
  org.mariadb.jdbc/mariadb-java-client      ^:antq/exclude                      ; 3.x only support jdbc:mariadb, so using 2.x for now
                                            {:mvn/version "2.7.10"}             ; MySQL/MariaDB driver
  org.mindrot/jbcrypt                       {:mvn/version "0.4"}                ; Crypto library
  org.postgresql/postgresql                 {:mvn/version "42.7.4"}             ; Postgres driver
  org.slf4j/slf4j-api                       {:mvn/version "2.0.16"}             ; abstraction for logging frameworks -- allows end user to plug in desired logging framework at deployment time
  org.tcrawley/dynapath                     {:mvn/version "1.1.0"}              ; Dynamically add Jars (e.g. Oracle or Vertica) to classpath
  org.threeten/threeten-extra               {:mvn/version "1.8.0"}              ; extra Java 8 java.time classes like DayOfMonth and Quarter
  potemkin/potemkin                         {:mvn/version "0.4.7"               ; utility macros & fns
                                             :exclusions  [riddley/riddley]}
  pretty/pretty                             {:mvn/version "1.0.5"}              ; protocol for defining how custom types should be pretty printed
  ;; Dependency below is our fork of redux - utility functions for building and composing transducers. The
  ;; group/artifact name is the same as with the upstream so that it overrides the original dependency everywhere.
  redux/redux                               {:git/url "https://github.com/metabase/redux"
                                             :sha "4a37feaf817a2a6b5ef688c927f6fd4375964433"}
  riddley/riddley                           {:mvn/version "0.2.0"}              ; code walking lib -- used interally by Potemkin, manifold, etc.
  ring/ring-core                            {:mvn/version "1.13.0"}             ; HTTP abstraction
  ring/ring-jetty-adapter                   {:mvn/version "1.13.0"              ; Jetty adapter
                                             :exclusions [org.eclipse.jetty/jetty-server
                                                          org.eclipse.jetty.websocket/websocket-jetty-server]}
  slingshot/slingshot                       {:mvn/version "0.12.2"}             ; enhanced throw/catch, used by other deps
  stencil/stencil                           {:mvn/version "0.5.0"}              ; Mustache templates for Clojure
  user-agent/user-agent                     {:mvn/version "0.1.1"}              ; User-Agent string parser, for Login History page & elsewhere
  weavejester/dependency                    {:mvn/version "0.2.1"}              ; Dependency graphs and topological sorting
  xerces/xercesImpl                         {:mvn/version "2.12.2"}}            ; SAX2 parser, transient dependency of batik

;; !!!!!!!!!!!!!!!!!!!!!!!!!!!!!!!!!!!!!!!!!!!!!!!!!!!!!!!!!!!!!!!!!!!!!!!!!!!!!!!!!!!!!!!!!!!!!!!!!!!!!!!!!!!!!!!!!!!
 ;; !!         PLEASE KEEP NEW DEPENDENCIES ABOVE ALPHABETICALLY ORGANIZED AND ADD COMMENTS EXPLAINING THEM.         !!
 ;; !!                            *PLEASE DO NOT* ADD NEW ONES TO THE BOTTOM OF THE LIST.                            !!
 ;; !!!!!!!!!!!!!!!!!!!!!!!!!!!!!!!!!!!!!!!!!!!!!!!!!!!!!!!!!!!!!!!!!!!!!!!!!!!!!!!!!!!!!!!!!!!!!!!!!!!!!!!!!!!!!!!!!!!

 :paths
 ["src" "resources"]

 ;; These are needed for the Athena and Redshift drivers if you are developing against them locally. If those drivers'
 ;; dependencies are not included (i.e., if we don't have the `:drivers` profile), these repos are effectively
 ;; ignored.
 ;;
 ;; 1. Maven repos from subprojects do not get copied over -- see
 ;; https://ask.clojure.org/index.php/10726/deps-manifest-dependencies-respect-repos-dependent-project
 ;;
 ;; 2. You cannot include `:mvn/repos` inside of an alias -- see
 ;; https://ask.clojure.org/index.php/12367/support-mvn-repos-inside-an-alias -- if we could, this could go in the
 ;; `:drivers` alias instead.
 :mvn/repos
 {"athena"   {:url "https://s3.amazonaws.com/maven-athena"}
  "redshift" {:url "https://s3.amazonaws.com/redshift-maven-repository/release"}
  ;; for metabase/saml20-clj
  "opensaml" {:url "https://build.shibboleth.net/nexus/content/repositories/releases/"}}

 :aliases
 {;;; Local Dev & test profiles

  ;; for local development: start a REPL with
  ;;
  ;;    clojure -A:dev (basic dev REPL that includes test namespaces)
  ;;    clojure -A:dev:drivers:drivers-dev (dev REPL w/ drivers + tests)
  ;;    clojure -A:dev:ee:ee-dev (dev REPL w/ EE code including tests)
  ;;
  ;; You can start a web server from this REPL with
  ;;
  ;;    (require 'dev)
  ;;    (dev/start!)
  :dev
  {:extra-deps
   {com.clojure-goes-fast/clj-async-profiler
    {:mvn/version "1.5.1"}                     ; Enables local profiling and heat map generation
    com.clojure-goes-fast/clj-memory-meter
    {:mvn/version "0.3.0"}                     ; Enables easy memory measurement
    clj-http-fake/clj-http-fake  {:mvn/version "1.0.4"
                                  :exclusions  [slingshot/slingshot]}
    clj-kondo/clj-kondo          {:mvn/version "2024.11.14"}                ; included here mainly to facilitate working on the stuff in `.clj-kondo/src`
    cloverage/cloverage          {:mvn/version "1.2.4"}
    com.gfredericks/test.chuck   {:mvn/version "0.2.14"}                    ; generating strings from regexes (useful with malli)
    djblue/portal                {:mvn/version "0.58.3"}                    ; ui for inspecting values
    hashp/hashp                  {:mvn/version "0.2.2"}                     ; debugging/spying utility
    io.github.camsaul/humane-are {:mvn/version "1.0.2"}
    io.github.metabase/hawk      {:mvn/version "1.0.5"}
    jonase/eastwood              {:mvn/version "1.4.3"                      ; inspects namespaces and reports possible problems using tools.analyzer
                                  :exclusions
                                  [org.ow2.asm/asm-all]}
    criterium/criterium          {:mvn/version "0.4.6"}                     ; benchmarking library
    lambdaisland/deep-diff2      {:mvn/version "2.11.216"}                  ; way better diffs
    org.clojure/algo.generic     {:mvn/version "1.0.1"}
    peridot/peridot              {:git/url "https://github.com/piranha/peridot.git"
                                  :sha "db627c627db3b527a63caf472f0422e4cbfdf574"} ; mocking Ring requests; waiting for upstream release of commit 0fc7c01 (explicit charset)
    pjstadig/humane-test-output  {:mvn/version "0.11.0"}
    reifyhealth/specmonstah      {:mvn/version "2.1.0"
                                  :exclusions  [org.clojure/clojure
                                                org.clojure/clojurescript]} ; lets you write test fixtures that are clear, concise, and easy to maintain (clojure.spec)
    ring/ring-mock               {:mvn/version "0.4.0"}                     ; creating Ring request maps for testing purposes
    talltale/talltale            {:mvn/version "0.5.14"}}                   ; generates fake data, useful for prototyping or load testing

   :extra-paths ["dev/src" "local/src" "test" "test_resources" ".clj-kondo/src" ".clj-kondo/test"]
   :jvm-opts    ["-Dmb.run.mode=dev"
                 "-Dmb.field.filter.operators.enabled=true"
                 "-Dmb.test.env.setting=ABCDEFG"
                 "-Dmacaw.run.mode=dev"
                 "-Duser.timezone=UTC"
                 "-Dfile.encoding=UTF-8"
                 "-Duser.language=en"
                 "-Duser.country=US"
                 ;; Allow clojure goes fast tooling to work
                 "-Djdk.attach.allowAttachSelf"
                 ;; This will suppress the warning about dynamically loaded agents (like clj-memory-meter)
                 "-XX:+EnableDynamicAgentLoading"
                 ;; set the logging properties set in metabase.bootstrap. calling (dev) will load it but putting here to be sure
                 "-Dlog4j2.contextSelector=org.apache.logging.log4j.core.selector.BasicContextSelector"
                 "-Dclojure.tools.logging.factory=clojure.tools.logging.impl/log4j2-factory"
                 ;; If Clojure fails to start (e.g. because of a compilation error somewhere) print the error
                 ;; report/stacktrace to stderr rather than to a random EDN file in /tmp/
                 "-Dclojure.main.report=stderr"
                 ;; Exceptions that get thrown repeatedly are created without stacktraces as a performance
                 ;; optimization in newer Java versions. This makes debugging pretty hard when working on stuff
                 ;; locally -- prefer debuggability over performance for local dev work.
                 "-XX:-OmitStackTraceInFastThrow"
                 ;; prevent Java icon from randomly popping up in macOS dock
                 "-Djava.awt.headless=true"
                 ;; ignore options that aren't present in older versions of Java, like the one below:
                 "-XX:+IgnoreUnrecognizedVMOptions"
                 ;; include more details for debugging NPEs (Java 14+)
                 "-XX:+ShowCodeDetailsInExceptionMessages"
                 ;; Support Snowflake in Java 17+. See https://github.com/metabase/metabase/pull/47997 and
                 ;; https://community.snowflake.com/s/article/JDBC-Driver-Compatibility-Issue-With-JDK-16-and-Later
                 "--add-opens"
                 "java.base/java.nio=ALL-UNNAMED"]}

  ;; includes test code as source paths. Run tests with clojure -X:dev:test
  :test
  {:extra-paths ["test_config"]
   :exec-fn     metabase.test-runner/find-and-run-tests-cli
   :exec-args   {:exclude-tags [:metabot-v3/e2e]}
   :jvm-opts    ["-Dmb.run.mode=test"
                 "-Dmacaw.run.mode=test"
                 "-Dmb.db.in.memory=true"
                 "-Dmb.jetty.join=false"
                 "-Dmb.field.filter.operators.enabled=true"
                 "-Dmb.api.key=test-api-key"
                 ;; Different port from normal `:dev` so you can run tests on a different server.
                 ;; TODO -- figure out how to do a random port like in the old project.clj?
                 "-Dmb.jetty.port=3001"]}

  ;; run the dev server with
  ;; clojure -M:run
  ;; clojure -M:run:drivers (include all drivers)
  ;; clojure -M:run:ee (include EE code)
  :run
  {:main-opts ["-m" "metabase.bootstrap"]
   :jvm-opts  ["-Dmb.run.mode=dev"
               "-Dmacaw.run.mode=dev"
               "-Djava.awt.headless=true"]}                   ; prevent Java icon from randomly popping up in macOS dock

  ;; run the prod server when generating docs
  ;; as some default values differ between dev and prod
  ;;
  ;; clojure -M:ee:doc
  :doc
  {:main-opts ["-m" "metabase.bootstrap"]
   :jvm-opts  ["-Dmb.run.mode=prod"
               "-Djava.awt.headless=true"]}                   ; prevent Java icon from randomly popping up in macOS dock

  ;; alias for CI-specific options.
  :ci
  {:jvm-opts ["-Xmx12g"
              "-Xms12g"
              ;; normally CircleCI sets `CI` as an env var, so this is mostly to replicate that locally. Hawk will not
              ;; print the progress bar in output when this is set. Progress bars aren't very CI friendly
              "-Dci=TRUE"]}

  ;; include EE source code.
  :ee
  {:extra-paths ["enterprise/backend/src"]}

  ;; Include EE tests.
  ;; for EE dev:   `clojure -X:dev:ee:ee-dev`
  ;; for EE tests: `clojure -X:dev:ee:ee-dev:test`
  :ee-dev
  {:extra-paths ["enterprise/backend/test"]}

  ;; these aliases exist for symmetry with the ee aliases. Empty for now.
  :oss
  {}

  :oss-dev
  {}

  ;; Generate BE documentation with
  ;; clojure -M:marginalia
  :marginalia
  {:extra-deps
   {marginalia/marginalia {:mvn/version "0.9.2"}}
   :main-opts ["-m" "marginalia.main" "-n" "Metabase" "-d" "backend-docs" "-D"
               "The simplest, fastest way to get business intelligence and analytics to everyone in your company 😋"
               "dev" "src" "enterprise/backend/src"]}

  ;; Generate a single file's docs with
  ;;   clojure -M:marginalia/one src/metabase/some/namespace.clj
  ;; which creates `backend-docs/metabase.some.namespace.html`
  :marginalia/one
  {:extra-deps
   {marginalia/marginalia {:mvn/version "0.9.2"}}
   :main-opts ["-m" "marginalia.main" "-m" "-n" "Metabase" "-d" "backend-docs" "-D"
               "The simplest, fastest way to get business intelligence and analytics to everyone in your company 😋"]}

  ;; Find outdated versions of dependencies. Run with `clojure -M:outdated`
  :outdated {;; Note that it is `:deps`, not `:extra-deps`
             :deps {com.github.liquidz/antq {:mvn/version "RELEASE"}}
             :main-opts ["-m" "antq.core" "--skip=github-action"]}

  :cljs
  {:extra-paths ["test"]
   :extra-deps
   {binaryage/devtools                 {:mvn/version "1.0.7"}
    cider/cider-nrepl                  {:mvn/version "0.50.2"}
    cider/piggieback                   {:mvn/version "0.5.3"}
    cljs-bean/cljs-bean                {:mvn/version "1.9.0"}
    com.lambdaisland/glogi             {:mvn/version "1.3.169"}
    io.github.metabase/hawk            {:mvn/version "1.0.5"}
    org.clojars.mmb90/cljs-cache       {:mvn/version "0.1.4"}
    refactor-nrepl/refactor-nrepl      {:mvn/version "3.10.0"}
    thheller/shadow-cljs               {:mvn/version "2.28.20"}}}

  ;; for local dev -- include the drivers locally with :dev:drivers
  :drivers
  {:extra-deps
   {metabase/driver-modules {:local/root "modules/drivers"}}}

  ;; for local dev: include drivers as well as their tests.
  ;;
  ;;    clojure -X:dev:drivers:drivers-dev:test
  ;;
  ;; or
  ;;
  ;;    clojure -X:dev:ee:ee-dev:drivers:drivers-dev:test (for EE)
  :drivers-dev
  {:extra-paths
   ["modules/drivers/athena/test"
    "modules/drivers/bigquery-cloud-sdk/test"
    "modules/drivers/databricks/test"
    "modules/drivers/druid/test"
    "modules/drivers/druid-jdbc/test"
    "modules/drivers/hive-like/test"
    "modules/drivers/mongo/test"
    "modules/drivers/oracle/test"
    "modules/drivers/presto-jdbc/test"
    "modules/drivers/redshift/test"
    "modules/drivers/snowflake/test"
    "modules/drivers/sparksql/test"
    "modules/drivers/sqlite/test"
    "modules/drivers/sqlserver/test"
    "modules/drivers/vertica/test"]}

;;; Linters

  ;; clojure -M:kondo --lint src test
  ;;
  ;; clojure -M:kondo --version
  ;;
  ;; clojure -M:kondo --copy-configs --dependencies --lint "$(clojure -A:dev -Spath)" --skip-lint --parallel
  ;;
  ;; Run Kondo from the JVM using the pinned version. Preferable to running the installed command since we can pin the
  ;; version here which may be different from the version installed on your computer.
  ;;
  ;; Use this to only run Kondo against specific files.
  :kondo
  {:replace-deps
   {clj-kondo/clj-kondo {:mvn/version "2024.11.14"}}

   :main-opts
   ["-m" "clj-kondo.main"]}

  ;; clojure -M:kondo:kondo/all
  ;;
  ;; Like the command above but includes arguments so it lints everything.
  :kondo/all
  {:main-opts
   ["-m" "clj-kondo.main"
    ;; disabled for now since this seems to cause random failures -- see https://github.com/clj-kondo/clj-kondo/issues/2218
    #_"--parallel"
    ;; enable this if Kondo isn't working as expected or if LSP jump-to-definition is being fussy
    #_"--debug"
    "--lint"
    "src"
    "test"
    "enterprise/backend/src"
    "enterprise/backend/test"
    "bin/build/src"
    "bin/build/test"
    "bin/lint-migrations-file/src"
    "bin/lint-migrations-file/test"
    "bin/release-list/src"
    "bin/release-list/test"
    "modules/drivers/athena/src"
    "modules/drivers/athena/test"
    "modules/drivers/bigquery-cloud-sdk/src"
    "modules/drivers/bigquery-cloud-sdk/test"
    "modules/drivers/databricks/src"
    "modules/drivers/databricks/test"
    "modules/drivers/druid-jdbc/src"
    "modules/drivers/druid-jdbc/test"
    "modules/drivers/druid/src"
    "modules/drivers/druid/test"
    "modules/drivers/hive-like/src"
    "modules/drivers/hive-like/test"
    "modules/drivers/mongo/src"
    "modules/drivers/mongo/test"
    "modules/drivers/oracle/src"
    "modules/drivers/oracle/test"
    "modules/drivers/presto-jdbc/src"
    "modules/drivers/presto-jdbc/test"
    "modules/drivers/redshift/src"
    "modules/drivers/redshift/test"
    "modules/drivers/snowflake/src"
    "modules/drivers/snowflake/test"
    "modules/drivers/sparksql/src"
    "modules/drivers/sparksql/test"
    "modules/drivers/sqlite/src"
    "modules/drivers/sqlite/test"
    "modules/drivers/sqlserver/src"
    "modules/drivers/sqlserver/test"
    "modules/drivers/vertica/src"
    "modules/drivers/vertica/test"]}

  ;; clojure -M:ee:drivers:check
  ;;
  ;; checks that all the namespaces we actually ship can be compiled, without any dependencies that we don't
  ;; ship (such as `:dev` dependencies). See #27009 for more context.
  :check
  {:extra-deps {athos/clj-check {:git/url "https://github.com/athos/clj-check.git"
                                 :sha     "d997df866b2a04b7ce7b17533093ee0a2e2cb729"}}
   :main-opts  ["-m" "clj-check.check"
                "src"
                "enterprise/backend/src"
                "modules/drivers/athena/src"
                "modules/drivers/bigquery-cloud-sdk/src"
                "modules/drivers/databricks/src"
                "modules/drivers/druid/src"
                "modules/drivers/druid-jdbc/src"
                "modules/drivers/hive-like/src"
                "modules/drivers/mongo/src"
                "modules/drivers/oracle/src"
                "modules/drivers/presto-jdbc/src"
                "modules/drivers/redshift/src"
                "modules/drivers/snowflake/src"
                "modules/drivers/sparksql/src"
                "modules/drivers/sqlite/src"
                "modules/drivers/sqlserver/src"
                "modules/drivers/vertica/src"]
   :jvm-opts   ["-Dclojure.main.report=stderr"]}

  ;; clojure -X:dev:ee:ee-dev:drivers:drivers-dev:test:eastwood
  :eastwood
  {:exec-fn   metabase.linters.eastwood/eastwood
   :exec-args {;; manually specify the source paths for the time being (exclude test paths) until we fix Eastwood
               ;; errors in the test paths (once PR #17193 is merged)
               :source-paths    ["src"
                                 "enterprise/backend/src"
                                 "modules/drivers/athena/src"
                                 "modules/drivers/bigquery-cloud-sdk/src"
                                 "modules/drivers/databricks/src"
                                 "modules/drivers/druid/src"
                                 "modules/drivers/druid-jdbc/src"
                                 "modules/drivers/hive-like/src"
                                 "modules/drivers/mongo/src"
                                 "modules/drivers/oracle/src"
                                 "modules/drivers/presto-jdbc/src"
                                 "modules/drivers/redshift/src"
                                 "modules/drivers/snowflake/src"
                                 "modules/drivers/sparksql/src"
                                 "modules/drivers/sqlite/src"
                                 "modules/drivers/sqlserver/src"
                                 "modules/drivers/vertica/src"]
               :exclude-linters [;; Turn this off temporarily until we finish removing
                                 ;; self-deprecated functions & macros
                                 :deprecations
                                 ;; this has a fit in libs that use Potemkin `import-vars` such
                                 ;; as `java-time`
                                 :implicit-dependencies
                                 ;; too many false positives for now
                                 :unused-ret-vals
                                 ;; Kondo lints this for us anyway, and this isn't as easy to configure.
                                 :wrong-arity
                                 ;; Kondo lints this for us anyway, and this isn't as easy to configure.
                                 :suspicious-expression]
               ;; Snowplow has a dynamic dependency on okhttp3.CookieJar that we
               ;; don't use but eastwood detects. This is discussed in Slack here
               ;; https://clojurians.slack.com/archives/C03S1KBA2/p1667925853699669
               ;; An issue has been filed here https://github.com/jonase/eastwood/issues/444
               ;; and a simple reproduction repo can be found here https://github.com/metabase/snowplow-eastwood-issue
               :exclude-namespaces [metabase.analytics.snowplow]}}

  ;; clojure -T:whitespace-linter
  :whitespace-linter
  {:deps       {com.github.camsaul/whitespace-linter {:sha "e35bc252ccf5cc74f7d543ef95ad8a3e5131f25b"}}
   :ns-default whitespace-linter
   :exec-fn    whitespace-linter/lint
   :exec-args  {:paths            ["./.dir-locals.el"
                                   "./deps.edn"
                                   "./package.json"
                                   "./shadow-cljs.edn"
                                   ".clj-kondo"
                                   ".github"
                                   "bin"
                                   "enterprise"
                                   "frontend"
                                   "resources"
                                   "src"
                                   "test"]
                :include-patterns ["\\.clj.?$"
                                   "\\.edn$"
                                   "\\.el$"
                                   "\\.html$"
                                   "\\.json$"
                                   "\\.jsx?$"
                                   "\\.sh$"
                                   "\\.yaml$"
                                   "\\.yml$"]
                :exclude-patterns [".clj-kondo/better-cond/.*"
                                   ".clj-kondo/com.github.seancorfield/.*"
                                   "resources/i18n/.*\\.edn$"
                                   "resources/frontend_client"
                                   "resources/frontend_shared"
                                   "resources/html-entities.edn"
                                   "resources/openapi/.*"
                                   "frontend/src/cljs"
                                   "frontend/test/metabase/lib/urls\\.unit\\.spec\\.js$"
                                   "frontend/test/metabase/lib/formatting\\.unit\\.spec\\.js$"
                                   "src/metabase/util/currency\\.cljc$"
                                   "test/metabase/channel/render/png_test.clj"
                                   "#.+#$"
                                   "\\.transit\\.json$"]}}

  ;; clojure -X:dev:ee:ee-dev:test:cloverage
  :cloverage
  {:exec-fn   metabase.cloverage-runner/run-project
   :exec-args {:fail-threshold 69
               :codecov?       true
               ;; don't instrument logging forms, since they won't get executed as part of tests anyway
               ;; log calls expand to these
               :exclude-call
               [clojure.tools.logging/logf
                clojure.tools.logging/logp
                metabase.util.log/logf
                metabase.util.log/logp]

               :src-ns-path
               ["src" "enterprise/backend/src"]

               :test-ns-path
               ["test" "enterprise/backend/test"]

               :ns-regex
               ["^metabase\\..*" "^metabase-enterprise\\..*"]

               ;; don't instrument Postgres/MySQL driver namespaces, because we don't current run tests for them
               ;; as part of recording test coverage, which means they can give us false positives.
               ;;
               ;; regex literals aren't allowed in EDN. We parse them in `./test/cloverage.clj`
               :ns-exclude-regex
               ["metabase\\.driver\\.mysql.*"
                "metabase\\.driver\\.postgres.*"]}
   ;; different port from `:test` so you can run it at the same time as `:test`.
   :jvm-opts ["-Dmb.jetty.port=3002"]}

  ;; to fix indentation in source files:
  ;;
  ;;     clj -T:cljfmt fix
  ;;
  ;; to fix errors in specific source files:
  ;;
  ;;     clj -T:cljfmt fix '{:paths ["src/metabase/query_processor/card.clj"]}'
  ;;
  ;; to check for errors without fixing them:
  ;;
  ;;    clj -T:cljfmt check
  :cljfmt
  {:deps       {io.github.weavejester/cljfmt {:git/sha "fc3340da3c8344b3fbb336d190ce696ef40e42d4"}}
   :ns-default cljfmt.tool
   :exec-fn    cljfmt.tool/fix}

;;; building Uberjar, build and release scripts

  :build
  {:extra-paths
   ["bin/build/resources"
    "bin/build/src"]

   :extra-deps
   {com.bhauman/spell-spec            {:mvn/version "0.1.2"}                    ; used to find misspellings in YAML files
    expound/expound                   {:mvn/version "0.9.0"}                    ; better output of spec validation errors
    io.github.borkdude/grasp          {:mvn/version "0.1.4"}
    io.github.clojure/tools.build     {:mvn/version "0.10.6"}
    org.clojure/data.xml              {:mvn/version "0.2.0-alpha9"}
    org.clojure/tools.deps.alpha      {:mvn/version "0.15.1254"}
    org.fedorahosted.tennera/jgettext {:mvn/version "0.15.1"}

    io.github.seancorfield/build-uber-log4j2-handler {:git/tag "v2.24.0" :git/sha "de93f51"}} ; collect binary files for log4j2

   :jvm-opts
   ["-Dclojure.main.report=stderr"
    "-XX:-OmitStackTraceInFastThrow"
    "-XX:+IgnoreUnrecognizedVMOptions"
    "-XX:+ShowCodeDetailsInExceptionMessages"]}

  ;; Build everything:
  ;;
  ;;    clojure -X:drivers:build:build/all
  ;;    clojure -X:drivers:build:build/all :edition :ee
  ;;
  ;; Run just a specific build step:
  ;;
  ;;    clojure -X:drivers:build:build/all :steps '[:version]'
  ;;
  ;; the various steps available are:
  ;;
  ;;    :version :translations :frontend :licenses :drivers :uberjar
  :build/all
  {:exec-fn build/build-cli}

  ;; build just the uberjar (without i18n, drivers, etc.)
  ;;
  ;; clojure -X:build:build/uberjar
  ;; clojure -X:build:build/uberjar :edition :ee
  :build/uberjar
  {:exec-fn build.uberjar/uberjar}

  ;; List dependencies without a license. Not really 100% sure why this needs `:dev`
  ;;
  ;; clojure -X:build:build/list-without-license
  :build/list-without-license
  {:exec-fn build/list-without-license}

  ;; Build a single driver.
  ;;
  ;;   clojure -X:build:drivers:build/driver :driver :sqlserver :edition :oss
  :build/driver
  {:exec-fn build-driver/build-driver}

  ;; Build all of the drivers.
  ;;
  ;;    clojure -X:build:drivers:build/drivers
  ;;    clojure -X:build:drivers:build/drivers :edition :ee
  :build/drivers
  {:exec-fn build-drivers/build-drivers}

  ;; Verify that a driver JAR looks correct.
  ;;
  ;;    clojure -X:build:build/verify-driver :driver :mongo
  :build/verify-driver
  {:exec-fn verify-driver/verify-driver}

  ;; Build i18n artifacts.
  ;;
  ;;    clojure -X:build:build/i18n
  :build/i18n
  {:exec-fn i18n.create-artifacts/create-all-artifacts!}

  ;; extra paths and deps for working on build scripts, or running the tests.
  :build-dev
  {:extra-paths ["bin/build/test"]

   :extra-deps
   {org.clojure/data.json {:mvn/version "2.5.1"}}}

  ;; Run tests for the build scripts:
  ;;
  ;; clj -X:dev:drivers:build:build-dev:build-test
  :build-test
  {:exec-fn   mb.hawk.core/find-and-run-tests-cli
   :exec-args {:only ["bin/build/test"]}}

;;; Other misc convenience aliases

  ;; Profile Metabase start time with clojure -M:profile
  :profile
  {:main-opts ["-m" "metabase.core" "profile"]
   :jvm-opts  ["-XX:+CITime" ; print time spent in JIT compiler
               "-Xlog:gc"]}

  ;; get the H2 shell with clojure -X:dev:h2
  :h2
  {:extra-paths ["dev/src"]
   :exec-fn     dev.h2-shell/shell
   :jvm-opts    ["-Dfile.encoding=UTF-8"]}

  :generate-automagic-dashboards-pot
  {:main-opts ["-m" "metabase.xrays.automagic-dashboards.dashboard-templates"]}

  ;; Start a Network REPL (nrepl) that you can connect your editor to.
  ;;
  ;; clojure -M:dev:nrepl (etc.)
  :nrepl
  {:extra-deps {nrepl/nrepl {:mvn/version "1.3.0"}}
   :main-opts  ["-m" "nrepl.cmdline" "-p" "50605"]}

  ;; - start a Socket REPL on port 50505 that you can connect your editor to:
  :socket {:jvm-opts ["-Dclojure.server.repl={:address,\"0.0.0.0\",:port,50505,:accept,clojure.core.server/repl}"]}

  ;; Liquibase CLI:
  ;;
  ;;    clojure -M:liquibase <command>
  ;;
  ;; e.g.
  ;;
  ;;    clojure -M:liquibase dbDoc target/liquibase
  :liquibase
  {:extra-deps  {ch.qos.logback/logback-classic {:mvn/version "1.5.12"}}
   :extra-paths ["dev/src"]
   :main-opts   ["-m" "dev.liquibase"]}

  ;; Migrate CLI:
  ;;    clojure -M:migrate <command>
  ;; E.g.
  ;;    clojure -M:migrate up                       ;; migrate up to the latest
  ;;    clojure -M:migrate rollback count 2         ;; rollback 2 migrations
  ;;    clojure -M:migrate rollback id "v40.00.001" ;; rollback to a specific migration with id
  ;;    clojure -M:migrate status                   ;; print the latest migration id
  :migrate
  {:extra-deps {io.github.camsaul/humane-are {:mvn/version "1.0.2"}}
   :extra-paths ["dev/src"]
   :main-opts   ["-m" "dev.migrate"]}

  ;; run tests against MLv2. Very fast since this is almost all ^:parallel
  :test/mlv2
  {:exec-args {:only ["test/metabase/lib"]}}

  ;; test the Query Processor
  ;;
  ;;    clj -X:dev:ee:ee-dev:test:test/qp
  :test/qp
  {:exec-args {:only ["test/metabase/driver"
                      "test/metabase/query_processor"
                      "test/metabase/query_processor_test"
                      metabase-enterprise.advanced-permissions.models.permissions.block-permissions-test
                      metabase-enterprise.sandbox.query-processor.middleware.row-level-restrictions-test]}}


  ;; test the notification system
  ;;    clj -X:dev:ee:ee-dev:test:test/notification
  :test/notification
  {:exec-args {:only ["test/metabase/notification"
                      "test/metabase/channel"
                      metabase.api.channel-test
                      metabase.events.notification-test
                      metabase.models.channel-test
                      metabase.models.notification-test
                      metabase.task.notification-test]}}

  ;; test all MBQL related stuff: MLv2, the legacy shared `metabase.legacy-mbql` code, and the QP
  ;;
  ;;    clj -X:dev:ee:ee-dev:test:test/mbql
  :test/mbql
  {:exec-args {:only ["test/mbql"
                      "test/metabase/lib"
                      "test/metabase/legacy_mbql"
                      "test/metabase/driver"
                      "test/metabase/query_processor"
                      "test/metabase/query_processor_test"
                      metabase-enterprise.advanced-permissions.models.permissions.block-permissions-test
                      metabase-enterprise.sandbox.query-processor.middleware.row-level-restrictions-test]}}

  ;; test search-related stuff.
  ;;
  ;;    clj -X:dev:ee:ee-dev:test:test/search
  :test/search
  {:exec-args {:only [metabase.api.search-test
                      "test/metabase/search"]}}

  ;; test custom clj-kondo linters and hooks.
  ;;
  ;;    clj -X:dev:test:test/kondo
  :test/kondo
  {:exec-args {:only [".clj-kondo/test"]}}

  ;; watch and reload clojure namespaces
  :watch {:extra-deps
          {com.nextjournal/beholder     {:mvn/version "1.0.2"} ;; watcher
           io.github.tonsky/clj-reload {:mvn/version "0.7.1"}} ;; reloader
          :extra-paths "dev/src/watch"
          :main-opts ["-m" "watch.watceher"]}

  ;; For experimenting with MetaBot v3 from the CLI.
  ;;
  ;;    clj -X:ee:metabot-v3/repl
  :metabot-v3/repl
  {:exec-fn metabase-enterprise.metabot-v3.repl/user-repl-cli}

  ;; clj -X:dev:ee:ee-dev:test:test/metabot-v3
  :test/metabot-v3
  {:exec-args {:only "enterprise/backend/test/metabase_enterprise/metabot_v3"}}}

 ;; TODO -- consider creating an alias that includes the `./bin` build-drivers & release code as well so we can work
 ;; on them all from a single REPL process.
}<|MERGE_RESOLUTION|>--- conflicted
+++ resolved
@@ -38,18 +38,6 @@
   com.draines/postal                        {:mvn/version "2.0.5"}              ; SMTP library
   ; Detect the charset in uploaded CSV files
   com.github.albfernandez/juniversalchardet {:mvn/version "2.5.0"}
-<<<<<<< HEAD
-  com.github.jknack/handlebars              {:mvn/version "4.3.1"} ^{:antq/exclude "4.4.0"} ; templating engine. 4.4 requires Java 17+
-  com.github.seancorfield/honeysql          {:mvn/version "2.6.1203"}           ; Honey SQL 2. SQL generation from Clojure data maps
-  com.github.seancorfield/next.jdbc         {:mvn/version "1.3.925"}            ; Talk to JDBC DBs
-  com.github.steffan-westcott/clj-otel-api  {:mvn/version "0.2.6"}              ; Telemetry library
-  com.github.vertical-blank/sql-formatter   {:mvn/version "2.0.4"}              ; Java SQL formatting library https://github.com/vertical-blank/sql-formatter
-  com.google.guava/guava                    {:mvn/version "33.1.0-jre"}         ; dep for BigQuery, Spark, and GA. Require here rather than letting different dep versions stomp on each other — see comments on #9697
-  com.fasterxml.jackson.core/jackson-databind
-  {:mvn/version "2.17.0"}             ; JSON processor used by snowplow-java-tracker
-  com.fasterxml.woodstox/woodstox-core      {:mvn/version "6.6.1"}              ; trans dep of commons-codec
-  com.h2database/h2                         {:mvn/version "2.1.214"}            ; embedded SQL database
-=======
   com.github.jknack/handlebars              ^:antq/exclude                      ; 4.4.0 requires java 17+
                                             {:mvn/version "4.3.1"}              ; templating engine
   com.github.seancorfield/honeysql          {:mvn/version "2.6.1230"}           ; Honey SQL 2. SQL generation from Clojure data maps
@@ -60,7 +48,6 @@
   com.fasterxml.woodstox/woodstox-core      {:mvn/version "7.1.0"}              ; trans dep of commons-codec
   com.h2database/h2                         ^:antq/exclude                      ; https://metaboat.slack.com/archives/CKZEMT1MJ/p1727191010259979
                                             {:mvn/version "2.1.214"}            ; embedded SQL database
->>>>>>> cfe32222
   com.gfredericks/test.chuck                {:mvn/version "0.2.14"}             ; generating strings from regex
   com.mchange/c3p0                          {:mvn/version "0.10.1"}             ; DB connection pool
   com.snowplowanalytics/snowplow-java-tracker ^:antq/exclude                    ; 2+ depend on apache httpclient 5.x, but saml and clj-http depend on 4.x
@@ -88,17 +75,10 @@
   inflections/inflections                   {:mvn/version "0.14.2"}             ; Clojure/Script library used for prularizing words
   instaparse/instaparse                     {:mvn/version "1.5.0"}              ; Make your own parser
   junegunn/grouper                          {:mvn/version "0.1.1"}              ; Batch processing helper
-<<<<<<< HEAD
-  clj-commons/clj-yaml                      {:mvn/version "1.0.27"}             ; Clojure wrapper for YAML library SnakeYAML
-  io.github.camsaul/toucan2                 {:mvn/version "1.0.556"}
-  io.github.eerohele/pp                     {:git/tag "2024-01-04.60"           ; super fast pretty-printing library
-                                             :git/sha "a428751"
-=======
   clj-commons/clj-yaml                      {:mvn/version "1.0.29"}             ; Clojure wrapper for YAML library SnakeYAML
   io.github.camsaul/toucan2                 {:mvn/version "1.0.558"}
   io.github.eerohele/pp                     {#_#_:git/tag "2024-11-13.77"       ; super fast pretty-printing library
                                              :git/sha "7ac1bc56de95520ff4938df05e3518e9b051415d"
->>>>>>> cfe32222
                                              :git/url "https://github.com/eerohele/pp"}
   io.github.metabase/macaw                  {:mvn/version "0.2.25"}             ; Parse native SQL queries
   io.github.resilience4j/resilience4j-retry ^:antq/exclude                      ; 2.x do not support Java 8
@@ -146,13 +126,8 @@
   org.apache.poi/poi-ooxml                  {:mvn/version "5.3.0"
                                              :exclusions  [org.bouncycastle/bcpkix-jdk15on
                                                            org.bouncycastle/bcprov-jdk15on]}
-<<<<<<< HEAD
-  org.apache.poi/poi-ooxml-full             {:mvn/version "5.2.5"}
-  org.apache.sshd/sshd-core                 {:mvn/version "2.12.1"              ; ssh tunneling and test server
-=======
   org.apache.poi/poi-ooxml-full             {:mvn/version "5.3.0"}
   org.apache.sshd/sshd-core                 {:mvn/version "2.14.0"              ; ssh tunneling and test server
->>>>>>> cfe32222
                                              :exclusions  [org.slf4j/slf4j-api
                                                            org.slf4j/jcl-over-slf4j]}
   org.apache.tika/tika-core                 {:mvn/version "3.0.0"}
@@ -322,7 +297,6 @@
   :test
   {:extra-paths ["test_config"]
    :exec-fn     metabase.test-runner/find-and-run-tests-cli
-   :exec-args   {:exclude-tags [:metabot-v3/e2e]}
    :jvm-opts    ["-Dmb.run.mode=test"
                  "-Dmacaw.run.mode=test"
                  "-Dmb.db.in.memory=true"
@@ -870,18 +844,9 @@
           {com.nextjournal/beholder     {:mvn/version "1.0.2"} ;; watcher
            io.github.tonsky/clj-reload {:mvn/version "0.7.1"}} ;; reloader
           :extra-paths "dev/src/watch"
-          :main-opts ["-m" "watch.watceher"]}
-
-  ;; For experimenting with MetaBot v3 from the CLI.
-  ;;
-  ;;    clj -X:ee:metabot-v3/repl
-  :metabot-v3/repl
-  {:exec-fn metabase-enterprise.metabot-v3.repl/user-repl-cli}
-
-  ;; clj -X:dev:ee:ee-dev:test:test/metabot-v3
-  :test/metabot-v3
-  {:exec-args {:only "enterprise/backend/test/metabase_enterprise/metabot_v3"}}}
-
- ;; TODO -- consider creating an alias that includes the `./bin` build-drivers & release code as well so we can work
- ;; on them all from a single REPL process.
-}+          :main-opts ["-m" "watch.watcher"]}}}
+
+
+
+  ;; TODO -- consider creating an alias that includes the `./bin` build-drivers & release code as well so we can work
+  ;; on them all from a single REPL process.