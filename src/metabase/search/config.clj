--- conflicted
+++ resolved
@@ -1,9 +1,5 @@
 (ns metabase.search.config
   (:require
-<<<<<<< HEAD
-   [cheshire.core :as json]
-=======
->>>>>>> cfe32222
    [metabase.api.common :as api]
    [metabase.models.setting :refer [defsetting]]
    [metabase.permissions.util :as perms.u]
@@ -44,14 +40,6 @@
   "Results in more dashboards than this are all considered to be equally popular."
   10)
 
-<<<<<<< HEAD
-(def ^:const view-count-scaling
-  "A constant factor influencing how quickly the incremental score grows with view count for a given search model.
-  The larger this value, the longer it will take for the score to approach 1.0. It will never quite reach it."
-  0.2)
-
-=======
->>>>>>> cfe32222
 (def ^:const view-count-scaling-percentile
   "The percentile of the given search model's view counts, to be multiplied by [[view-count-scaling]].
   The larger this value, the longer it will take for the score to approach 1.0. It will never quite reach it."
@@ -93,18 +81,6 @@
 
 (assert (= all-models (set models-search-order)) "The models search order has to include all models")
 
-<<<<<<< HEAD
-(def ^:private default-weights
-  {:pinned              0
-   :bookmarked          2
-   :recency             1.5
-   :dashboard           1
-   :model               0.5
-   :official-collection 2
-   :verified            2
-   :view-count          2
-   :text                10})
-=======
 (def static-weights
   "Strength of the various scorers."
   {:default
@@ -136,7 +112,6 @@
     :model/dataset  1
     :model/metric   1
     :model/question 0}})
->>>>>>> cfe32222
 
 (def ^:private FilterDef
   "A relaxed definition, capturing how we can write the filter - with some fields omitted."
@@ -187,17 +162,6 @@
     :native-query   {:type :native-query, :context-key :search-native-query}
     :verified       {:type :single-value, :supported-value? #{true}, :required-feature :content-verification}}))
 
-<<<<<<< HEAD
-(defn weights
-  "Strength of the various scorers. Copied from metabase.search.in-place.scoring, but allowing divergence."
-  []
-  (merge default-weights (public-settings/experimental-search-weight-overrides)))
-
-(defn weight
-  "The relative strength the corresponding score has in influencing the total score."
-  [scorer-key]
-  (get (weights) scorer-key 0))
-=======
 (def ^:private filter-defaults-by-context
   {:default         {:archived               false
                      ;; keys will typically those in [[filters]], but this is an atypical filter.
@@ -237,7 +201,6 @@
   [context scorer-key param-key]
   (let [flat-key (keyword (name scorer-key) (name param-key))]
     (weight context flat-key)))
->>>>>>> cfe32222
 
 (defn model->alias
   "Given a model string returns the model alias"
@@ -268,10 +231,7 @@
    [:current-user-id    pos-int?]
    [:is-superuser?      :boolean]
    ;; TODO only optional and maybe for tests, clean that up!
-<<<<<<< HEAD
-=======
    [:context               {:optional true} [:maybe :keyword]]
->>>>>>> cfe32222
    [:is-impersonated-user? {:optional true} [:maybe :boolean]]
    [:is-sandboxed-user?    {:optional true} [:maybe :boolean]]
    [:current-user-perms [:set perms.u/PathSchema]]
@@ -295,12 +255,8 @@
    [:table-db-id                         {:optional true} ms/PositiveInt]
    ;; true to search for verified items only, nil will return all items
    [:verified                            {:optional true} true?]
-<<<<<<< HEAD
-   [:ids                                 {:optional true} [:set {:min 1} ms/PositiveInt]]])
-=======
    [:ids                                 {:optional true} [:set {:min 1} ms/PositiveInt]]
    [:include-dashboard-questions?        {:optional true} :boolean]])
->>>>>>> cfe32222
 
 (defmulti column->string
   "Turn a complex column into a string"
