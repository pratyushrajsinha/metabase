--- conflicted
+++ resolved
@@ -13,17 +13,9 @@
    [clojure.set :as set]
    [clojure.string :as str]
    [honey.sql.helpers :as sql.helpers]
-   [metabase.audit :as audit]
    [metabase.driver.common.parameters.dates :as params.dates]
    [metabase.public-settings.premium-features :as premium-features]
-<<<<<<< HEAD
    [metabase.search.config :as search.config :refer [SearchableModel SearchContext]]
-=======
-   [metabase.search.config
-    :as search.config
-    :refer [SearchableModel SearchContext]]
-   [metabase.search.util :as search.util]
->>>>>>> 84fd549f
    [metabase.util.date-2 :as u.date]
    [metabase.util.i18n :refer [tru]]
    [metabase.util.malli :as mu])
@@ -243,46 +235,9 @@
   [query          :- :map
    model          :- SearchableModel
    search-context :- SearchContext]
-<<<<<<< HEAD
   (let [filters (keys (optional-filters->supported-models))]
     (reduce (fn [q filter]
               (let [v (get search-context filter)]
                 (build-filter filter model q v)))
             query
-            filters)))
-=======
-  (let [{:keys [archived?
-                created-at
-                created-by
-                last-edited-at
-                last-edited-by
-                search-string
-                search-native-query
-                verified]}    search-context]
-    (cond-> honeysql-query
-      (not (str/blank? search-string))
-      (sql.helpers/where (search-string-clause-for-model model search-context search-native-query))
-
-      (some? archived?)
-      (sql.helpers/where (archived-clause model archived?))
-
-      ;; build optional filters
-      (some? created-at)
-      (#(build-optional-filter-query :created-at model % created-at))
-
-      (some? created-by)
-      (#(build-optional-filter-query :created-by model % created-by))
-
-      (some? last-edited-at)
-      (#(build-optional-filter-query :last-edited-at model % last-edited-at))
-
-      (some? last-edited-by)
-      (#(build-optional-filter-query :last-edited-by model % last-edited-by))
-
-      (some? verified)
-      (#(build-optional-filter-query :verified model % verified))
-
-      (= "table" model)
-      (sql.helpers/where
-       [:not [:= (search.config/column-with-model-alias "table" :db_id) audit/audit-db-id]]))))
->>>>>>> 84fd549f
+            filters)))