(ns metabase.sync.sync-metadata.tables
  "Logic for updating Metabase Table models from metadata fetched from a physical DB."
  (:require [clojure
             [data :as data]
             [string :as str]]
            [clojure.tools.logging :as log]
            [metabase.models
             [humanization :as humanization]
             [table :as table :refer [Table]]]
            [metabase.sync
             [fetch-metadata :as fetch-metadata]
             [interface :as i]
             [util :as sync-util]]
            [metabase.sync.sync-metadata.metabase-metadata :as metabase-metadata]
            [metabase.util :as u]
            [schema.core :as s]
            [toucan.db :as db]))

;;; ------------------------------------------------ "Crufty" Tables -------------------------------------------------

;; Crufty tables are ones we know are from frameworks like Rails or Django and thus automatically mark as `:cruft`

(def ^:private crufty-table-patterns
  "Regular expressions that match Tables that should automatically given the `visibility-type` of `:cruft`.
   This means they are automatically hidden to users (but can be unhidden in the admin panel).
   These `Tables` are known to not contain useful data, such as migration or web framework internal tables."
  #{;; Django
    #"^auth_group$"
    #"^auth_group_permissions$"
    #"^auth_permission$"
    #"^django_admin_log$"
    #"^django_content_type$"
    #"^django_migrations$"
    #"^django_session$"
    #"^django_site$"
    #"^south_migrationhistory$"
    #"^user_groups$"
    #"^user_user_permissions$"
    ;; Drupal
    #".*_cache$"
    #".*_revision$"
    #"^advagg_.*"
    #"^apachesolr_.*"
    #"^authmap$"
    #"^autoload_registry.*"
    #"^batch$"
    #"^blocked_ips$"
    #"^cache.*"
    #"^captcha_.*"
    #"^config$"
    #"^field_revision_.*"
    #"^flood$"
    #"^node_revision.*"
    #"^queue$"
    #"^rate_bot_.*"
    #"^registry.*"
    #"^router.*"
    #"^semaphore$"
    #"^sequences$"
    #"^sessions$"
    #"^watchdog$"
    ;; Rails / Active Record
    #"^schema_migrations$"
    #"^ar_internal_metadata$"
    ;; PostGIS
    #"^spatial_ref_sys$"
    ;; nginx
    #"^nginx_access_log$"
    ;; Liquibase
    #"^databasechangelog$"
    #"^databasechangeloglock$"
    ;; Lobos
    #"^lobos_migrations$"})

(s/defn ^:private is-crufty-table? :- s/Bool
  "Should we give newly created TABLE a `visibility_type` of `:cruft`?"
  [table :- i/DatabaseMetadataTable]
  (boolean (some #(re-find % (str/lower-case (:name table))) crufty-table-patterns)))


;;; ---------------------------------------------------- Syncing -----------------------------------------------------

;; TODO - should we make this logic case-insensitive like it is for fields?

(s/defn ^:private create-or-reactivate-tables!
  "Create NEW-TABLES for database, or if they already exist, mark them as active."
  [database :- i/DatabaseInstance, new-tables :- #{i/DatabaseMetadataTable}]
  (log/info "Found new tables:"
            (for [table new-tables]
              (sync-util/name-for-logging (table/map->TableInstance table))))
  (doseq [{schema :schema, table-name :name, :as table} new-tables]
    (if-let [existing-id (db/select-one-id Table
                           :db_id  (u/get-id database)
                           :schema schema
                           :name   table-name
                           :active false)]
      ;; if the table already exists but is marked *inactive*, mark it as *active*
      (db/update! Table existing-id
        :active true)
      ;; otherwise create a new Table
      (db/insert! Table
        :db_id           (u/get-id database)
        :schema          schema
        :name            table-name
        :display_name    (humanization/name->human-readable-name table-name)
        :active          true
        :visibility_type (when (is-crufty-table? table)
                           :cruft)))))


(s/defn ^:private retire-tables!
  "Mark any OLD-TABLES belonging to DATABASE as inactive."
  [database :- i/DatabaseInstance, old-tables :- #{i/DatabaseMetadataTable}]
  (log/info "Marking tables as inactive:"
            (for [table old-tables]
              (sync-util/name-for-logging (table/map->TableInstance table))))
  (doseq [{schema :schema, table-name :name, :as table} old-tables]
    (db/update-where! Table {:db_id  (u/get-id database)
                             :schema schema
                             :active true}
      :active false)))


(s/defn ^:private update-table-description!
  "Update description for any CHANGED-TABLES belonging to DATABASE."
  [database :- i/DatabaseInstance, changed-tables :- #{i/DatabaseMetadataTable}]
  (log/info "Updating description for tables:"
            (for [table changed-tables]
              (sync-util/name-for-logging (table/map->TableInstance table))))
  (doseq [{schema :schema, table-name :name, description :description} changed-tables]
    (when-not (str/blank? description)
      (db/update-where! Table {:db_id       (u/get-id database)
                               :schema      schema
                               :name        table-name
                               :description nil}
                        :description description))))


(s/defn ^:private db-metadata :- #{i/DatabaseMetadataTable}
  "Return information about DATABASE by calling its driver's implementation of `describe-database`."
  [database :- i/DatabaseInstance]
  (set (for [table (:tables (fetch-metadata/db-metadata database))
             :when (not (metabase-metadata/is-metabase-metadata-table? table))]
         table)))

(s/defn ^:private our-metadata :- #{i/DatabaseMetadataTable}
  "Return information about what Tables we have for this DB in the Metabase application DB."
  [database :- i/DatabaseInstance]
  (set (map (partial into {})
            (db/select [Table :name :schema :description]
              :db_id  (u/get-id database)
              :active true))))

(s/defn sync-tables!
  "Sync the Tables recorded in the Metabase application database with the ones obtained by calling DATABASE's driver's
  implementation of `describe-database`."
  [database :- i/DatabaseInstance]
  ;; determine what's changed between what info we have and what's in the DB
  (let [db-metadata             (db-metadata database)
        our-metadata            (our-metadata database)
        strip-desc              (fn [metadata]
                                  (set (map #(dissoc % :description) metadata)))
        [new-tables old-tables] (data/diff
                                  (strip-desc db-metadata)
                                  (strip-desc our-metadata))
        [changed-tables]        (data/diff db-metadata our-metadata)]
    ;; create new tables as needed or mark them as active again
    (when (seq new-tables)
      (sync-util/with-error-handling (format "Error creating/reactivating tables for %s"
                                             (sync-util/name-for-logging database))
        (create-or-reactivate-tables! database new-tables)))
    ;; mark old tables as inactive
    (when (seq old-tables)
      (sync-util/with-error-handling (format "Error retiring tables for %s" (sync-util/name-for-logging database))
        (retire-tables! database old-tables)))
<<<<<<< HEAD
    ;; update description for changed tables
    (when (seq changed-tables)
      (sync-util/with-error-handling (format "Error updating table description for %s" (sync-util/name-for-logging database))
        (update-table-description! database changed-tables)))))
=======
    {:updated-tables (+ (count new-tables) (count old-tables))
     :total-tables   (count our-metadata)}))
>>>>>>> 23048e6f
<|MERGE_RESOLUTION|>--- conflicted
+++ resolved
@@ -173,12 +173,11 @@
     (when (seq old-tables)
       (sync-util/with-error-handling (format "Error retiring tables for %s" (sync-util/name-for-logging database))
         (retire-tables! database old-tables)))
-<<<<<<< HEAD
+
     ;; update description for changed tables
     (when (seq changed-tables)
       (sync-util/with-error-handling (format "Error updating table description for %s" (sync-util/name-for-logging database))
-        (update-table-description! database changed-tables)))))
-=======
+        (update-table-description! database changed-tables)))
+
     {:updated-tables (+ (count new-tables) (count old-tables))
-     :total-tables   (count our-metadata)}))
->>>>>>> 23048e6f
+     :total-tables   (count our-metadata)}))