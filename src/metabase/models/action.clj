--- conflicted
+++ resolved
@@ -5,11 +5,7 @@
    [metabase.models.interface :as mi]
    [metabase.models.query :as query]
    [metabase.models.serialization :as serdes]
-<<<<<<< HEAD
-   [metabase.search :as search]
-=======
    [metabase.search.core :as search]
->>>>>>> cfe32222
    [metabase.util :as u]
    [metabase.util.i18n :refer [tru]]
    [metabase.util.json :as json]
