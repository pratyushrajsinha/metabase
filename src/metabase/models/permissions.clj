(ns metabase.models.permissions
  "Low-level Metabase permissions system definition and utility functions.

  The Metabase permissions system is based around permissions *paths* that are granted to individual
  [[metabase.models.permissions-group]]s.

  ### Core concepts

  Permissions are granted to individual [[metabase.models.permissions-group]]s, and Users are members of one or more
  Permissions Groups. Permissions Groups are like 'roles' in other permissions systems. There are a few 'magic'
  Permissions Groups: the [[metabase.models.permissions-group/all-users]] Group, of which every User is a member and
  cannot be removed; and the [[metabase.models.permissions-group/admin]] Group, of which every superuser (i.e., every
  User with `is_superuser`) is a member.

  The permissions needed to perform an action are represented as slash-delimited path strings, for example
  `/db/1/schema/PUBLIC/`. Each slash represents a different part of the permissions path, and each permissions path
  must start and end with a slash. Permissions use the same path representation for both the permissions required to
  perform an action and the permissions granted to individual Groups.

  Permissions paths use a prefix system where a User is normally allowed to perform any action if one of their Groups
  has *any* permissions entry that is a prefix for the permission required to perform that action. For example, if
  reading Database 1 requires the permission `/db/1/read/`, then the current User may perform that action if they have
  `/db/1/read/` permissions, or if they have `/db/1/`, or even full `/` superuser permissions.

  This prefix system allows us to easily and efficiently query the application database to find relevant matching
  permissions matching an path or path using `LIKE`; see [[metabase.models.database/pre-delete]] for
  an example of the sort of efficient queries the prefix system facilitates.

  The union of all permissions the current User's gets from all groups of which they are a member are automatically
  bound to [[metabase.api.common/*current-user-permissions-set*]] by
  [[metabase.server.middleware.session/bind-current-user]] for every REST API request, and in other places when
  queries are ran in a non-API thread (e.g. for scheduled Dashboard Subscriptions).

  ### Different types of permissions

  There are two main types of permissions:

  * _data permissions_ -- permissions to view, update, or run ad-hoc or SQL queries against a Database or Table.

  * _Collection permissions_ -- permissions to view/curate/etc. an individual [[metabase.models.collection]] and the
    items inside it. Collection permissions apply to individual Collections and to any non-Collection items inside that
    Collection. Child Collections get their own permissions. Many objects such as Cards (a.k.a. *Saved Questions*) and
    Dashboards get their permissions from the Collection in which they live.

  ### Enterprise-only permissions and \"anti-permissions\"

  In addition to data permissions and Collection permissions, a User can also be granted four additional types of
  permissions.

  * _root permissions_ -- permissions for `/`, i.e. full access for everything. Automatically granted to
    the [[metabase.models.permissions-group/admin]] group that gets created on first launch. Because `/` is a prefix
    for every permissions path, admins have permissions to do everything.

  * _segmented permissions_ -- a special grant for a Table that applies sandboxing, a.k.a. row-level permissions,
    a.k.a. segmented permissions, to any queries ran by the User when that User does not have full data permissions.
    Segmented permissions allow a User to run ad-hoc MBQL queries against the Table in question; regardless of whether
    they have relevant Collection permissions, queries against the sandboxed Table are rewritten to replace the Table
    itself with a special type of nested query called a
    [[metabase-enterprise.sandbox.models.group-table-access-policy]], or _GTAP_. Note that segmented permissions are
    both additive and subtractive -- they are additive because they grant (sandboxed) ad-hoc query access for a Table,
    but subtractive in that any access thru a Saved Question will now be sandboxed as well.

    Additional things to know:

    * Sandboxed permissions are only available in Metabase® Enterprise Edition™.

    * Only one GTAP may defined per-Group per-Table (this is an application-DB-level constraint). A User may have
      multiple applicable GTAPs if they are members of multiple groups that have sandboxed anti-perms for that Table; in
      that case, the QP signals an error if multiple GTAPs apply to a given Table for the current User (see
      [[metabase-enterprise.sandbox.query-processor.middleware.row-level-restrictions/assert-one-gtap-per-table]]).

    * Segmented (sandboxing) permissions and GTAPs are tied together, and a Group should be given both (or both
      should be deleted) at the same time. This is *not* currently enforced as a hard application DB constraint, but is
      done in the respective Toucan pre-delete actions. The QP will signal an error if the current user has segmented
      permissions but no matching GTAP exists.

    * Segmented permissions can also be used to enforce column-level permissions -- any column not returned by the
      underlying GTAP query is not allowed to be referenced by the parent query thru other means such as filter clauses.
      See [[metabase-enterprise.sandbox.query-processor.middleware.column-level-perms-check]].

    * GTAPs are not allowed to add columns not present in the original Table, or change their effective type to
      something incompatible (this constraint is in place so we other things continue to work transparently regardless
      of whether the Table is swapped out.) See
      [[metabase-enterprise.sandbox.models.group-table-access-policy/check-columns-match-table]]

  * *block \"anti-permissions\"* are per-Group, per-Table grants that tell Metabase to disallow running Saved
    Questions unless the User has data permissions (in other words, disregard Collection permissions). These are
    referred to as \"anti-permissions\" because they are subtractive grants that take away permissions from what the
    User would otherwise have. See the `Determining query permissions` section below for more details. As with
    segmented permissions, block anti-permissions are only available in Metabase® Enterprise Edition™.

  * _Application permisisons_ -- are per-Group permissions that give non-admin users access to features like:
    change instance's Settings; access Audit, Tools, Troubleshooting ...

  ### Determining CRUD permissions in the REST API

  REST API permissions checks are generally done in various `metabase.api.*` namespaces. Whether the current User can
  perform various CRUD actions are defined by [[metabase.models.interface/can-read?]] (in the API sense, not in the
  run-query sense) and [[metabase.models.interface/can-write?]] as well as the
  newer [[metabase.models.interface/can-create?]] and [[metabase.models.interface/can-update?]] methods.
  Implementations for these methods live in `metabase.models.*` namespaces.

  The implementation of these methods is up to individual models. The majority of implementations check whether
  [[metabase.api.common/*current-user-permissions-set*]] includes permissions for a given path (action)
  using [[set-has-full-permissions?]], or for a set of paths using [[set-has-full-permissions-for-set?]].

  Other implementations check whether a user has _partial permissions_ for a path or set
  using [[set-has-partial-permissions?]] or [[set-has-partial-permissions-for-set?]]. Partial permissions means that
  the User has permissions for some subpath of the path in question, e.g. `/db/1/read/` is considered to be partial
  permissions for `/db/1/`. For example the [[metabase.models.interface/can-read?]] implementation for Database checks
  whether the current User has *any* permissions for that Database; a User can fetch Database 1 from API
  endpoints (\"read\" it) if they have any permissions starting with `/db/1/`, for example `/db/1/` itself (full
  permissions) `/db/1/native/` (ad-hoc SQL query permissions) or permissions, or
  `/db/1/schema/PUBLIC/table/2/query/` (run ad-hoc queries against Table 2 permissions).

  ### Determining query permissions

  Normally, a User is allowed to view (i.e., run the query for) a Saved Question if they have read permissions for the
  Collection in which Saved Question lives, **or** if they have data permissions for the Database and Table(s) the
  Question accesses. The main idea here is that some Users with more permissions can go create a curated set of Saved
  Questions they deem appropriate for less-privileged Users to see, and put them in a Collection they can see. These
  Users would still be prevented from poking around things on their own, however.

  The Query Processor middleware in [[metabase.query-processor.middleware.permissions]],
  [[metabase-enterprise.sandbox.query-processor.middleware.row-level-restrictions]], and
  [[metabase-enterprise.advanced-permissions.models.permissions.block-permissions]] determines whether the current
  User has permissions to run the current query. Permissions are as follows:

  | Data perms? | Coll perms? | Block? | Segmented? | Can run? |
  | ----------- | ----------- | ------ | ---------- | -------- |
  |          no |          no |     no |         no |       ⛔ |
  |          no |          no |     no |        yes |       ⚠️ |
  |          no |          no |    yes |         no |       ⛔ |
  |          no |          no |    yes |        yes |       ⚠️ |
  |          no |         yes |     no |         no |       ✅ |
  |          no |         yes |     no |        yes |       ⚠️ |
  |          no |         yes |    yes |         no |       ⛔ |
  |          no |         yes |    yes |        yes |       ⚠️ |
  |         yes |          no |     no |         no |       ✅ |
  |         yes |          no |     no |        yes |       ✅ |
  |         yes |          no |    yes |         no |       ✅ |
  |         yes |          no |    yes |        yes |       ✅ |
  |         yes |         yes |     no |         no |       ✅ |
  |         yes |         yes |     no |        yes |       ✅ |
  |         yes |         yes |    yes |         no |       ✅ |
  |         yes |         yes |    yes |        yes |       ✅ |

  (`⚠️` = runs in sandboxed mode)

  ### Known Permissions Paths

  See [[path-regex-v1]] for an always-up-to-date list of permissions paths.

    /collection/:id/                                ; read-write perms for a Coll and its non-Coll children
    /collection/:id/read/                           ; read-only  perms for a Coll and its non-Coll children
    /collection/root/                               ; read-write perms for the Root Coll and its non-Coll children
    /colllection/root/read/                         ; read-only  perms for the Root Coll and its non-Coll children
    /collection/namespace/:namespace/root/          ; read-write perms for the Root Coll of a non-default namespace (e.g. SQL Snippets)
    /collection/namespace/:namespace/root/read/     ; read-only  perms for the Root Coll of a non-default namespace (e.g. SQL Snippets)
    /db/:id/                                        ; full perms for a Database
    /db/:id/native/                                 ; ad-hoc native query perms for a Database
    /db/:id/schema/                                 ; ad-hoc MBQL query perms for all schemas in DB (does not include native queries)
    /db/:id/schema/:name/                           ; ad-hoc MBQL query perms for a specific schema
    /db/:id/schema/:name/table/:id/                 ; full perms for a Table
    /db/:id/schema/:name/table/:id/read/            ; perms to fetch info about this Table from the DB
    /db/:id/schema/:name/table/:id/query/           ; ad-hoc MBQL query perms for a Table
    /db/:id/schema/:name/table/:id/query/segmented/ ; allow ad-hoc MBQL queries. Sandbox all queries against this Table.
    /block/db/:id/                                  ; disallow queries against this DB unless User has data perms.
    /                                               ; full root perms"
  (:require
   [clojure.string :as str]
<<<<<<< HEAD
   [clojure.walk :as walk]
   [malli.core :as mc]
   [metabase.api.common :refer [*current-user-id*]]
   [metabase.api.permission-graph :as api.permission-graph]
=======
>>>>>>> 2d98cd74
   [metabase.config :as config]
   [metabase.models.interface :as mi]
   [metabase.models.permissions-group :as perms-group]
   [metabase.permissions.util :as perms.u]
   [metabase.plugins.classloader :as classloader]
   [metabase.public-settings.premium-features
    :as premium-features
    :refer [defenterprise]]
   [metabase.util :as u]
   [metabase.util.honey-sql-2 :as h2x]
   [metabase.util.i18n :refer [tru]]
   [metabase.util.log :as log]
   [metabase.util.malli :as mu]
   [metabase.util.malli.schema :as ms]
   [methodical.core :as methodical]
   [toucan2.core :as t2]))

;;; +----------------------------------------------------------------------------------------------------------------+
;;; |                                                    UTIL FNS                                                    |
;;; +----------------------------------------------------------------------------------------------------------------+

;;; -------------------------------------------------- Dynamic Vars --------------------------------------------------

(def ^:dynamic ^Boolean *allow-root-entries*
  "Should we allow permissions entries like `/`? By default, this is disallowed, but you can temporarily disable it here
   when creating the default entry for `Admin`."
  false)

(def ^:dynamic ^Boolean *allow-admin-permissions-changes*
  "Should we allow changes to be made to permissions belonging to the Admin group? By default this is disabled to
   prevent accidental tragedy, but you can enable it here when creating the default entry for `Admin`."
  false)


;;; --------------------------------------------------- Assertions ---------------------------------------------------

(defn- assert-not-admin-group
  "Check to make sure the `:group_id` for `permissions` entry isn't the admin group."
  [{:keys [group_id]}]
  (when (and (= group_id (:id (perms-group/admin)))
             (not *allow-admin-permissions-changes*))
    (throw (ex-info (tru "You cannot create or revoke permissions for the ''Admin'' group.")
             {:status-code 400}))))

(defn- assert-valid-object
  "Check to make sure the value of `:object` for `permissions` entry is valid."
  [{:keys [object]}]
  (when (and object
             (not (perms.u/valid-path? object))
             (or (not= object "/")
                 (not *allow-root-entries*)))
    (throw (ex-info (tru "Invalid permissions object path: ''{0}''." object)
             {:status-code 400, :path object}))))

(defn- assert-valid
  "Check to make sure this `permissions` entry is something that's allowed to be saved (i.e. it has a valid `:object`
   path and it's not for the admin group)."
  [permissions]
  (doseq [f [assert-not-admin-group
             assert-valid-object]]
    (f permissions)))


;;; ------------------------------------------------- Path Util Fns --------------------------------------------------

(def ^:private MapOrID
  [:or :map ms/PositiveInt])

(mu/defn collection-readwrite-path :- perms.u/PathSchema
  "Return the permissions path for *readwrite* access for a `collection-or-id`."
  [collection-or-id :- MapOrID]
  (if-not (get collection-or-id :metabase.models.collection.root/is-root?)
    (format "/collection/%d/" (u/the-id collection-or-id))
    (if-let [collection-namespace (:namespace collection-or-id)]
      (format "/collection/namespace/%s/root/" (perms.u/escape-path-component (u/qualified-name collection-namespace)))
      "/collection/root/")))

(mu/defn collection-read-path :- perms.u/PathSchema
  "Return the permissions path for *read* access for a `collection-or-id`."
  [collection-or-id :- MapOrID]
  (str (collection-readwrite-path collection-or-id) "read/"))


(mu/defn application-perms-path :- perms.u/PathSchema
  "Returns the permissions path for *full* access a application permission."
  [perm-type]
  (case perm-type
    :setting
    "/application/setting/"

    :monitoring
    "/application/monitoring/"

    :subscription
    "/application/subscription/"))

;;; -------------------------------------------- Permissions Checking Fns --------------------------------------------

(defn is-permissions-for-object?
  "Does `permissions-path` grant *full* access for `path`?"
  [permissions-path path]
  (str/starts-with? path permissions-path))

(defn is-partial-permissions-for-object?
  "Does `permissions-path` grant access full access for `path` *or* for a descendant of `path`?"
  [permissions-path path]
  (or (is-permissions-for-object? permissions-path path)
      (str/starts-with? permissions-path path)))

(defn set-has-full-permissions?
  "Does `permissions-set` grant *full* access to object with `path`?"
  ^Boolean [permissions-set path]
  (boolean (some #(is-permissions-for-object? % path) permissions-set)))

(defn set-has-partial-permissions?
  "Does `permissions-set` grant access full access to object with `path` *or* to a descendant of it?"
  ^Boolean [permissions-set path]
  (boolean (some #(is-partial-permissions-for-object? % path) permissions-set)))

(mu/defn set-has-full-permissions-for-set? :- :boolean
  "Do the permissions paths in `permissions-set` grant *full* access to all the object paths in `paths-set`?"
  [permissions-set paths-set]
  (every? (partial set-has-full-permissions? permissions-set)
          paths-set))

(mu/defn set-has-partial-permissions-for-set? :- :boolean
  "Do the permissions paths in `permissions-set` grant *partial* access to all the object paths in `paths-set`?
   (`permissions-set` must grant partial access to *every* object in `paths-set` set)."
  [permissions-set paths-set]
  (every? (partial set-has-partial-permissions? permissions-set)
          paths-set))

(mu/defn set-has-application-permission-of-type? :- :boolean
  "Does `permissions-set` grant *full* access to a application permission of type `perm-type`?"
  [permissions-set perm-type]
  (set-has-full-permissions? permissions-set (application-perms-path perm-type)))

(mu/defn perms-objects-set-for-parent-collection :- [:set perms.u/PathSchema]
  "Implementation of `perms-objects-set` for models with a `collection_id`, such as Card, Dashboard, or Pulse.
  This simply returns the `perms-objects-set` of the parent Collection (based on `collection_id`) or for the Root
  Collection if `collection_id` is `nil`."
  ([this read-or-write]
   (perms-objects-set-for-parent-collection nil this read-or-write))

  ([collection-namespace :- [:maybe ms/KeywordOrString]
    this                 :- [:map
                             [:collection_id [:maybe ms/PositiveInt]]]
    read-or-write        :- [:enum :read :write]]
   ;; based on value of read-or-write determine the approprite function used to calculate the perms path
   (let [path-fn (case read-or-write
                   :read  collection-read-path
                   :write collection-readwrite-path)]
     ;; now pass that function our collection_id if we have one, or if not, pass it an object representing the Root
     ;; Collection
     #{(path-fn (or (:collection_id this)
                    {:metabase.models.collection.root/is-root? true
                     :namespace                                collection-namespace}))})))

(doto ::use-parent-collection-perms
  (derive ::mi/read-policy.full-perms-for-perms-set)
  (derive ::mi/write-policy.full-perms-for-perms-set))

(defmethod mi/perms-objects-set ::use-parent-collection-perms
  [instance read-or-write]
  (perms-objects-set-for-parent-collection instance read-or-write))


;;; +----------------------------------------------------------------------------------------------------------------+
;;; |                                               ENTITY + LIFECYCLE                                               |
;;; +----------------------------------------------------------------------------------------------------------------+

(def Permissions
  "Used to be the toucan1 model name defined using [[toucan.models/defmodel]], now it's a reference to the toucan2 model name.
  We'll keep this till we replace all the symbols in our codebase."
  :model/Permissions)

(methodical/defmethod t2/table-name :model/Permissions [_model] :permissions)

(derive :model/Permissions :metabase/model)

(t2/define-before-insert :model/Permissions
  [permissions]
  (u/prog1 permissions
    (assert-valid permissions)
    (log/debug (u/format-color :green "Granting permissions for group %s: %s" (:group_id permissions) (:object permissions)))))

(t2/define-before-update :model/Permissions
  [_]
  (throw (Exception. (tru "You cannot update a permissions entry! Delete it and create a new one."))))

(t2/define-before-delete :model/Permissions
  [permissions]
  (log/debug (u/format-color :red "Revoking permissions for group %s: %s" (:group_id permissions) (:object permissions)))
  (assert-not-admin-group permissions))

<<<<<<< HEAD
;;; +----------------------------------------------------------------------------------------------------------------+
;;; |                                                  GRAPH SCHEMA                                                  |
;;; +----------------------------------------------------------------------------------------------------------------+

;; The stuff below is all for the *data* permissions graph. We have a separate graph for Collection permissions, and
;; code to work with it lives in [[metabase.models.collection.graph]].

;; TODO - there is so much stuff related to the perms graph I think we should really move it into a separate
;; `metabase.models.permissions.graph.data` namespace or something and move the collections graph from
;; [[metabase.models.collection.graph]] to `metabase.models.permissions.graph.collection` (?)

(def ^:private TablePermissionsGraph
  (s/named
   (s/cond-pre (s/enum :none :all)
               (s/constrained
                {(s/optional-key :read)  (s/enum :all :none)
                 (s/optional-key :query) (s/enum :all :segmented :none)}
                not-empty))
   "Valid perms graph for a Table"))

(def ^:private SchemaPermissionsGraph
  (s/named
   (s/cond-pre (s/enum :none :all)
               {su/IntGreaterThanZero TablePermissionsGraph})
   "Valid perms graph for a schema"))

(def ^:private NativePermissionsGraph
  (s/named
   (s/enum :write :none)
   "Valid native perms option for a database"))

(def ExecutePermissions
  "Schema for execution permission values."
  (s/named
   (s/enum :all :none)
   "Valid execute perms option type"))

;; The "Strict" versions of the various graphs below are intended for schema checking when *updating* the permissions
;; graph. In other words, we shouldn't be stopped from returning the graph if it violates the "strict" rules, but we
;; *should* refuse to update the graph unless it matches the strict schema.
;;
;; TODO - It might be possible at some point in the future to just use the strict versions everywhere
;;
;; TODO -- instead of doing schema validation, why don't we just throw an Exception so the API responses are actually
;; somewhat useful?
(def ^:private DownloadTablePermissionsGraph
  (s/named
   (s/enum :full :limited :none)
   "Valid download perms graph for a table"))

(def ^:private DownloadSchemaPermissionsGraph
  (s/named
   (s/cond-pre (s/enum :full :limited :none)
               {su/IntGreaterThanZero DownloadTablePermissionsGraph})
   "Valid download perms graph for a schema"))

(def ^:private DownloadNativePermissionsGraph
  (s/named
   (s/enum :full :limited :none)
   "Valid download perms option for native queries over a database"))

(def DownloadPermissionsGraph
  "Schema for a download permissions graph, used in [[metabase-enterprise.advanced-permissions.models.permissions]]."
  (s/named
   {(s/optional-key :native)  DownloadNativePermissionsGraph
    (s/optional-key :schemas) (s/cond-pre (s/enum :full :limited :none)
                                          {s/Str DownloadSchemaPermissionsGraph})}
   "Valid download perms graph for a database"))

(def ^:private DataModelTablePermissionsGraph
  (s/named
   (s/enum :all :none)
   "Valid data model perms graph for a table"))

(def ^:private DataModelSchemaPermissionsGraph
  (s/named
    (s/cond-pre (s/enum :all :none)
                {su/IntGreaterThanZero DataModelTablePermissionsGraph})
   "Valid data model perms graph for a schema"))

(def DataModelPermissionsGraph
  "Schema for a data model permissions graph, used in [[metabase-enterprise.advanced-permissions.models.permissions]]."
  (s/named
   {:schemas
    (s/cond-pre (s/enum :all :none)
                {s/Str DataModelSchemaPermissionsGraph})}
   "Valid data model perms graph for a database"))

(def DetailsPermissions
  "Schema for a database details permissions, used in [[metabase-enterprise.advanced-permissions.models.permissions]]."
  (s/named
   (s/enum :yes :no)
   "Valid details perms graph for a database"))

(def ^:private ExecutionGroupPermissionsGraph
  (s/cond-pre ExecutePermissions
              {su/IntGreaterThanZero ExecutePermissions}))

(def ^:private ExecutionPermissionsGraph
  {:revision s/Int
   :groups   {su/IntGreaterThanZero ExecutionGroupPermissionsGraph}})

;;; +----------------------------------------------------------------------------------------------------------------+
;;; |                                                  GRAPH FETCH                                                   |
;;; +----------------------------------------------------------------------------------------------------------------+

(defn- all-permissions
  "Handle '/' permission"
  [db-ids]
  (into {}
        (map (fn [db-id]
               [db-id {:data       {:native :write :schemas :all}
                       :download   {:native :full  :schemas :full}
                       :data-model {               :schemas :all}
                       :details :yes}])
             db-ids)))

(defn- permissions-by-group-ids [where-clause]
  (let [permissions (t2/select [Permissions [:group_id :group-id] [:object :path]]
                      {:where where-clause})]
    (reduce (fn [m {:keys [group-id path]}]
              (update m group-id conj path))
            {}
            permissions)))

(defenterprise add-impersonations-to-permissions-graph
  "Augment the permissions graph with active connection impersonation policies. OSS implementation returns graph as-is."
  metabase-enterprise.advanced-permissions.models.connection-impersonation
  [graph]
  graph)

(defn- post-process-graph [graph]
  (->>
   graph
   (walk/postwalk-replace {{:query {:schemas :all}}             {:query {:schemas :all :native :none}}
                           {:query {:schemas :all :native nil}} {:query {:schemas :all :native :none}}})))

(mu/defn generate-graph :- :map
  "Used to generation permission graph from parsed permission paths of v1 and v2 permission graphs for the api layer."
  [db-ids group-id->paths :- [:map-of :int [:* Path]]]
  (-> group-id->paths
      (update-vals
       (fn [paths]
         (let [permissions-graph (perms-parse/->graph paths)]
           (if (= permissions-graph :all)
             (all-permissions db-ids)
             (:db permissions-graph)))))
      post-process-graph
      add-impersonations-to-permissions-graph))

(defn data-perms-graph
  "Fetch a graph representing the current *data* permissions status for every Group and all permissioned databases.
  See [[metabase.models.collection.graph]] for the Collection permissions graph code. Keeps v1 paths, hence implictly removes v2 paths.

  What are v1 and v2 permissions? see: [[classify-path]]. In summary:

         v1 permissions
  |--------------------------------|
  |                                |
  v1-data, block | all-other-paths | v2-data, v2-query
                 |                                   |
                 |-----------------------------------|
                           v2 permissions
  "
  []
  (let [db-ids             (delay (t2/select-pks-set 'Database))
        group-id->v1-paths (-> (permissions-by-group-ids [:or
                                                          [:= :object (h2x/literal "/")]
                                                          [:like :object (h2x/literal "%/db/%")]])
                               ;;  keep v1 paths, implicitly remove v2
                               (update-vals (fn [paths]
                                              (filter (fn [path]
                                                        (mc/validate [:re path-regex-v1] path))
                                                      paths))))]
    {:revision (perms-revision/latest-id)
     :groups   (generate-graph @db-ids group-id->v1-paths)}))

(defn data-perms-graph-v2
  "Fetch a graph representing the current *data* permissions status for every Group and all permissioned databases.
  See [[metabase.models.collection.graph]] for the Collection permissions graph code. This version of data-perms-graph
  removes v1 paths, implicitly keeping Only v2 style paths.

  What are v1 and v2 permissions? see: [[classify-path]]. In summary:

         v1 permissions
  |--------------------------------|
  |                                |
  v1-data, block | all-other-paths | v2-data, v2-query
                 |                                   |
                 |-----------------------------------|
                           v2 permissions"
  []
  (let [db-ids             (delay (t2/select-pks-set 'Database))
        group-id->v2-paths (-> (permissions-by-group-ids [:or
                                                          [:= :object (h2x/literal "/")]
                                                          [:like :object (h2x/literal "%/db/%")]])
                               (update-vals (fn [paths]
                                              ;; remove v1 paths, implicitly keep v2 paths
                                              (remove (fn [path] (mc/validate [:re (u.regex/rx "^/" v1-data-permissions-rx "$")]
                                                                              path))
                                                      paths))))]
    {:revision (perms-revision/latest-id)
     :groups   (generate-graph @db-ids group-id->v2-paths)}))

;;;;;;;;;;;;;;;;;;;;;;;;;;;;;;;;;;;;;;;;;;;;;;;;;;;;;;;;;;;;;;;;;;;;;;;;;;;;;;;;;;;;;;;;;;;;;;;;;;;;;;;;;;;;;;;;;;;;;;;;
(defn execution-perms-graph
  "Fetch a graph representing the current *execution* permissions status for
  every Group and all permissioned databases."
  []
  (let [group-id->paths (permissions-by-group-ids [:or
                                                   [:= :object (h2x/literal "/")]
                                                   [:like :object (h2x/literal "/execute/%")]])
        group-id->graph (update-vals
                         group-id->paths
                         (fn [paths]
                           (let [permissions-graph (perms-parse/->graph paths)]
                             (if (#{:all {:execute :all}} permissions-graph)
                               :all
                               (:execute permissions-graph)))))]
    {:revision (perms-revision/latest-id)
     :groups   group-id->graph}))

;;; +----------------------------------------------------------------------------------------------------------------+
;;; |                                                  GRAPH UPDATE                                                  |
;;; +----------------------------------------------------------------------------------------------------------------+

(letfn [(delete [s to-delete] (str/replace s to-delete ""))
        (data-query-split [path] [(str "/data" path) (str "/query" path)])]
  (def ^:private data-kind->rewrite-fn
    "lookup table to generate v2 query + data permission from a v1 data permission."
    {:dk/db                                 data-query-split
     :dk/db-native                          (fn [path] (data-query-split (delete path "native/")))
     :dk/db-schema                          (fn [path] [(str "/data" (delete path "schema/")) (str "/query" path)])
     :dk/db-schema-name                     data-query-split
     :dk/db-schema-name-and-table           data-query-split
     :dk/db-schema-name-table-and-read      (constantly [])
     :dk/db-schema-name-table-and-query     (fn [path] (data-query-split (delete path "query/")))
     :dk/db-schema-name-table-and-segmented (fn [path] (data-query-split (delete path "query/segmented/")))}))

(mu/defn ^:private ->v2-path :- [:vector [:re path-regex-v2]]
  "Takes either a v1 or v2 path, and translates it into one or more v2 paths."
  [path :- [:or [:re path-regex-v1] [:re path-regex-v2]]]
  (let [kind (classify-path path)]
    (case kind
      :data (let [data-permission-kind (classify-data-path path)
                  rewrite-fn (data-kind->rewrite-fn data-permission-kind)]
              (rewrite-fn path))

      :admin ["/"]
      :block []

      ;; for sake of idempotency, v2 perm-paths should be unchanged.
      (:data-v2 :query-v2) [path]

      ;; other paths should be unchanged too.
      [path])))
=======
>>>>>>> 2d98cd74

;;; --------------------------------------------------- Helper Fns ---------------------------------------------------

(mu/defn delete-related-permissions!
  "Delete all 'related' permissions for `group-or-id` (i.e., perms that grant you full or partial access to `path`).
  This includes *both* ancestor and descendant paths. For example:

  Suppose we asked this functions to delete related permssions for `/db/1/schema/PUBLIC/`. Depending on the
  permissions the group has, it could end up doing something like:

    *  deleting `/db/1/` permissions (because the ancestor perms implicity grant you full perms for `schema/PUBLIC`)
    *  deleting perms for `/db/1/schema/PUBLIC/table/2/` (because Table 2 is a descendant of `schema/PUBLIC`)

  In short, it will delete any permissions that contain `/db/1/schema/` as a prefix, or that themeselves are prefixes
  for `/db/1/schema/`.

  You can optionally include `other-conditions`, which are anded into the filter clause, to further restrict what is
  deleted.

  NOTE: This function is meant for internal usage in this namespace only; use one of the other functions like
  `revoke-data-perms!` elsewhere instead of calling this directly."
  {:style/indent 2}
  [group-or-id :- [:or :map ms/PositiveInt] path :- perms.u/PathSchema & other-conditions]
  (let [paths (conj (perms.u/->v2-path path) path)
        where {:where (apply list
                             :and
                             [:= :group_id (u/the-id group-or-id)]
                             (into [:or
                                    [:like path (h2x/concat :object (h2x/literal "%"))]]
                                   (map (fn [path-form] [:like :object (str path-form "%")])
                                        paths))
                             other-conditions)}]
    (when-let [revoked (t2/select-fn-set :object Permissions where)]
      (log/debug (u/format-color 'red "Revoking permissions for group %d: %s" (u/the-id group-or-id) revoked))
      (t2/delete! Permissions where))))

(defn grant-permissions!
  "Grant permissions for `group-or-id` and return the inserted permissions. Two-arity grants any arbitrary Permissions `path`.
  With > 2 args, grants the data permissions from calling [[data-perms-path]]."
  ([group-or-id path]
   (try
     (t2/insert-returning-instances! Permissions
                                     (map (fn [path-object]
                                            {:group_id (u/the-id group-or-id) :object path-object})
                                          (distinct (conj (perms.u/->v2-path path) path))))
     ;; on some occasions through weirdness we might accidentally try to insert a key that's already been inserted
     (catch Throwable e
       (log/error e (u/format-color 'red "Failed to grant permissions"))
       ;; if we're running tests, we're doing something wrong here if duplicate permissions are getting assigned,
       ;; mostly likely because tests aren't properly cleaning up after themselves, and possibly causing other tests
       ;; to pass when they shouldn't. Don't allow this during tests
       (when config/is-test?
         (throw e))))))

; Audit Permissions helper fns

(def audit-db-id
  "ID of Audit DB which is loaded when running an EE build. ID is placed in OSS code to facilitate permission checks."
  13371337)

(defenterprise default-audit-collection
  "OSS implementation of `audit-db/default-audit-collection`, which is an enterprise feature, so does nothing in the OSS
  version."
  metabase-enterprise.audit-db [] nil)

(defenterprise default-custom-reports-collection
  "OSS implementation of `audit-db/default-custom-reports-collection`, which is an enterprise feature, so does nothing in the OSS
  version."
  metabase-enterprise.audit-db [] ::noop)

(defn check-audit-db-permissions
  "Check that the changes coming in does not attempt to change audit database permission. Admins should
  change these permissions in application monitoring permissions."
  [changes]
  (let [changes-ids (->> changes
                         vals
                         (map keys)
                         (apply concat))]
    (when (some #{audit-db-id} changes-ids)
      (throw (ex-info (tru
                       (str "Audit database permissions can only be changed by updating audit collection permissions."))
                      {:status-code 400})))))

(defn audit-namespace-clause
  "SQL clause to filter namespaces depending on if audit app is enabled or not, and if the namespace is the default one."
  [namespace-keyword namespace-val]
  (if (and (nil? namespace-val) (premium-features/enable-audit-app?))
    [:or [:= namespace-keyword nil] [:= namespace-keyword "analytics"]]
    [:= namespace-keyword namespace-val]))

(defn is-collection-id-audit?
  "Check if an id is one of the audit collection ids."
  [id]
  (contains? (set [(:id (default-audit-collection)) (:id (default-custom-reports-collection))]) id))

(defn is-parent-collection-audit?
  "Check if an instance's parent collection is the audit collection."
  [instance]
  (let [parent-id (:collection_id instance)]
    (and (some? parent-id) (is-collection-id-audit? parent-id))))

(defn can-read-audit-helper
  "Audit instances should only be fetched if audit app is enabled."
  [model instance]
  (if (and (not (premium-features/enable-audit-app?))
           (case model
             :model/Collection (is-collection-id-audit? (:id instance))
             (is-parent-collection-audit? instance)))
    false
    (case model
      :model/Collection (mi/current-user-has-full-permissions? :read instance)
      (mi/current-user-has-full-permissions? (perms-objects-set-for-parent-collection instance :read)))))

; Audit permissions helper fns end

(defn revoke-application-permissions!
  "Remove all permissions entries for a Group to access a Application permisisons"
  [group-or-id perm-type]
  (delete-related-permissions! group-or-id (application-perms-path perm-type)))

(defn grant-application-permissions!
  "Grant full permissions for a group to access a Application permisisons."
  [group-or-id perm-type]
  (grant-permissions! group-or-id (application-perms-path perm-type)))

(defn- is-personal-collection-or-descendant-of-one? [collection]
  (classloader/require 'metabase.models.collection)
  ((resolve 'metabase.models.collection/is-personal-collection-or-descendant-of-one?) collection))

(mu/defn ^:private check-not-personal-collection-or-descendant
  "Check whether `collection-or-id` refers to a Personal Collection; if so, throw an Exception. This is done because we
  *should* never be editing granting/etc. permissions for *Personal* Collections to entire Groups! Their owner will
  get implicit permissions automatically, and of course admins will be able to see them,but a whole group should never
  be given some sort of access."
  [collection-or-id :- MapOrID]
  ;; don't apply this check to the Root Collection, because it's never personal
  (when-not (:metabase.models.collection.root/is-root? collection-or-id)
    ;; ok, once we've confirmed this isn't the Root Collection, see if it's in the DB with a personal_owner_id
    (let [collection (if (map? collection-or-id)
                       collection-or-id
                       (or (t2/select-one 'Collection :id (u/the-id collection-or-id))
                           (throw (ex-info (tru "Collection does not exist.") {:collection-id (u/the-id collection-or-id)}))))]
      (when (is-personal-collection-or-descendant-of-one? collection)
        (throw (Exception. (tru "You cannot edit permissions for a Personal Collection or its descendants.")))))))

(mu/defn revoke-collection-permissions!
  "Revoke all access for `group-or-id` to a Collection."
  [group-or-id :- MapOrID collection-or-id :- MapOrID]
  (check-not-personal-collection-or-descendant collection-or-id)
  (delete-related-permissions! group-or-id (collection-readwrite-path collection-or-id)))

(mu/defn grant-collection-readwrite-permissions!
  "Grant full access to a Collection, which means a user can view all Cards in the Collection and add/remove Cards."
  [group-or-id :- MapOrID collection-or-id :- MapOrID]
  (check-not-personal-collection-or-descendant collection-or-id)
  (grant-permissions! (u/the-id group-or-id) (collection-readwrite-path collection-or-id)))

(mu/defn grant-collection-read-permissions!
  "Grant read access to a Collection, which means a user can view all Cards in the Collection."
  [group-or-id :- MapOrID collection-or-id :- MapOrID]
  (check-not-personal-collection-or-descendant collection-or-id)
  (grant-permissions! (u/the-id group-or-id) (collection-read-path collection-or-id)))<|MERGE_RESOLUTION|>--- conflicted
+++ resolved
@@ -169,13 +169,6 @@
     /                                               ; full root perms"
   (:require
    [clojure.string :as str]
-<<<<<<< HEAD
-   [clojure.walk :as walk]
-   [malli.core :as mc]
-   [metabase.api.common :refer [*current-user-id*]]
-   [metabase.api.permission-graph :as api.permission-graph]
-=======
->>>>>>> 2d98cd74
    [metabase.config :as config]
    [metabase.models.interface :as mi]
    [metabase.models.permissions-group :as perms-group]
@@ -371,265 +364,6 @@
   (log/debug (u/format-color :red "Revoking permissions for group %s: %s" (:group_id permissions) (:object permissions)))
   (assert-not-admin-group permissions))
 
-<<<<<<< HEAD
-;;; +----------------------------------------------------------------------------------------------------------------+
-;;; |                                                  GRAPH SCHEMA                                                  |
-;;; +----------------------------------------------------------------------------------------------------------------+
-
-;; The stuff below is all for the *data* permissions graph. We have a separate graph for Collection permissions, and
-;; code to work with it lives in [[metabase.models.collection.graph]].
-
-;; TODO - there is so much stuff related to the perms graph I think we should really move it into a separate
-;; `metabase.models.permissions.graph.data` namespace or something and move the collections graph from
-;; [[metabase.models.collection.graph]] to `metabase.models.permissions.graph.collection` (?)
-
-(def ^:private TablePermissionsGraph
-  (s/named
-   (s/cond-pre (s/enum :none :all)
-               (s/constrained
-                {(s/optional-key :read)  (s/enum :all :none)
-                 (s/optional-key :query) (s/enum :all :segmented :none)}
-                not-empty))
-   "Valid perms graph for a Table"))
-
-(def ^:private SchemaPermissionsGraph
-  (s/named
-   (s/cond-pre (s/enum :none :all)
-               {su/IntGreaterThanZero TablePermissionsGraph})
-   "Valid perms graph for a schema"))
-
-(def ^:private NativePermissionsGraph
-  (s/named
-   (s/enum :write :none)
-   "Valid native perms option for a database"))
-
-(def ExecutePermissions
-  "Schema for execution permission values."
-  (s/named
-   (s/enum :all :none)
-   "Valid execute perms option type"))
-
-;; The "Strict" versions of the various graphs below are intended for schema checking when *updating* the permissions
-;; graph. In other words, we shouldn't be stopped from returning the graph if it violates the "strict" rules, but we
-;; *should* refuse to update the graph unless it matches the strict schema.
-;;
-;; TODO - It might be possible at some point in the future to just use the strict versions everywhere
-;;
-;; TODO -- instead of doing schema validation, why don't we just throw an Exception so the API responses are actually
-;; somewhat useful?
-(def ^:private DownloadTablePermissionsGraph
-  (s/named
-   (s/enum :full :limited :none)
-   "Valid download perms graph for a table"))
-
-(def ^:private DownloadSchemaPermissionsGraph
-  (s/named
-   (s/cond-pre (s/enum :full :limited :none)
-               {su/IntGreaterThanZero DownloadTablePermissionsGraph})
-   "Valid download perms graph for a schema"))
-
-(def ^:private DownloadNativePermissionsGraph
-  (s/named
-   (s/enum :full :limited :none)
-   "Valid download perms option for native queries over a database"))
-
-(def DownloadPermissionsGraph
-  "Schema for a download permissions graph, used in [[metabase-enterprise.advanced-permissions.models.permissions]]."
-  (s/named
-   {(s/optional-key :native)  DownloadNativePermissionsGraph
-    (s/optional-key :schemas) (s/cond-pre (s/enum :full :limited :none)
-                                          {s/Str DownloadSchemaPermissionsGraph})}
-   "Valid download perms graph for a database"))
-
-(def ^:private DataModelTablePermissionsGraph
-  (s/named
-   (s/enum :all :none)
-   "Valid data model perms graph for a table"))
-
-(def ^:private DataModelSchemaPermissionsGraph
-  (s/named
-    (s/cond-pre (s/enum :all :none)
-                {su/IntGreaterThanZero DataModelTablePermissionsGraph})
-   "Valid data model perms graph for a schema"))
-
-(def DataModelPermissionsGraph
-  "Schema for a data model permissions graph, used in [[metabase-enterprise.advanced-permissions.models.permissions]]."
-  (s/named
-   {:schemas
-    (s/cond-pre (s/enum :all :none)
-                {s/Str DataModelSchemaPermissionsGraph})}
-   "Valid data model perms graph for a database"))
-
-(def DetailsPermissions
-  "Schema for a database details permissions, used in [[metabase-enterprise.advanced-permissions.models.permissions]]."
-  (s/named
-   (s/enum :yes :no)
-   "Valid details perms graph for a database"))
-
-(def ^:private ExecutionGroupPermissionsGraph
-  (s/cond-pre ExecutePermissions
-              {su/IntGreaterThanZero ExecutePermissions}))
-
-(def ^:private ExecutionPermissionsGraph
-  {:revision s/Int
-   :groups   {su/IntGreaterThanZero ExecutionGroupPermissionsGraph}})
-
-;;; +----------------------------------------------------------------------------------------------------------------+
-;;; |                                                  GRAPH FETCH                                                   |
-;;; +----------------------------------------------------------------------------------------------------------------+
-
-(defn- all-permissions
-  "Handle '/' permission"
-  [db-ids]
-  (into {}
-        (map (fn [db-id]
-               [db-id {:data       {:native :write :schemas :all}
-                       :download   {:native :full  :schemas :full}
-                       :data-model {               :schemas :all}
-                       :details :yes}])
-             db-ids)))
-
-(defn- permissions-by-group-ids [where-clause]
-  (let [permissions (t2/select [Permissions [:group_id :group-id] [:object :path]]
-                      {:where where-clause})]
-    (reduce (fn [m {:keys [group-id path]}]
-              (update m group-id conj path))
-            {}
-            permissions)))
-
-(defenterprise add-impersonations-to-permissions-graph
-  "Augment the permissions graph with active connection impersonation policies. OSS implementation returns graph as-is."
-  metabase-enterprise.advanced-permissions.models.connection-impersonation
-  [graph]
-  graph)
-
-(defn- post-process-graph [graph]
-  (->>
-   graph
-   (walk/postwalk-replace {{:query {:schemas :all}}             {:query {:schemas :all :native :none}}
-                           {:query {:schemas :all :native nil}} {:query {:schemas :all :native :none}}})))
-
-(mu/defn generate-graph :- :map
-  "Used to generation permission graph from parsed permission paths of v1 and v2 permission graphs for the api layer."
-  [db-ids group-id->paths :- [:map-of :int [:* Path]]]
-  (-> group-id->paths
-      (update-vals
-       (fn [paths]
-         (let [permissions-graph (perms-parse/->graph paths)]
-           (if (= permissions-graph :all)
-             (all-permissions db-ids)
-             (:db permissions-graph)))))
-      post-process-graph
-      add-impersonations-to-permissions-graph))
-
-(defn data-perms-graph
-  "Fetch a graph representing the current *data* permissions status for every Group and all permissioned databases.
-  See [[metabase.models.collection.graph]] for the Collection permissions graph code. Keeps v1 paths, hence implictly removes v2 paths.
-
-  What are v1 and v2 permissions? see: [[classify-path]]. In summary:
-
-         v1 permissions
-  |--------------------------------|
-  |                                |
-  v1-data, block | all-other-paths | v2-data, v2-query
-                 |                                   |
-                 |-----------------------------------|
-                           v2 permissions
-  "
-  []
-  (let [db-ids             (delay (t2/select-pks-set 'Database))
-        group-id->v1-paths (-> (permissions-by-group-ids [:or
-                                                          [:= :object (h2x/literal "/")]
-                                                          [:like :object (h2x/literal "%/db/%")]])
-                               ;;  keep v1 paths, implicitly remove v2
-                               (update-vals (fn [paths]
-                                              (filter (fn [path]
-                                                        (mc/validate [:re path-regex-v1] path))
-                                                      paths))))]
-    {:revision (perms-revision/latest-id)
-     :groups   (generate-graph @db-ids group-id->v1-paths)}))
-
-(defn data-perms-graph-v2
-  "Fetch a graph representing the current *data* permissions status for every Group and all permissioned databases.
-  See [[metabase.models.collection.graph]] for the Collection permissions graph code. This version of data-perms-graph
-  removes v1 paths, implicitly keeping Only v2 style paths.
-
-  What are v1 and v2 permissions? see: [[classify-path]]. In summary:
-
-         v1 permissions
-  |--------------------------------|
-  |                                |
-  v1-data, block | all-other-paths | v2-data, v2-query
-                 |                                   |
-                 |-----------------------------------|
-                           v2 permissions"
-  []
-  (let [db-ids             (delay (t2/select-pks-set 'Database))
-        group-id->v2-paths (-> (permissions-by-group-ids [:or
-                                                          [:= :object (h2x/literal "/")]
-                                                          [:like :object (h2x/literal "%/db/%")]])
-                               (update-vals (fn [paths]
-                                              ;; remove v1 paths, implicitly keep v2 paths
-                                              (remove (fn [path] (mc/validate [:re (u.regex/rx "^/" v1-data-permissions-rx "$")]
-                                                                              path))
-                                                      paths))))]
-    {:revision (perms-revision/latest-id)
-     :groups   (generate-graph @db-ids group-id->v2-paths)}))
-
-;;;;;;;;;;;;;;;;;;;;;;;;;;;;;;;;;;;;;;;;;;;;;;;;;;;;;;;;;;;;;;;;;;;;;;;;;;;;;;;;;;;;;;;;;;;;;;;;;;;;;;;;;;;;;;;;;;;;;;;;
-(defn execution-perms-graph
-  "Fetch a graph representing the current *execution* permissions status for
-  every Group and all permissioned databases."
-  []
-  (let [group-id->paths (permissions-by-group-ids [:or
-                                                   [:= :object (h2x/literal "/")]
-                                                   [:like :object (h2x/literal "/execute/%")]])
-        group-id->graph (update-vals
-                         group-id->paths
-                         (fn [paths]
-                           (let [permissions-graph (perms-parse/->graph paths)]
-                             (if (#{:all {:execute :all}} permissions-graph)
-                               :all
-                               (:execute permissions-graph)))))]
-    {:revision (perms-revision/latest-id)
-     :groups   group-id->graph}))
-
-;;; +----------------------------------------------------------------------------------------------------------------+
-;;; |                                                  GRAPH UPDATE                                                  |
-;;; +----------------------------------------------------------------------------------------------------------------+
-
-(letfn [(delete [s to-delete] (str/replace s to-delete ""))
-        (data-query-split [path] [(str "/data" path) (str "/query" path)])]
-  (def ^:private data-kind->rewrite-fn
-    "lookup table to generate v2 query + data permission from a v1 data permission."
-    {:dk/db                                 data-query-split
-     :dk/db-native                          (fn [path] (data-query-split (delete path "native/")))
-     :dk/db-schema                          (fn [path] [(str "/data" (delete path "schema/")) (str "/query" path)])
-     :dk/db-schema-name                     data-query-split
-     :dk/db-schema-name-and-table           data-query-split
-     :dk/db-schema-name-table-and-read      (constantly [])
-     :dk/db-schema-name-table-and-query     (fn [path] (data-query-split (delete path "query/")))
-     :dk/db-schema-name-table-and-segmented (fn [path] (data-query-split (delete path "query/segmented/")))}))
-
-(mu/defn ^:private ->v2-path :- [:vector [:re path-regex-v2]]
-  "Takes either a v1 or v2 path, and translates it into one or more v2 paths."
-  [path :- [:or [:re path-regex-v1] [:re path-regex-v2]]]
-  (let [kind (classify-path path)]
-    (case kind
-      :data (let [data-permission-kind (classify-data-path path)
-                  rewrite-fn (data-kind->rewrite-fn data-permission-kind)]
-              (rewrite-fn path))
-
-      :admin ["/"]
-      :block []
-
-      ;; for sake of idempotency, v2 perm-paths should be unchanged.
-      (:data-v2 :query-v2) [path]
-
-      ;; other paths should be unchanged too.
-      [path])))
-=======
->>>>>>> 2d98cd74
 
 ;;; --------------------------------------------------- Helper Fns ---------------------------------------------------
 
