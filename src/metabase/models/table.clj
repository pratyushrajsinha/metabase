--- conflicted
+++ resolved
@@ -1,10 +1,6 @@
 (ns metabase.models.table
   (:require
-<<<<<<< HEAD
    [metabase.config :as config]
-   [metabase.db.connection :as mdb.connection]
-=======
->>>>>>> 2571a473
    [metabase.db.util :as mdb.u]
    [metabase.driver :as driver]
    [metabase.models.audit-log :as audit-log]
@@ -74,24 +70,7 @@
           non-magic-groups (perms-group/non-magic-groups)
           non-admin-groups (conj non-magic-groups all-users-group)]
       ;; Data access permissions
-<<<<<<< HEAD
       (if (= (:db_id table) config/audit-db-id)
-        ;; Tables in audit DB should start out with no-self-service in all groups
-        (doseq [group non-admin-groups]
-         (data-perms/set-table-permission! group table :perms/data-access :no-self-service))
-        (do
-          (data-perms/set-table-permission! all-users-group table :perms/data-access :unrestricted)
-          (doseq [group non-magic-groups]
-            (data-perms/set-table-permission! group table :perms/data-access :no-self-service))))
-      ;; Download permissions
-      (data-perms/set-table-permission! all-users-group table :perms/download-results :one-million-rows)
-      (doseq [group non-magic-groups]
-        (data-perms/set-table-permission! group table :perms/download-results :no))
-      ;; Table metadata management
-      (doseq [group non-admin-groups]
-        (data-perms/set-table-permission! group table :perms/manage-table-metadata :no)))))
-=======
-      (if (= (:db_id table) perms/audit-db-id)
         ;; Tables in audit DB should start out with no-self-service in all groups
         (data-perms/set-new-table-permissions! non-admin-groups table :perms/data-access :no-self-service)
         (do
@@ -102,7 +81,6 @@
       (data-perms/set-new-table-permissions! non-magic-groups table :perms/download-results :no)
       ;; Table metadata management
       (data-perms/set-new-table-permissions! non-admin-groups table :perms/manage-table-metadata :no))))
->>>>>>> 2571a473
 
 (t2/define-after-insert :model/Table
   [table]
