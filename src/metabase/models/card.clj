--- conflicted
+++ resolved
@@ -62,25 +62,18 @@
 (defmethod mi/can-write? Card
   ([instance]
    ;; Cards in audit collection should be read only
-<<<<<<< HEAD
-   (if (= (t2/select-one-fn :entity_id :model/Collection :id (:collection_id instance)) (perms/default-audit-collection-entity-id))
-=======
    (if (perms/is-parent-collection-audit? instance)
->>>>>>> 85af744c
      false
      (mi/current-user-has-full-permissions? (perms/perms-objects-set-for-parent-collection instance :write))))
   ([_ pk]
    (mi/can-write? (t2/select-one :model/Card :id pk))))
 
-<<<<<<< HEAD
-=======
 (defmethod mi/can-read? Card
   ([instance]
    (perms/can-read-audit-helper :model/Card instance))
   ([_ pk]
    (mi/can-read? (t2/select-one :model/Card :id pk))))
 
->>>>>>> 85af744c
 ;;; -------------------------------------------------- Hydration --------------------------------------------------
 
 (mi/define-simple-hydration-method dashboard-count
