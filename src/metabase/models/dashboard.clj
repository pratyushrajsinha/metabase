--- conflicted
+++ resolved
@@ -55,25 +55,18 @@
 (defmethod mi/can-write? Dashboard
   ([instance]
    ;; Dashboards in audit collection should be read only
-<<<<<<< HEAD
-   (if (= (t2/select-one-fn :entity_id :model/Collection :id (:collection_id instance)) (perms/default-audit-collection-entity-id))
-=======
    (if (perms/is-parent-collection-audit? instance)
->>>>>>> 85af744c
      false
      (mi/current-user-has-full-permissions? (perms/perms-objects-set-for-parent-collection instance :write))))
   ([_ pk]
    (mi/can-write? (t2/select-one :model/Dashboard :id pk))))
 
-<<<<<<< HEAD
-=======
 (defmethod mi/can-read? Dashboard
   ([instance]
    (perms/can-read-audit-helper :model/Dashboard instance))
   ([_ pk]
    (mi/can-read? (t2/select-one :model/Dashboard :id pk))))
 
->>>>>>> 85af744c
 (t2/deftransforms :model/Dashboard
   {:parameters       mi/transform-parameters-list
    :embedding_params mi/transform-json})
@@ -634,11 +627,7 @@
 (defmethod audit-log/model-details Dashboard
   [dashboard event-type]
   (case event-type
-<<<<<<< HEAD
-    (:dashboard-create :dashboard-delete)
-=======
     (:dashboard-create :dashboard-delete :dashboard-read)
->>>>>>> 85af744c
     (select-keys dashboard [:description :name])
 
     (:dashboard-add-cards :dashboard-remove-cards)
