--- conflicted
+++ resolved
@@ -74,13 +74,10 @@
 
 (t2/define-before-insert :model/Revision
   [revision]
-<<<<<<< HEAD
   (assoc revision
          :timestamp :%now
+         :metabase_version config/mb-version-string
          :most_recent true))
-=======
-  (assoc revision :timestamp :%now :metabase_version config/mb-version-string))
->>>>>>> dc676e1e
 
 (t2/define-before-update :model/Revision
   [_revision]
