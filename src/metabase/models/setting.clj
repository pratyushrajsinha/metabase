(ns metabase.models.setting
  "Settings are a fast and simple way to create a setting that can be set from the admin page. They are saved to the
  application Database, but intelligently cached internally for super-fast lookups.

  Define a new Setting with [[defsetting]] (optionally supplying things like default value, type, or custom getters &
  setters):

    (defsetting mandrill-api-key \"API key for Mandrill\")

  The newly-defined Setting will automatically be made available to the frontend client depending on its [[Visibility]].

  You can also set the value via the corresponding env var, which looks like `MB_MANDRILL_API_KEY`, where the name of
  the Setting is converted to uppercase and dashes to underscores.

  The var created with [[defsetting]] can be used as a getter/setter, or you can use [[get]] and [[set!]]:

    (require '[metabase.models.setting :as setting])

    (setting/get :mandrill-api-key) ; only returns values set explicitly from the Admin Panel
    (mandrill-api-key)              ; returns value set in the Admin Panel, OR value of corresponding env var,
                                    ; OR the default value, if any (in that order)

    (setting/set! :mandrill-api-key \"NEW_KEY\")
    (mandrill-api-key! \"NEW_KEY\")

    (setting/set! :mandrill-api-key nil)
    (mandrill-api-key! nil)

  You can define additional Settings types adding implementations of [[default-tag-for-type]], [[get-value-of-type]],
  and [[set-value-of-type!]].

  [[writable-settings]] and [[user-readable-values-map]] can be used to fetch *all* Admin-writable and
  User-readable Settings, respectively. See their docstrings for more information.

  ### User-local and Database-local Settings

  Starting in 0.42.0, some Settings are allowed to have Database-specific values that override the normal site-wide
  value. Similarly, starting in 0.43.0, some Settings are allowed to have User-specific values. These are similar in
  concept to buffer-local variables in Emacs Lisp.

  When a Setting is allowed to be User or Database local, any values in [[*user-local-values*]] or
  [[*database-local-values*]] for that Setting will be returned preferentially to site-wide values of that Setting.
  [[*user-local-values*]] comes from the `User.settings` column in the application DB, and [[*database-local-values*]]
  comes from the `Database.settings` column. `nil` values in [[*user-local-values*]] and [[*database-local-values*]]
  are ignored, i.e. you cannot 'unset' a site-wide value with a User- or Database-local one.

  Whether or not a Setting can be User- or Database-local is controlled by the `:user-local` and `:database-local`
  options passed to [[defsetting]]. A Setting can only be User-local *or* Database-local, not both; this is enforced
  when the Setting is defined. There are three valid values of these options:

  * `:only` means this Setting can *only* have a User- or Database-local value and cannot have a 'normal' site-wide
  value. It cannot be set via env var. Default values are still allowed for User- and Database-local-only Settings.
  Database-local-only Settings are never returned by [[writable-settings]] or [[user-readable-values-map]] regardless of
  their [[Visibility]].

  * `:allowed` means this Setting can be User- or Database-local and can also have a normal site-wide value; if both
  are specified, the User- or Database-specific value will be returned preferentially when we are in the context of a
  specific User or Database (i.e., [[*user-local-values*]] or [[*database-local-values*]] is bound).

  * `:never` means User- or Database-specific values cannot be set for this Setting. Values in [[*user-local-values*]]
  and [[*database-local-values*]] will be ignored.

  `:never` is the default value of both `:user-local` and `:database-local`; to allow User- or Database-local values,
  the Setting definition must explicitly specify `:only` or `:allowed` for the appropriate option.

  If a User-local setting is written in the context of an API request (i.e., when [[metabase.api.common/*current-user*]]
  is bound), the value will be local to the current user. If it is written outside of an API request, a site-wide
  value will be written. (At the time of this writing, there is not yet a FE-client-friendly way to set Database-local
  values. Just set them manually in the application DB until we figure that out.)

  Custom setter functions do not affect User- or Database-local values; they always set the site-wide value.

  See #14055 and #19399 for more information about and motivation behind User- and Database-local Settings."
  (:refer-clojure :exclude [get])
  (:require
   [cheshire.core :as json]
   [clojure.core :as core]
   [clojure.data :as data]
   [clojure.data.csv :as csv]
   [clojure.string :as str]
   [environ.core :as env]
   [medley.core :as m]
   [metabase.api.common :as api]
   [metabase.config :as config]
   [metabase.models.interface :as mi]
   [metabase.models.serialization :as serdes]
   [metabase.models.setting.cache :as setting.cache]
   [metabase.plugins.classloader :as classloader]
   [metabase.server.middleware.json]
   [metabase.util :as u]
   [metabase.util.date-2 :as u.date]
   [metabase.util.i18n :refer [deferred-trs deferred-tru trs tru]]
   [metabase.util.log :as log]
   [methodical.core :as methodical]
   [schema.core :as s]
   [toucan2.core :as t2])
  (:import
   (clojure.lang Keyword Symbol)
   (java.io StringWriter)
   (java.time.temporal Temporal)))

<<<<<<< HEAD
(set! *warn-on-reflection* true)
=======
;;; this namespace is required for side effects since it has the JSON encoder definitions for `java.time` classes and
;;; other things we need for `:json` settings
(comment metabase.server.middleware.json/keep-me)
>>>>>>> 9ea6200a

;; TODO -- a way to SET Database-local values.
(def ^:dynamic *database-local-values*
  "Database-local Settings values (as a map of Setting name -> already-deserialized value). This comes from the value of
  `Database.settings` in the application DB. When bound, any Setting that *can* be Database-local will have a value
  from this map returned preferentially to the site-wide value.

  This is normally bound automatically in Query Processor context
  by [[metabase.query-processor.middleware.resolve-database-and-driver]]. You may need to manually bind it in other
  places where you want to use Database-local values.

  TODO -- we should probably also bind this in sync contexts e.g. functions in [[metabase.sync]]."
  nil)

(def ^:dynamic *user-local-values*
  "User-local Settings values (as a map of Setting name -> already-deserialized value). This comes from the value of
  `User.settings` in the application DB. When bound, any Setting that *can* be User-local will have a value from this
  map returned preferentially to the site-wide value.

  This is a delay so that the settings for a user are loaded only if and when they are actually needed during a given
  API request.

  This is normally bound automatically by session middleware, in
  [[metabase.server.middleware.session/do-with-current-user]]."
  (delay (atom nil)))

(def ^:dynamic *thread-local-values*
  "Mostly for tests, e.g. [[metabase.test/with-temporary-setting-values]]. A map of setting-name =>
  already-deserialized value. If this is bound, values from this map are used preferentially over ones in the cache or
  app DB."
  nil)

(def ^:private retired-setting-names
  "A set of setting names which existed in previous versions of Metabase, but are no longer used. New settings may not
  use these names to avoid unintended side-effects if an application database still stores values for these settings."
  #{"-site-url"
    "enable-advanced-humanization"
    "metabot-enabled"
    "ldap-sync-admin-group"})

(def ^:dynamic *allow-retired-setting-names*
  "A dynamic val that controls whether it's allowed to use retired settings.
  Primarily used in test to disable retired setting check."
  false)

(declare admin-writable-site-wide-settings get-value-of-type set-value-of-type!)

(def Setting
  "Used to be the toucan1 model name defined using [[toucan.models/defmodel]], now it's a reference to the toucan2 model name.
  We'll keep this till we replace all the symbols in our codebase."
  :model/Setting)

(methodical/defmethod t2/table-name :model/Setting [_model] :setting)

(doto :model/Setting
  (derive :metabase/model))

(methodical/defmethod t2/primary-keys :model/Setting [_model] [:key])

(t2/deftransforms :model/Setting
  {:value mi/transform-encrypted-text})

(defmethod serdes/hash-fields :model/Setting
  [_setting]
  [:key])

(def ^:private exported-settings
  '#{application-colors
     application-favicon-url
     application-font
     application-font-files
     application-logo-url
     application-name
     available-fonts
     available-locales
     available-timezones
     breakout-bins-num
     custom-formatting
     custom-geojson
     custom-geojson-enabled
     enable-embedding
     enable-nested-queries
     enable-sandboxes?
     enable-whitelabeling?
     enable-xrays
     hide-embed-branding?
     humanization-strategy
     landing-page
     loading-message
     max-results-bare-rows
     native-query-autocomplete-match-style
     persisted-models-enabled
     report-timezone
     report-timezone-long
     report-timezone-short
     search-typeahead-enabled
     show-homepage-data
     show-homepage-pin-message
     show-homepage-xrays
     show-lighthouse-illustration
     show-metabot
     site-locale
     site-name
     source-address-header
     start-of-week
     subscription-allowed-domains})

(defmethod serdes/extract-all "Setting" [_model _opts]
  (for [{:keys [key value]} (admin-writable-site-wide-settings
                             :getter (partial get-value-of-type :string))
        :when (contains? exported-settings (symbol key))]
    {:serdes/meta [{:model "Setting" :id (name key)}]
     :key key
     :value value}))

(defmethod serdes/load-find-local "Setting" [[{:keys [id]}]]
  (get-value-of-type :string (keyword id)))

(defmethod serdes/load-one! "Setting" [{:keys [key value]} _]
  (set-value-of-type! :string key value))

(def ^:private Type
  (s/pred (fn [a-type]
            (contains? (set (keys (methods get-value-of-type))) a-type))
          "Valid Setting :type"))

(def ^:private Visibility
  (s/enum :public :authenticated :settings-manager :admin :internal))

(defmulti default-tag-for-type
  "Type tag that will be included in the Setting's metadata, so that the getter function will not cause reflection
  warnings."
  {:arglists '([setting-type])}
  keyword)

(defmethod default-tag-for-type :default   [_] `Object)
(defmethod default-tag-for-type :string    [_] `String)
(defmethod default-tag-for-type :boolean   [_] `Boolean)
(defmethod default-tag-for-type :integer   [_] `Long)
(defmethod default-tag-for-type :double    [_] `Double)
(defmethod default-tag-for-type :timestamp [_] `Temporal)
(defmethod default-tag-for-type :keyword   [_] `Keyword)

(defn- validate-default-value-for-type
  "Check whether the `:default` value of a Setting (if provided) agrees with the Setting's `:type` and its `:tag` (which
  usually comes from [[default-tag-for-type]])."
  [{:keys [tag default] :as _setting-definition}]
  ;; the errors below don't need to be i18n'ed since they're definition-time errors rather than user-facing
  (when (some? tag)
    (assert ((some-fn symbol? string?) tag) (format "Setting :tag should be a symbol or string, got: ^%s %s"
                                                    (.getCanonicalName (class tag))
                                                    (pr-str tag))))
  (when (and (some? default)
             (some? tag))
    (let [klass (if (string? tag)
                  (try
                    (Class/forName tag)
                    (catch Throwable e
                      e))
                  (resolve tag))]
      (when-not (class? klass)
        (throw (ex-info (format "Cannot resolve :tag %s to a class. Is it fully qualified?" (pr-str tag))
                        {:tag klass}
                        (when (instance? Throwable klass) klass))))
      (when-not (instance? klass default)
        (throw (ex-info (format "Wrong :default type: got ^%s %s, but expected a %s"
                                (.getCanonicalName (class default))
                                (pr-str default)
                                (.getCanonicalName ^Class klass))
                        {:tag klass}))))))

;; This is called `LocalOption` rather than `DatabaseLocalOption` or something like that because we intend to also add
;; User-Local Settings at some point in the future. The will use the same options
(def ^:private LocalOption
  "Schema for valid values of `:database-local`. See [[metabase.models.setting]] docstring for description of what these
  options mean."
  (s/enum :only :allowed :never))

(def ^:private SettingDefinition
  {:name        s/Keyword
   :munged-name s/Str
   :namespace   s/Symbol
   :description s/Any            ; description is validated via the macro, not schema
   ;; Use `:doc` to include a map with additional documentation, for use when generating the environment variable docs
   ;; from source. To exclude a setting from documenation, set to `false`. See metabase.cmd.env-var-dox.
   :doc         s/Any
   :default     s/Any
   :type        Type             ; all values are stored in DB as Strings,
   :getter      clojure.lang.IFn ; different getters/setters take care of parsing/unparsing
   :setter      clojure.lang.IFn
   :tag         (s/maybe Symbol) ; type annotation, e.g. ^String, to be applied. Defaults to tag based on :type
   :sensitive?  s/Bool           ; is this sensitive (never show in plaintext), like a password? (default: false)
   :visibility  Visibility       ; where this setting should be visible (default: :admin)
   :cache?      s/Bool           ; should the getter always fetch this value "fresh" from the DB? (default: false)
   :deprecated  (s/maybe s/Str)  ; if non-nil, contains the Metabase version in which this setting was deprecated

   ;; whether this Setting can be Database-local or User-local. See [[metabase.models.setting]] docstring for more info.
   :database-local LocalOption
   :user-local     LocalOption

   ;; called whenever setting value changes, whether from update-setting! or a cache refresh. used to handle cases
   ;; where a change to the cache necessitates a change to some value outside the cache, like when a change the
   ;; `:site-locale` setting requires a call to `java.util.Locale/setDefault`
   :on-change   (s/maybe clojure.lang.IFn)

   ;; If non-nil, determines the Enterprise feature flag required to use this setting. If the feature is not enabled,
   ;; the setting will behave the same as if `enabled?` returns `false` (see below).
   :feature     (s/maybe s/Keyword)

   ;; Function which returns true if the setting should be enabled. If it returns false, the setting will throw an
   ;; exception when it is attempted to be set, and will return its default value when read. Defaults to always enabled.
   :enabled?    (s/maybe clojure.lang.IFn)})

(defonce ^{:doc "Map of loaded defsettings"}
  registered-settings
  (atom {}))

(defprotocol Resolvable
  (resolve-setting [setting-definition-or-name]
    "Resolve the definition map for a Setting. `setting-definition-or-name` map be a map, keyword, or string."))

(extend-protocol Resolvable
  clojure.lang.IPersistentMap
  (resolve-setting [this] this)

  String
  (resolve-setting [s]
    (resolve-setting (keyword s)))

  clojure.lang.Keyword
  (resolve-setting [k]
    (or (@registered-settings k)
        (throw (ex-info (tru "Unknown setting: {0}" k)
                        {:registered-settings
                         (sort (keys @registered-settings))})))))

;; The actual watch that triggers this happens in [[metabase.models.setting.cache/cache*]] because the cache might be
;; swapped out depending on which app DB we have in play
;;
;; this isn't really something that needs to be a multimethod, but I'm using it because the logic can't really live in
;; [[metabase.models.setting.cache]] but the cache has to live here; this is a good enough way to prevent circular
;; references for now
(defmethod setting.cache/call-on-change :default
  [old new]
  (let [rs      @registered-settings
        [d1 d2] (data/diff old new)]
    (doseq [changed-setting (into (set (keys d1))
                                  (set (keys d2)))]
      (when-let [on-change (get-in rs [(keyword changed-setting) :on-change])]
        (on-change (core/get old changed-setting) (core/get new changed-setting))))))


;;; +----------------------------------------------------------------------------------------------------------------+
;;; |                                                      get                                                       |
;;; +----------------------------------------------------------------------------------------------------------------+

(defprotocol ^:private SettingName
  (setting-name ^String [setting-definition-or-name]
    "String name of a Setting, e.g. `\"site-url\"`. Works with strings, keywords, or Setting definition maps."))

(extend-protocol SettingName
  clojure.lang.IPersistentMap
  (setting-name [this]
    (name (:name this)))

  String
  (setting-name [this]
    this)

  clojure.lang.Keyword
  (setting-name [this]
    (name this)))

(defn- database-local-only? [setting]
  (= (:database-local (resolve-setting setting)) :only))

(defn- user-local-only? [setting]
  (= (:user-local (resolve-setting setting)) :only))

(defn- allows-site-wide-values? [setting]
  (and
   (not (database-local-only? setting))
   (not (user-local-only? setting))))

(defn- allows-database-local-values? [setting]
  (#{:only :allowed} (:database-local (resolve-setting setting))))

(defn- database-local-value [setting-definition-or-name]
  (let [{setting-name :name, :as setting} (resolve-setting setting-definition-or-name)]
    (when (allows-database-local-values? setting)
      (core/get *database-local-values* setting-name))))

(defn- allows-user-local-values? [setting]
  (#{:only :allowed} (:user-local (resolve-setting setting))))

(defn- user-local-value [setting-definition-or-name]
  (let [{setting-name :name, :as setting} (resolve-setting setting-definition-or-name)]
    (when (allows-user-local-values? setting)
      (core/get @@*user-local-values* setting-name))))

(defn- should-set-user-local-value? [setting-definition-or-name]
  (let [setting (resolve-setting setting-definition-or-name)]
    (and (allows-user-local-values? setting)
         @@*user-local-values*)))

(defn- set-user-local-value! [setting-definition-or-name value]
  (let [{setting-name :name} (resolve-setting setting-definition-or-name)]
    ;; Update the atom in *user-local-values* with the new value before writing to the DB. This ensures that
    ;; subsequent setting updates within the same API request will not overwrite this value.
    (swap! @*user-local-values* u/assoc-dissoc setting-name value)
    (t2/update! 'User api/*current-user-id* {:settings (json/generate-string @@*user-local-values*)})))

(def ^:dynamic *enforce-setting-access-checks*
  "A dynamic var that controls whether we should enforce checks on setting access. Defaults to false; should be
  set to true when settings are being written directly via /api/setting endpoints."
  false)

(defn- has-feature?
  [feature]
  (u/ignore-exceptions
   (classloader/require 'metabase.public-settings.premium-features))
  (let [has-feature?' (resolve 'metabase.public-settings.premium-features/has-feature?)]
    (has-feature?' feature)))

(defn has-advanced-setting-access?
  "If `advanced-permissions` is enabled, check if current user has permissions to edit `setting`.
  Return `false` for all non-admins when `advanced-permissions` is disabled. Return `true` for all admins."
  []
  (or api/*is-superuser?*
      (do
        (when config/ee-available?
          (classloader/require 'metabase-enterprise.advanced-permissions.common
                               'metabase.public-settings.premium-features))
        (if-let [current-user-has-application-permissions?
                 (and (has-feature? :advanced-permissions)
                      (resolve 'metabase-enterprise.advanced-permissions.common/current-user-has-application-permissions?))]
          (current-user-has-application-permissions? :setting)
          false))))

(defn- current-user-can-access-setting?
  "This checks whether the current user should have the ability to read or write the provided setting.

  By default this function always returns `true`, but setting access control can be turned on the dynamic var
  `*enforce-setting-access-checks*`. This is because this enforcement is only necessary when settings are being
  accessed directly via the API, but not in most other places on the backend."
  [setting]
  (or (not *enforce-setting-access-checks*)
      (nil? api/*current-user-id*)
      api/*is-superuser?*
      (and
       ;; Non-admin setting managers can only access settings that are not marked as admin-only
       (not api/*is-superuser?*)
       (has-advanced-setting-access?)
       (not= (:visibility setting) :admin))
      (and
       ;; Non-admins can only access user-local settings not marked as admin-only
       (allows-user-local-values? setting)
       (not= (:visibility setting) :admin))))

(defn- munge-setting-name
  "Munge names so that they are legal for bash. Only allows for alphanumeric characters,  underscores, and hyphens."
  [setting-nm]
  (str/replace (name setting-nm) #"[^a-zA-Z0-9_-]*" ""))

(defn- env-var-name
  "Get the env var corresponding to `setting-definition-or-name`. (This is used primarily for documentation purposes)."
  ^String [setting-definition-or-name]
  (str "MB_" (-> (setting-name setting-definition-or-name)
                 munge-setting-name
                 (str/replace "-" "_")
                 u/upper-case-en)))

(defn setting-env-map-name
  "Correctly translate a setting to the keyword it will be found at in [[env/env]]."
  [setting-definition-or-name]
  (keyword (str "mb-" (munge-setting-name (setting-name setting-definition-or-name)))))

(defn- thread-local-value
  "Get the thread-local value from [[*thread-local-values*]] if they are being bound for
  tests (see [[metabase.test/with-temporary-setting-values]]). This value is already deserialized."
  [setting-definition-or-name]
  (when *thread-local-values*
    (core/get *thread-local-values* (keyword (setting-name setting-definition-or-name)))))

(defn env-var-value
  "Get the value of `setting-definition-or-name` from the corresponding env var, if any.
   The name of the Setting is converted to uppercase and dashes to underscores; for example, a setting named
  `default-domain` can be set with the env var `MB_DEFAULT_DOMAIN`. Note that this strips out characters that are not
  legal for shells. Setting `foo-bar?` will expect to find the key `:mb-foo-bar` which will be sourced from the
  environment variable `MB_FOO_BAR`."
  ^String [setting-definition-or-name]
  (let [setting (resolve-setting setting-definition-or-name)]
    (when (allows-site-wide-values? setting)
      (let [v (env/env (setting-env-map-name setting))]
        (when (seq v)
          v)))))

(def ^:private ^:dynamic *disable-cache* false)

(defn- db-or-cache-value
  "Get the value, if any, of `setting-definition-or-name` from the DB (using / restoring the cache as needed)."
  ^String [setting-definition-or-name]
  (let [setting       (resolve-setting setting-definition-or-name)
        db-is-set-up? (or (requiring-resolve 'metabase.db/db-is-set-up?)
                          ;; this should never be hit. it is just overly cautious against a NPE here. But no way this
                          ;; cannot resolve
                          (constantly false))
        db-value      #(t2/select-one-fn :value Setting :key (setting-name setting-definition-or-name))]
    ;; cannot use db (and cache populated from db) if db is not set up
    (when (and (db-is-set-up?) (allows-site-wide-values? setting))
      (let [v (if *disable-cache*
                (db-value)
                (do
                  (setting.cache/restore-cache-if-needed!)
                  (let [cache (setting.cache/cache)]
                    (if (nil? cache)
                      ;; If another thread is populating the cache for the first time, we will have a nil value for
                      ;; the cache and must hit the db while the cache populates
                      (db-value)
                      (core/get cache (setting-name setting-definition-or-name))))))]
        (not-empty v)))))

(defn default-value
  "Get the `:default` value of `setting-definition-or-name` if one was specified."
  [setting-definition-or-name]
  (let [{:keys [default]} (resolve-setting setting-definition-or-name)]
    default))

(def ^:private raw-value-source-fns
  [#'user-local-value
   #'database-local-value
   #'thread-local-value
   #'env-var-value
   #'db-or-cache-value
   #'default-value])

(defn get-raw-value
  "Get the raw value of a Setting from wherever it may be specified. Value is fetched by trying the following sources in
  order:

  1. From [[*user-local-values*]] if this Setting is allowed to have User-local values
  2. From [[*database-local-values*]] if this Setting is allowed to have Database-local values
  3. From [[*thread-local-values*]] which is used to mock Settings in tests with [[metabase.test/with-temporary-setting-values]]
  4. From the corresponding env var (excluding empty string values)
  5. From the application database (i.e., set via the admin panel) (excluding empty string values)
  6. The default value, if one was specified

  !!!!!!!!!! The value returned MAY OR MAY NOT be a String depending on the source !!!!!!!!!!

  This is the underlying function powering all the other getters such as methods of [[get-value-of-type]]. These
  getter functions *must* be coded to handle either String or non-String values. You can use the three-arity version
  of this function to do that.

  Three-arity version can be used to specify how to parse non-empty String values (`parse-fn`) and under what
  conditions values can be returned directly (`pred`) -- see [[get-value-of-type]] for `:boolean` for example usage."
  [setting-definition-or-name pred parse-fn]
  (let [setting (resolve-setting setting-definition-or-name)]
    (letfn [(parse-string-value [v]
              (try
                (when-some [parsed (parse-fn v)]
                  (when (pred parsed)
                    parsed))
                (catch Throwable e
                  (throw (ex-info (tru "Error parsing Setting {0}: {1}" setting-name (ex-message e))
                                  {:setting (:name setting)}
                                  e)))))
            (warn-about-invalid-value [v]
              (log/warnf "Ignoring value ^%s %s for Setting %s: value is not valid for Settings of type %s"
                         (.getCanonicalName (class v))
                         (pr-str v)
                         (u/qualified-name (:name setting))
                         (:type setting))
              nil)]
      (loop [[f & more] raw-value-source-fns]
        (if-some [v (f setting)]
          (cond
            (pred v)    v
            (string? v) (parse-string-value v)
            :else       (warn-about-invalid-value v))
          (when (seq more)
            (recur more)))))))

(defmulti get-value-of-type
  "Get the value of `setting-definition-or-name` as a value of type `setting-type`. This is used as the default getter
  for Settings with `setting-type`.

  Impls should call [[get-raw-value]] to get the underlying possibly-serialized value and parse it appropriately if it
  comes back as a String; impls should only return values that are of the correct type (e.g. the `:boolean` impl
  should only return [[Boolean]] values)."
  {:arglists '([setting-type setting-definition-or-name])}
  (fn [setting-type _]
    (keyword setting-type)))

(defmethod get-value-of-type :string
  [_setting-type setting-definition-or-name]
  (get-raw-value setting-definition-or-name string? identity))

(s/defn string->boolean :- (s/maybe s/Bool)
  "Interpret a `string-value` of a Setting as a boolean."
  [string-value :- (s/maybe s/Str)]
  (when (seq string-value)
    (case (u/lower-case-en string-value)
      "true"  true
      "false" false
      (throw (Exception.
              (tru "Invalid value for string: must be either \"true\" or \"false\" (case-insensitive)."))))))

;; Strings are parsed as follows:
;;
;; * `true`  if *lowercased* string value is `true`
;; * `false` if *lowercased* string value is `false`.
;; * Otherwise, throw an Exception.
(defmethod get-value-of-type :boolean
  [_setting-type setting-definition-or-name]
  (get-raw-value setting-definition-or-name boolean? string->boolean))

(defmethod get-value-of-type :integer
  [_setting-type setting-definition-or-name]
  (get-raw-value setting-definition-or-name integer? #(Long/parseLong ^String %)))

(defmethod get-value-of-type :double
  [_setting-type setting-definition-or-name]
  (get-raw-value setting-definition-or-name (some-fn double? integer?) #(Double/parseDouble ^String %)))

(defmethod get-value-of-type :keyword
  [_setting-type setting-definition-or-name]
  (get-raw-value setting-definition-or-name keyword? keyword))

(defmethod get-value-of-type :timestamp
  [_setting-type setting-definition-or-name]
  (get-raw-value setting-definition-or-name #(instance? Temporal %) u.date/parse))

(defmethod get-value-of-type :json
  [_setting-type setting-definition-or-name]
  (get-raw-value setting-definition-or-name coll? #(json/parse-string % true)))

(defmethod get-value-of-type :csv
  [_setting-type setting-definition-or-name]
  (get-raw-value setting-definition-or-name sequential? (comp first csv/read-csv)))

(defn- default-getter-for-type [setting-type]
  (partial get-value-of-type (keyword setting-type)))

(defn get
  "Fetch the value of `setting-definition-or-name`. What this means depends on the Setting's `:getter`; by default, this
  looks for first for a corresponding env var, then checks the cache, then returns the default value of the Setting,
  if any."
  [setting-definition-or-name]
  (let [{:keys [cache? getter enabled? default feature]} (resolve-setting setting-definition-or-name)
        disable-cache?                                   (or *disable-cache* (not cache?))]
    (if (or (and feature (not (has-feature? feature)))
            (and enabled? (not (enabled?))))
      default
      (binding [*disable-cache* disable-cache?]
        (getter)))))


;;; +----------------------------------------------------------------------------------------------------------------+
;;; |                                                      set!                                                      |
;;; +----------------------------------------------------------------------------------------------------------------+

(defn- update-setting!
  "Update an existing Setting. Used internally by [[set-value-of-type!]] for `:string` below; do not use directly."
  [setting-name new-value]
  (assert (not= setting-name setting.cache/settings-last-updated-key)
          (tru "You cannot update `settings-last-updated` yourself! This is done automatically."))
  ;; Toucan 2 version of `update!` will do transforms and stuff like that
  (t2/update! Setting :key setting-name {:value new-value}))

(defn- set-new-setting!
  "Insert a new row for a Setting. Used internally by [[set-value-of-type!]] for `:string` below; do not use directly."
  [setting-name new-value]
  (try (first (t2/insert-returning-instances! Setting
                                              :key   setting-name
                                              :value new-value))
       ;; if for some reason inserting the new value fails it almost certainly means the cache is out of date
       ;; and there's actually a row in the DB that's not in the cache for some reason. Go ahead and update the
       ;; existing value and log a warning
       (catch Throwable e
         (log/warn (deferred-tru "Error inserting a new Setting:") "\n"
                   (.getMessage e) "\n"
                   (deferred-tru "Assuming Setting already exists in DB and updating existing value."))
         (update-setting! setting-name new-value))))

(defn- obfuscated-value? [v]
  (when (seq v)
    (boolean (re-matches #"^\*{10}.{2}$" v))))

(defmulti set-value-of-type!
  "Set the value of a `setting-type` `setting-definition-or-name`. A `nil` value deletes the current value of the
  Setting (when set in the application database). Returns `new-value`.

  Impls of this method should ultimately call the implementation for `:string`, which handles the low-level logic of
  updating the cache and application database."
  {:arglists '([setting-type setting-definition-or-name new-value])}
  (fn [setting-type _ _]
    (keyword setting-type)))

(s/defmethod set-value-of-type! :string
  [_setting-type setting-definition-or-name new-value :- (s/maybe s/Str)]
  (let [new-value                         (when (seq new-value)
                                            new-value)
        {:keys [sensitive? deprecated]
         :as setting}                     (resolve-setting setting-definition-or-name)
        obfuscated?                       (and sensitive? (obfuscated-value? new-value))
        setting-name                      (setting-name setting)]
    ;; if someone attempts to set a sensitive setting to an obfuscated value (probably via a misuse of the `set-many!` function, setting values that have not changed), ignore the change. Log a message that we are ignoring it.
    (if obfuscated?
      (log/info (trs "Attempted to set Setting {0} to obfuscated value. Ignoring change." setting-name))
      (do
        (when (and deprecated (not (nil? new-value)))
          (log/warn (trs "Setting {0} is deprecated as of Metabase {1} and may be removed in a future version."
                         setting-name
                         deprecated)))
        (when (and
               (= :only (:user-local setting))
               (not (should-set-user-local-value? setting)))
          (log/warn (trs "Setting {0} can only be set in a user-local way, but there are no *user-local-values*." setting-name)))
        (if (should-set-user-local-value? setting)
          ;; If this is user-local and this is being set in the context of an API call, we don't want to update the
          ;; site-wide value or write or read from the cache
          (set-user-local-value! setting-name new-value)
          (do
            ;; make sure we're not trying to set the value of a Database-local-only Setting
            (when-not (allows-site-wide-values? setting)
              (throw (ex-info (tru "Site-wide values are not allowed for Setting {0}" (:name setting))
                              {:setting (:name setting)})))
            ;; always update the cache entirely when updating a Setting.
            (setting.cache/restore-cache!)
            ;; write to DB
            (cond
              (nil? new-value)
              (t2/delete! (t2/table-name Setting) :key setting-name)

              ;; if there's a value in the cache then the row already exists in the DB; update that
              (contains? (setting.cache/cache) setting-name)
              (update-setting! setting-name new-value)

              ;; if there's nothing in the cache then the row doesn't exist, insert a new one
              :else
              (set-new-setting! setting-name new-value))
            ;; update cached value
            (setting.cache/update-cache! setting-name new-value)
            ;; Record the fact that a Setting has been updated so eventaully other instances (if applicable) find out
            ;; about it (For Settings that don't use the Cache, don't update the `last-updated` value, because it will
            ;; cause other instances to do needless reloading of the cache from the DB)
            (when-not *disable-cache*
              (setting.cache/update-settings-last-updated!))))
        ;; Now return the `new-value`.
        new-value))))

(defmethod set-value-of-type! :keyword
  [_setting-type setting-definition-or-name new-value]
  (set-value-of-type!
   :string setting-definition-or-name
   (u/qualified-name new-value)))

(defmethod set-value-of-type! :boolean
  [setting-type setting-definition-or-name new-value]
  (if (string? new-value)
    (set-value-of-type! setting-type setting-definition-or-name (string->boolean new-value))
    (let [s (case new-value
              true  "true"
              false "false"
              nil   nil)]
      (set-value-of-type! :string setting-definition-or-name s))))

(defmethod set-value-of-type! :integer
  [_setting-type setting-definition-or-name new-value]
  (set-value-of-type!
   :string setting-definition-or-name
   (when new-value
     (assert (or (integer? new-value)
                 (and (string? new-value)
                      (re-matches #"^-?\d+$" new-value))))
     (str new-value))))

(defmethod set-value-of-type! :double
  [_setting-type setting-definition-or-name new-value]
  (set-value-of-type!
   :string setting-definition-or-name
   (when new-value
     (assert (or (number? new-value)
                 (and (string? new-value)
                      (re-matches #"[+-]?([0-9]*[.])?[0-9]+" new-value))))
     (str new-value))))

(defmethod set-value-of-type! :json
  [_setting-type setting-definition-or-name new-value]
  (set-value-of-type!
   :string setting-definition-or-name
   (some-> new-value json/generate-string)))

(defmethod set-value-of-type! :timestamp
  [_setting-type setting-definition-or-name new-value]
  (set-value-of-type!
   :string setting-definition-or-name
   (some-> new-value u.date/format)))

(defn- serialize-csv [value]
  (cond
    ;; if we're passed as string, assume it's already CSV-encoded
    (string? value)
    value

    (sequential? value)
    (let [s (with-open [writer (StringWriter.)]
              (csv/write-csv writer [value])
              (str writer))]
      (first (str/split-lines s)))

    :else
    value))

(defmethod set-value-of-type! :csv
  [_setting-type setting-definition-or-name new-value]
  (set-value-of-type! :string setting-definition-or-name (serialize-csv new-value)))

(defn- default-setter-for-type [setting-type]
  (partial set-value-of-type! (keyword setting-type)))

(defn set!
  "Set the value of `setting-definition-or-name`. What this means depends on the Setting's `:setter`; by default, this
  just updates the Settings cache and writes its value to the DB.

    (set :mandrill-api-key \"xyz123\")

  Style note: prefer using the setting directly instead:

    (mandrill-api-key \"xyz123\")"
  [setting-definition-or-name new-value]
  (let [{:keys [setter cache? enabled? feature] :as setting} (resolve-setting setting-definition-or-name)
        name                                                  (setting-name setting)]
    (when (and feature (not (has-feature? feature)))
      (throw (ex-info (tru "Setting {0} is not enabled because feature {1} is not available" name feature) setting)))
    (when (and enabled? (not (enabled?)))
      (throw (ex-info (tru "Setting {0} is not enabled" name) setting)))
    (when-not (current-user-can-access-setting? setting)
      (throw (ex-info (tru "You do not have access to the setting {0}" name) setting)))
    (when (= setter :none)
      (throw (UnsupportedOperationException. (tru "You cannot set {0}; it is a read-only setting." name))))
    (binding [*disable-cache* (not cache?)]
      (setter new-value))))


;;; +----------------------------------------------------------------------------------------------------------------+
;;; |                                               register-setting!                                                |
;;; +----------------------------------------------------------------------------------------------------------------+

(defn register-setting!
  "Register a new Setting with a map of [[SettingDefinition]] attributes. Returns the map it was passed. This is used
  internally by [[defsetting]]; you shouldn't need to use it yourself."
  [{setting-name :name, setting-ns :namespace, setting-type :type, default :default, :as setting}]
  (let [munged-name (munge-setting-name (name setting-name))]
    (u/prog1 (let [setting-type (s/validate Type (or setting-type :string))]
               (merge
                {:name           setting-name
                 :munged-name    munged-name
                 :namespace      setting-ns
                 :description    nil
                 :doc            nil
                 :type           setting-type
                 :default        default
                 :on-change      nil
                 :getter         (partial (default-getter-for-type setting-type) setting-name)
                 :setter         (partial (default-setter-for-type setting-type) setting-name)
                 :tag            (default-tag-for-type setting-type)
                 :visibility     :admin
                 :sensitive?     false
                 :cache?         true
                 :feature        nil
                 :database-local :never
                 :user-local     :never
                 :deprecated     nil
                 :enabled?       nil}
                (dissoc setting :name :type :default)))
      (s/validate SettingDefinition <>)
      (validate-default-value-for-type <>)
      ;; eastwood complains about (setting-name @registered-settings) for shadowing the function `setting-name`
      (when-let [registered-setting (core/get @registered-settings setting-name)]
        (when (not= setting-ns (:namespace registered-setting))
          (throw (ex-info (tru "Setting {0} already registered in {1}" setting-name (:namespace registered-setting))
                          {:existing-setting (dissoc registered-setting :on-change :getter :setter)}))))
      (when-let [same-munge (first (filter (comp #{munged-name} :munged-name)
                                           (vals @registered-settings)))]
        (when (not= setting-name (:name same-munge)) ;; redefinitions are fine
          (throw (ex-info (tru "Setting names in would collide: {0} and {1}"
                               setting-name (:name same-munge))
                          {:existing-setting (dissoc same-munge :on-change :getter :setter)
                           :new-setting      (dissoc <> :on-change :getter :setter)}))))
      (when (and (retired-setting-names (name setting-name)) (not *allow-retired-setting-names*))
        (throw (ex-info (tru "Setting name ''{0}'' is retired; use a different name instead" (name setting-name))
                        {:retired-setting-name (name setting-name)
                         :new-setting          (dissoc <> :on-change :getter :setter)})))
      (when (and (allows-user-local-values? setting) (allows-database-local-values? setting))
        (throw (ex-info (tru "Setting {0} allows both user-local and database-local values; this is not supported"
                             setting-name)
                        {:setting setting})))
      (when (and (:enabled? setting) (:feature setting))
        (throw (ex-info (tru "Setting {0} uses both :enabled? and :feature options, which are mutually exclusive"
                             setting-name)
                        {:setting setting})))
      (swap! registered-settings assoc setting-name <>))))

;;; +----------------------------------------------------------------------------------------------------------------+
;;; |                                                defsetting macro                                                |
;;; +----------------------------------------------------------------------------------------------------------------+

(defn- setting-fn-docstring [{:keys [default description], setting-type :type, :as setting}]
  ;; indentation below is intentional to make it clearer what shape the generated documentation is going to take.
  (str
   (description) \newline
   \newline
   (format "`%s` is a `%s` Setting. You can get its value by calling:\n" (setting-name setting) setting-type)
   \newline
   (format "    (%s)\n"                                                  (setting-name setting))
   \newline
   "and set its value by calling:\n"
   \newline
   (format "    (%s! <new-value>)\n"                                     (setting-name setting))
   \newline
   (format "You can also set its value with the env var `%s`.\n"         (env-var-name setting))
   \newline
   "Clear its value by calling:\n"
   \newline
   (format "    (%s! nil)\n"                                             (setting-name setting))
   \newline
   (format "Its default value is `%s`."                                  (pr-str default))))

(defn setting-fn-metadata
  "Impl for [[defsetting]]. Create metadata for [[setting-fn]]."
  [getter-or-setter {:keys [tag deprecated], :as setting}]
  {:arglists   (case getter-or-setter
                 :getter (list (with-meta [] {:tag tag}))
                 :setter (list (with-meta '[new-value] {:tag tag})))
   :deprecated deprecated
   :doc        (setting-fn-docstring setting)})

(defn setting-fn
  "Impl for [[defsetting]]. Create the automatically defined `getter-or-setter` function for Settings defined
  by [[defsetting]]."
  [getter-or-setter setting]
  (case getter-or-setter
    :getter (fn setting-getter* []
              (get setting))
    :setter (fn setting-setter* [new-value]
              ;; need to qualify this or otherwise the reader gets this confused with the set! used for things like
              ;; (set! *warn-on-reflection* true)
              ;; :refer-clojure :exclude doesn't seem to work in this case
              (metabase.models.setting/set! setting new-value))))

;; The next few functions are for validating the Setting description (i.e., docstring) at macroexpansion time. They
;; check that the docstring is a valid deferred i18n form (e.g. [[metabase.util.i18n/deferred-tru]]) so the Setting
;; description will be localized properly when it shows up in the FE admin interface.

(def ^:private allowed-deferred-i18n-forms
  #{`deferred-trs `deferred-tru})

(defn- is-form?
  "Whether `form` is a function call/macro call form starting with a symbol in `symbols`.

    (is-form? #{`deferred-tru} `(deferred-tru \"wow\")) ; -> true"
  [symbols form]
  (when (and (list? form)
             (symbol? (first form)))
    ;; resolve the symbol to a var and convert back to a symbol so we can get the actual name rather than whatever
    ;; alias the current namespace happens to be using
    (let [symb (symbol (resolve (first form)))]
      ((set symbols) symb))))

(defn- valid-trs-or-tru? [desc]
  (is-form? allowed-deferred-i18n-forms desc))

(defn- validate-description-form
  "Check that `description-form` is a i18n form (e.g. [[metabase.util.i18n/deferred-tru]]). Returns `description-form`
  as-is."
  [description-form]
  (when-not (valid-trs-or-tru? description-form)
    ;; this doesn't need to be i18n'ed because it's a compile-time error.
    (throw (ex-info (str "defsetting docstrings must be a *deferred* i18n form unless the Setting has"
                         " `:visibilty` `:internal`, `:setter` `:none`, or is defined in a test namespace."
                         (format " Got: ^%s %s"
                                 (some-> description-form class (.getCanonicalName))
                                 (pr-str description-form)))
                    {:description-form description-form})))
  description-form)

(defn- in-test?
  "Is `defsetting` currently being used in a test namespace?"
  []
  (str/ends-with? (ns-name *ns*) "-test"))

(defmacro defsetting
  "Defines a new Setting that will be added to the DB at some point in the future.
  Conveniently can be used as a getter/setter as well

    (defsetting mandrill-api-key (trs \"API key for Mandrill.\"))
    (mandrill-api-key)            ; get the value
    (mandrill-api-key! new-value) ; update the value
    (mandrill-api-key! nil)       ; delete the value

  A setting can be set from the Admin Panel or via the corresponding env var, eg. `MB_MANDRILL_API_KEY` for the
  example above.

  You may optionally pass any of the `options` below:

  ###### `:default`

  The default value of the setting. This must be of the same type as the Setting type, e.g. the default for an
  `:integer` setting must be some sort of integer. (default: `nil`)

  ###### `:type`

  `:string` (default) or one of the other types that implement [[get-value-of-type]] and [[set-value-of-type]].
  Non-`:string` Settings have special default getters and setters that automatically coerce values to the correct
  types.

  ###### `:visibility`

  Controls where this setting is visibile, and who can update it. Possible values are:

    Visibility       | Who Can See It?              | Who Can Update It?
    ---------------- | ---------------------------- | --------------------
    :public          | The entire world             | Admins and Settings Managers
    :authenticated   | Logged-in Users              | Admins and Settings Managers
    :settings-manager| Admins and Settings Managers | Admins and Settings Managers
    :admin           | Admins                       | Admins
    :internal        | Nobody                       | No one (usually for env-var-only settings)

  'Settings Managers' are non-admin users with the 'settings' permission, which gives them access to the Settings page
  in the Admin Panel.

  ###### `:getter`

  A custom getter fn, which takes no arguments. Overrides the default implementation. (This can in turn call functions
  in this namespace like methods of [[get-value-of-type]] to invoke the 'parent' getter behavior.)

  ###### `:setter`

  A custom setter fn, which takes a single argument, or `:none` for read-only settings. Overrides the default
  implementation. (This can in turn call methods of [[set-value-of-type!]] to invoke 'parent' setter behavior. Keep in
  mind that the custom setter may be passed `nil`, which should clear the values of the Setting.)

  ###### `:cache?`

  Should this Setting be cached? (default `true`)? Be careful when disabling this, because it could have a very
  negative performance impact.

  ###### `:sensitive?`

  Is this a sensitive setting, such as a password, that we should never return in plaintext? (Default: `false`).
  Obfuscation is not done by getter functions, but instead by functions that ultimately return these values via the
  API, such as [[writable-settings]] below. (In other words, code in the backend can continute to consume
  sensitive Settings normally; sensitivity is a purely user-facing option.)

  ###### `:database-local`

  The ability of this Setting to be /Database-local/. Valid values are `:only`, `:allowed`, and `:never`. Default:
  `:never`. See docstring for [[metabase.models.setting]] for more information.

  ###### `:user-local`

  Whether this Setting is /User-local/. Valid values are `:only`, `:allowed`, and `:never`. Default: `:never`. See
  docstring for [[metabase.models.setting]] for more info.

  ###### `:deprecated`

  If this setting is deprecated, this should contain a string of the Metabase version in which the setting was
  deprecated. A deprecation notice will be logged whenever the setting is written. (Default: `nil`).

  ###### `:on-change`

  Do you want to update something else when this setting changes? Takes a function which takes 2 arguments, `old`, and
  `new` and calls it with the old and new settings values. By default, the :on-change will be missing, and nothing
  will happen, in [[call-on-change]] below.

  ###### `:feature`
  If non-nil, determines the Enterprise feature flag required to use this setting. If the feature is not enabled,
  the setting will behave the same as if `enabled?` returns `false` (see below).

  ###### `enabled?`
  Function which returns true if the setting should be enabled. If it returns false, the setting will throw an
  exception when it is attempted to be set, and will return its default value when read. Defaults to always enabled."
  {:style/indent 1}
  [setting-symbol description & {:as options}]
  {:pre [(symbol? setting-symbol)
         (not (namespace setting-symbol))
         ;; don't put exclamation points in your Setting names. We don't want functions like `exciting!` for the getter
         ;; and `exciting!!` for the setter.
         (not (str/includes? (name setting-symbol) "!"))]}
  (let [description               (if (or (= (:visibility options) :internal)
                                          (= (:setter options) :none)
                                          (in-test?))
                                    description
                                    (validate-description-form description))
        ;; wrap the description form in a thunk, so its result updates with its dependencies
        description               `(fn [] ~description)
        definition-form           (assoc options
                                         :name (keyword setting-symbol)
                                         :description description
                                         :namespace (list 'quote (ns-name *ns*)))
        ;; create symbols for the getter and setter functions e.g. `my-setting` and `my-setting!` respectively.
        ;; preserve metadata from the `setting-symbol` passed to `defsetting`.
        setting-getter-fn-symbol  setting-symbol
        setting-setter-fn-symbol  (-> (symbol (str (name setting-symbol) \!))
                                      (with-meta (meta setting-symbol)))
        ;; create a symbol for the Setting definition from [[register-setting!]]
        setting-definition-symbol (gensym "setting-")]
    `(let [~setting-definition-symbol (register-setting! ~definition-form)]
       (-> (def ~setting-getter-fn-symbol (setting-fn :getter ~setting-definition-symbol))
           (alter-meta! merge (setting-fn-metadata :getter ~setting-definition-symbol)))
       ~(when-not (= (:setter options) :none)
          `(-> (def ~setting-setter-fn-symbol (setting-fn :setter ~setting-definition-symbol))
               (alter-meta! merge (setting-fn-metadata :setter ~setting-definition-symbol)))))))


;;; +----------------------------------------------------------------------------------------------------------------+
;;; |                                                 EXTRA UTIL FNS                                                 |
;;; +----------------------------------------------------------------------------------------------------------------+

(defn set-many!
  "Set the value of several Settings at once.

    (set-many! {:mandrill-api-key \"xyz123\", :another-setting \"ABC\"})"
  [settings]
  ;; if setting any of the settings fails, roll back the entire DB transaction and the restore the cache from the DB
  ;; to revert any changes in the cache
  (try
    (t2/with-transaction [_conn]
      (doseq [[k v] settings]
        (metabase.models.setting/set! k v)))
    settings
    (catch Throwable e
      (setting.cache/restore-cache!)
      (throw e))))

(defn obfuscate-value
  "Obfuscate the value of sensitive Setting. We'll still show the last 2 characters so admins can still check that the
  value is what's expected (e.g. the correct password).

    (obfuscate-value \"sensitivePASSWORD123\") ;; -> \"**********23\""
  [s]
  (str "**********" (str/join (take-last 2 (str s)))))

(defn user-facing-value
  "Get the value of a Setting that should be displayed to a User (i.e. via `/api/setting/` endpoints): for Settings set
  via env vars, or Settings whose value has not been set (i.e., Settings whose value is the same as the default value)
  no value is displayed; for sensitive Settings, the value is obfuscated.

  Accepts options:

  * `:getter` -- the getter function to use to fetch the Setting value. By default, uses `setting/get`, which will
  convert the setting to the appropriate type; you can use `(partial get-value-of-type :string)` to get all string
  values of Settings, for example."
  [setting-definition-or-name & {:keys [getter], :or {getter get}}]
  (let [{:keys [sensitive? visibility default], k :name, :as setting} (resolve-setting setting-definition-or-name)
        unparsed-value                                                (get-value-of-type :string k)
        parsed-value                                                  (getter k)
        ;; `default` and `env-var-value` are probably still in serialized form so compare
        value-is-default?                                             (= parsed-value default)
        value-is-from-env-var?                                        (some-> (env-var-value setting) (= unparsed-value))]
    (cond
      (not (current-user-can-access-setting? setting))
      (throw (ex-info (tru "You do not have access to the setting {0}" k) setting))

      ;; TODO - Settings set via an env var aren't returned for security purposes. It is an open question whether we
      ;; should obfuscate them and still show the last two characters like we do for sensitive values that are set via
      ;; the UI.
      (or value-is-default? value-is-from-env-var?)
      nil

      (= visibility :internal)
      (throw (Exception. (tru "Setting {0} is internal" k)))

      sensitive?
      (obfuscate-value parsed-value)

      :else
      parsed-value)))

(defn- user-facing-info
  [{:keys [default description], k :name, :as setting} & {:as options}]
  (let [set-via-env-var? (boolean (env-var-value setting))]
    {:key            k
     :value          (try
                       (m/mapply user-facing-value setting options)
                       (catch Throwable e
                         (log/error e (trs "Error fetching value of Setting"))))
     :is_env_setting set-via-env-var?
     :env_name       (env-var-name setting)
     :description    (str (description))
     :default        (if set-via-env-var?
                       (tru "Using value of env var {0}" (str \$ (env-var-name setting)))
                       default)}))

(defn current-user-readable-visibilities
  "Returns a set of setting visibilities that the current user has read access to."
  []
  (set (concat [:public]
               (when @api/*current-user*
                 [:authenticated])
               (when (has-advanced-setting-access?)
                 [:settings-manager])
               (when api/*is-superuser?*
                 [:admin]))))

(defn current-user-writable-visibilities
  "Returns a set of setting visibilities that the current user has write access to."
  []
  (set (concat []
               (when (has-advanced-setting-access?)
                 [:settings-manager :authenticated :public])
               (when api/*is-superuser?*
                 [:admin]))))

(defn writable-settings
  "Return a sequence of site-wide Settings maps in a format suitable for consumption by the frontend.
  (For security purposes, this doesn't return the value of a Setting if it was set via env var).

  `options` are passed to [[user-facing-value]].

  This is currently used by `GET /api/setting` ([[metabase.api.setting/GET_]]; admin-only; powers the Admin Settings
  page) so all admin-visible Settings should be included. We *do not* want to return env var values, since admins
  are not allowed to modify them.

  For settings managers who are not admins, only the subset of settings with the :settings-manager visibility level
  are returned."
  [& {:as options}]
  ;; ignore Database-local values, but not User-local values
  (let [writable-visibilities (current-user-writable-visibilities)]
    (binding [*database-local-values* nil]
      (into
       []
       (comp (filter (fn [setting]
                       (and (contains? writable-visibilities (:visibility setting))
                            (not= (:database-local setting) :only))))
             (map #(m/mapply user-facing-info % options)))
       (sort-by :name (vals @registered-settings))))))

(defn admin-writable-site-wide-settings
  "Returns a sequence of site-wide Settings maps, similar to [[writable-settings]]. However, this function
  excludes User-local Settings in addition to Database-local Settings. Settings that are optionally user-local will
  be included with their site-wide value, if a site-wide value is set.

  `options` are passed to [[user-facing-value]].

  This is used in [[metabase-enterprise.serialization.dump/dump-settings]] to serialize site-wide Settings."
  [& {:as options}]
  ;; ignore User-local and Database-local values
  (binding [*user-local-values* (delay (atom nil))
            *database-local-values* nil]
    (into
     []
     (comp (filter (fn [setting]
                     (and (not= (:visibility setting) :internal)
                          (allows-site-wide-values? setting))))
           (map #(m/mapply user-facing-info % options)))
     (sort-by :name (vals @registered-settings)))))

(defn can-read-setting?
  "Returns true if a setting can be read according to the provided set of `allowed-visibilities`, and false otherwise.
   `allowed-visibilities` is a set of visibilities that the user can read."
  [setting allowed-visibilities]
  (let [setting (resolve-setting setting)]
    (boolean (and (not (:sensitive? setting))
                  (contains? allowed-visibilities (:visibility setting))))))

(defn user-readable-values-map
  "Returns Settings as a map of setting name -> site-wide value for a given set of [[Visibility]] keywords
  e.g. `#{:public :authenticated}`.

  Settings marked `:sensitive?` (e.g. passwords) are excluded.

  This is currently used by `GET /api/session/properties` ([[metabase.api.session/GET_properties]]) and
  in [[metabase.server.routes.index/load-entrypoint-template]]. These are used as read-only sources of Settings for
  the frontend client. For that reason, these Settings *should* include values that come back from environment
  variables, *unless* they are marked `:sensitive?`."
  [visibilities]
  ;; ignore Database-local values, but not User-local values
  (binding [*database-local-values* nil]
    (into
     {}
     (comp (filter (fn [[_setting-name setting]]
                     (and (not (database-local-only? setting))
                          (can-read-setting? setting visibilities))))
           (map (fn [[setting-name]]
                  [setting-name (get setting-name)])))
     @registered-settings)))<|MERGE_RESOLUTION|>--- conflicted
+++ resolved
@@ -99,13 +99,12 @@
    (java.io StringWriter)
    (java.time.temporal Temporal)))
 
-<<<<<<< HEAD
+
 (set! *warn-on-reflection* true)
-=======
+
 ;;; this namespace is required for side effects since it has the JSON encoder definitions for `java.time` classes and
 ;;; other things we need for `:json` settings
 (comment metabase.server.middleware.json/keep-me)
->>>>>>> 9ea6200a
 
 ;; TODO -- a way to SET Database-local values.
 (def ^:dynamic *database-local-values*
