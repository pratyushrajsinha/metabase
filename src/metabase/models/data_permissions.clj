--- conflicted
+++ resolved
@@ -2,11 +2,8 @@
   (:require
    [clojure.string :as str]
    [malli.core :as mc]
-<<<<<<< HEAD
+   [metabase.api.common :as api]
    [metabase.config :as config]
-=======
-   [metabase.api.common :as api]
->>>>>>> 19e068cf
    [metabase.models.interface :as mi]
    [metabase.util :as u]
    [metabase.util.i18n :refer [tru]]
@@ -102,9 +99,6 @@
   (let [ordered-values (-> Permissions perm-type :values)]
     (first (filter (set perm-values) ordered-values))))
 
-<<<<<<< HEAD
-(mu/defn database-permission-for-user :- Value
-=======
 (defmethod coalesce :perms/data-access
   [perm-type perm-values]
   (let [perm-values    (set perm-values)
@@ -121,8 +115,7 @@
     api/*is-superuser?*
     (t2/select-one-fn :is_superuser :model/User :id user-id)))
 
-(mu/defn database-permission-for-user :- PermissionValue
->>>>>>> 19e068cf
+(mu/defn database-permission-for-user :- Value
   "Returns the effective permission value for a given user, permission type, and database ID. If the user has
   multiple permissions for the given type in different groups, they are coalesced into a single value."
   [user-id perm-type database-id]
@@ -169,8 +162,6 @@
       (or (coalesce perm-type perm-values)
           (least-permissive-value perm-type)))))
 
-<<<<<<< HEAD
-=======
 (mu/defn user-has-block-perms-for-database? :- :boolean
   "Returns a Boolean indicating whether the given user should have block permissions enforced for the given database.
   This is a standalone function because block perms are only set at the database-level, but :perms/data-access is
@@ -191,7 +182,6 @@
       (= (coalesce :perms/data-access perm-values)
          :block))))
 
->>>>>>> 19e068cf
 (defn- admin-permission-graph
   "Returns the graph representing admin permissions for all groups"
   [& {:keys [db-id perm-type]}]
