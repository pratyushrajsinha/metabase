--- conflicted
+++ resolved
@@ -326,11 +326,7 @@
 
 (defmethod load-insert! :default [model-name ingested]
   (log/tracef "Inserting %s: %s" model-name (pr-str ingested))
-<<<<<<< HEAD
-  (first (t2/insert-returning-instances! (mdb.u/resolve-model (symbol model-name)) ingested)))
-=======
   (first (t2/insert-returning-instances! (t2.model/resolve-model (symbol model-name)) ingested)))
->>>>>>> 510a792c
 
 (defmulti load-one!
   "Black box for integrating a deserialized entity into this appdb.
