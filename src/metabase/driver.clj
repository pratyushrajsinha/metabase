(ns metabase.driver
  "Metabase Drivers handle various things we need to do with connected data warehouse databases, including things like
  introspecting their schemas and processing and running MBQL queries. Drivers must implement some or all of the
  multimethods defined below, and register themselves with a call to [[metabase.driver/register!]].

  SQL-based drivers can use the `:sql` driver as a parent, and JDBC-based SQL drivers can use `:sql-jdbc`. Both of
  these drivers define additional multimethods that child drivers should implement; see [[metabase.driver.sql]] and
  [[metabase.driver.sql-jdbc]] for more details."
  (:require [clojure.string :as str]
            [clojure.tools.logging :as log]
            [java-time :as t]
            [metabase.driver.impl :as driver.impl]
            [metabase.models.setting :as setting :refer [defsetting]]
            [metabase.plugins.classloader :as classloader]
            [metabase.util.i18n :refer [deferred-tru trs tru]]
            [metabase.util.schema :as su]
            [potemkin :as p]
            [schema.core :as s]
            [toucan.db :as db]))

(declare notify-database-updated)

(defn- notify-all-databases-updated
  "Send notification that all Databases should immediately release cached resources (i.e., connection pools).

  Currently only used below by [[report-timezone]] setter (i.e., only used when report timezone changes). Reusing
  pooled connections with the old session timezone can have weird effects, especially if report timezone is changed to
  `nil` (meaning subsequent queries will not attempt to change the session timezone) or something considered invalid
  by a given Database (meaning subsequent queries will fail to change the session timezone)."
  []
  (doseq [{driver :engine, id :id, :as database} (db/select 'Database)]
    (try
      (notify-database-updated driver database)
      (catch Throwable e
        (log/error e (trs "Failed to notify {0} Database {1} updated" driver id))))))

(defn- short-timezone-name [timezone-id]
  (let [^java.time.ZoneId zone (if (seq timezone-id)
                                 (t/zone-id timezone-id)
                                 (t/zone-id))]
    (.getDisplayName
     zone
     java.time.format.TextStyle/SHORT
     (java.util.Locale/getDefault))))

(defsetting report-timezone
  (deferred-tru "Connection timezone to use when executing queries. Defaults to system timezone.")
  :setter
  (fn [new-value]
    (setting/set-value-of-type! :string :report-timezone new-value)
    (notify-all-databases-updated)))

(defsetting report-timezone-short
  "Current report timezone abbreviation"
  :visibility :public
  :setter     :none
  :getter     (fn [] (short-timezone-name (report-timezone)))
  :doc        false)


;;; +----------------------------------------------------------------------------------------------------------------+
;;; |                                                 Current Driver                                                 |
;;; +----------------------------------------------------------------------------------------------------------------+

(def ^:dynamic *driver*
  "Current driver (a keyword such as `:postgres`) in use by the Query Processor/tests/etc. Bind this with `with-driver`
  below. The QP binds the driver this way in the `bind-driver` middleware."
  nil)

(declare the-driver)

(defn do-with-driver
  "Impl for `with-driver`."
  [driver f]
  (binding [*driver* (the-driver driver)]
    (f)))

(defmacro with-driver
  "Bind current driver to `driver` and execute `body`.

    (driver/with-driver :postgres
      ...)"
  {:style/indent 1}
  [driver & body]
  `(do-with-driver ~driver (fn [] ~@body)))


;;; +----------------------------------------------------------------------------------------------------------------+
;;; |                             Driver Registration / Hierarchy / Multimethod Dispatch                             |
;;; +----------------------------------------------------------------------------------------------------------------+

(p/import-vars [driver.impl hierarchy register! initialized?])

(add-watch
 #'hierarchy
 nil
 (fn [_ _ _ _]
   (when (not= hierarchy driver.impl/hierarchy)
     ;; this is a dev-facing error so no need to i18n it.
     (throw (Exception. (str "Don't alter #'metabase.driver/hierarchy directly, since it is imported from "
                             "metabase.driver.impl. Alter #'metabase.driver.impl/hierarchy instead if you need to "
                             "alter the var directly."))))))

(defn available?
  "Is this driver available for use? (i.e. should we show it as an option when adding a new database?) This is `true`
  for all registered, non-abstract drivers and false everything else.

  Note that an available driver is not necessarily initialized yet; for example lazy-loaded drivers are *registered*
  when Metabase starts up (meaning this will return `true` for them) and only initialized when first needed."
  [driver]
  ((every-pred driver.impl/registered? driver.impl/concrete?) driver))

(defn the-driver
  "Like [[clojure.core/the-ns]]. Converts argument to a keyword, then loads and registers the driver if not already done,
  throwing an Exception if it fails or is invalid. Returns keyword. Note that this does not neccessarily mean the
  driver is initialized (e.g., its full implementation and deps might not be loaded into memory) -- see also
  [[the-initialized-driver]].

  This is useful in several cases:

    ;; Ensuring a driver is loaded & registered
    (isa? driver/hierarchy (the-driver :postgres) (the-driver :sql-jdbc)

    ;; Accepting either strings or keywords (e.g., in API endpoints)
    (the-driver \"h2\") ; -> :h2

    ;; Ensuring a driver you are passed is valid
    (db/insert! Database :engine (name (the-driver driver)))

    (the-driver :postgres) ; -> :postgres
    (the-driver :baby)     ; -> Exception"
  [driver]
  {:pre [((some-fn keyword? string?) driver)]}
  (classloader/the-classloader)
  (let [driver (keyword driver)]
    (driver.impl/load-driver-namespace-if-needed! driver)
    driver))

(defn add-parent!
  "Add a new parent to `driver`."
  [driver new-parent]
  (when-not *compile-files*
    (driver.impl/load-driver-namespace-if-needed! driver)
    (driver.impl/load-driver-namespace-if-needed! new-parent)
    (alter-var-root #'driver.impl/hierarchy derive driver new-parent)))

(defn- dispatch-on-uninitialized-driver
  "Dispatch function to use for driver multimethods. Dispatches on first arg, a driver keyword; loads that driver's
  namespace if not already done. DOES NOT INITIALIZE THE DRIVER.

  Driver multimethods for abstract drivers like `:sql` or `:sql-jdbc` should use [[dispatch-on-initialized-driver]] to
  ensure the driver is initialized (i.e., its method implementations will be loaded)."
  [driver & _]
  (the-driver driver))

(declare initialize!)

(defn the-initialized-driver
  "Like [[the-driver]], but also initializes the driver if not already initialized."
  [driver]
  (let [driver (the-driver driver)]
    (driver.impl/initialize-if-needed! driver initialize!)
    driver))

(defn dispatch-on-initialized-driver
  "Like [[dispatch-on-uninitialized-driver]], but guarantees a driver is initialized before dispatch. Prefer
  [[the-driver]] for trivial methods that should do not require the driver to be initialized (e.g., ones that simply
  return information about the driver, but do not actually connect to any databases.)"
  [driver & _]
  (the-initialized-driver driver))


;;; +----------------------------------------------------------------------------------------------------------------+
;;; |                                       Interface (Multimethod Defintions)                                       |
;;; +----------------------------------------------------------------------------------------------------------------+

;; Methods a driver can implement. Not all of these are required; some have default implementations immediately below
;; them.
;;
;; SOME TIPS:
;;
;; To call the Clojure equivalent of the superclass implementation of a method, use `get-method` with the parent driver:
;;
;;    (driver/register-driver! :my-driver, :parent :sql-jdbc)
;;
;;    (defmethod driver/describe-table :my-driver [driver database table]
;;      (-> ((get-method driver/describe-table :sql-jdbc) driver databse table)
;;          (update :tables add-materialized-views)))
;;
;; Make sure to pass along the `driver` parameter-as when you call other methods, rather than hardcoding the name of
;; the current driver (e.g. `:my-driver` in the example above). This way if other drivers use your driver as a parent
;; in the future their implementations of any methods called by those methods will get used.

(defmulti initialize!
  "DO NOT CALL THIS METHOD DIRECTLY. Called automatically once and only once the first time a non-trivial driver method
  is called; implementers should do one-time initialization as needed (for example, registering JDBC drivers used
  internally by the driver.)

  'Trivial' methods include a tiny handful of ones like [[connection-properties]] that simply provide information
  about the driver, but do not connect to databases; these can be be supplied, for example, by a Metabase plugin
  manifest file (which is supplied for lazy-loaded drivers). Methods that require connecting to a database dispatch
  off of [[the-initialized-driver]], which will initialize a driver if not already done so.

  You will rarely need to write an implentation for this method yourself. A lazy-loaded driver (like most of the
  Metabase drivers in v1.0 and above) are automatiaclly given an implentation of this method that performs the
  `init-steps` specified in the plugin manifest (such as loading namespaces in question).

  If you do need to implement this method yourself, you do not need to call parent implementations. We'll take care of
  that for you."
  {:arglists '([driver])}
  dispatch-on-uninitialized-driver)
  ;; VERY IMPORTANT: Unlike all other driver multimethods, we DO NOT use the driver hierarchy for dispatch here. Why?
  ;; We do not want a driver to inherit parent drivers' implementations and have those implementations end up getting
  ;; called multiple times. If a driver does not implement `initialize!`, *always* fall back to the default no-op
  ;; implementation.
  ;;
  ;; `initialize-if-needed!` takes care to make sure a driver's parent(s) are initialized before initializing a driver.


(defmethod initialize! :default [_]) ; no-op

(defmulti display-name
  "A nice name for the driver that we'll display to in the admin panel, e.g. \"PostgreSQL\" for `:postgres`. Default
  implementation capitializes the name of the driver, e.g. `:presto` becomes \"Presto\".

  When writing a driver that you plan to ship as a separate, lazy-loading plugin (including core drivers packaged this
  way, like SQLite), you do not need to implement this method; instead, specifiy it in your plugin manifest, and
  `lazy-loaded-driver` will create an implementation for you. Probably best if we only have one place where we set
  values for this."
  {:arglists '([driver])}
  dispatch-on-uninitialized-driver
  :hierarchy #'hierarchy)

(defmethod display-name :default [driver]
  (str/capitalize (name driver)))

(defmulti contact-info
  "The contact information for the driver"
  {:added "0.43.0" :arglists '([driver])}
  dispatch-on-uninitialized-driver
  :hierarchy #'hierarchy)

(defmethod contact-info :default
  [_]
  nil)

(defmulti can-connect?
  "Check whether we can connect to a `Database` with `details-map` and perform a simple query. For example, a SQL
  database might try running a query like `SELECT 1;`. This function should return truthy if a connection to the DB
  can be made successfully, otherwise it should return falsey or throw an appropriate Exception. Exceptions if a
  connection cannot be made. Throw an `ex-info` containing a truthy `::can-connect-message?` in `ex-data`
  in order to suppress logging expected driver validation messages during setup."
  {:arglists '([driver details])}
  dispatch-on-initialized-driver
  :hierarchy #'hierarchy)

(defmulti describe-database
  "Return a map containing information that describes all of the tables in a `database`, an instance of the `Database`
  model. It is expected that this function will be peformant and avoid draining meaningful resources of the database.
  Results should match the [[metabase.sync.interface/DatabaseMetadata]] schema."
  {:arglists '([driver database])}
  dispatch-on-initialized-driver
  :hierarchy #'hierarchy)

(defmulti describe-table
  "Return a map containing information that describes the physical schema of `table` (i.e. the fields contained
  therein). `database` will be an instance of the `Database` model; and `table`, an instance of the `Table` model. It
  is expected that this function will be peformant and avoid draining meaningful resources of the database. Results
  should match the [[metabase.sync.interface/TableMetadata]] schema."
  {:arglists '([driver database table])}
  dispatch-on-initialized-driver
  :hierarchy #'hierarchy)

(defmulti escape-entity-name-for-metadata
  "escaping for when calling `.getColumns` or `.getTables` on table names or schema names. Useful for when a database
  driver has difference escaping rules for table or schema names when used from metadata.

  For example, oracle treats slashes differently when querying versus when used with `.getTables` or `.getColumns`"
  {:arglists '([driver table-name]), :added "0.37.0"}
  dispatch-on-initialized-driver
  :hierarchy #'hierarchy)

(defmethod escape-entity-name-for-metadata :default [_driver table-name] table-name)

(defmulti describe-table-fks
  "Return information about the foreign keys in a `table`. Required for drivers that support `:foreign-keys`. Results
  should match the [[metabase.sync.interface/FKMetadata]] schema."
  {:arglists '([this database table])}
  dispatch-on-initialized-driver
  :hierarchy #'hierarchy)

(defmethod describe-table-fks ::driver [_ _ _]
  nil)

(def ConnectionDetailsProperty
  "Schema for a map containing information about a connection property we should ask the user to supply when setting up
  a new database, as returned by an implementation of `connection-properties`."
  (s/constrained
   {
    ;; The key that should be used to store this property in the `details` map.
    :name su/NonBlankString

    ;; Human-readable name that should be displayed to the User in UI for editing this field.
    :display-name su/NonBlankString

    ;; Human-readable text that gives context about a field's input.
    (s/optional-key :helper-text) s/Str

    ;; Type of this property. Defaults to `:string` if unspecified.
    ;; `:select` is a `String` in the backend.
    (s/optional-key :type) (s/enum :string :integer :boolean :password :select :text)

    ;; A default value for this field if the user hasn't set an explicit value. This is shown in the UI as a
    ;; placeholder.
    (s/optional-key :default) s/Any

    ;; Placeholder value to show in the UI if user hasn't set an explicit value. Similar to `:default`, but this value
    ;; is *not* saved to `:details` if no explicit value is set. Since `:default` values are also shown as
    ;; placeholders, you cannot specify both `:default` and `:placeholder`.
    (s/optional-key :placeholder) s/Any

    ;; Is this property required? Defaults to `false`.
    (s/optional-key :required?) s/Bool

    ;; Any options for `:select` types
    (s/optional-key :options) {s/Keyword s/Str}}

   (complement (every-pred #(contains? % :default) #(contains? % :placeholder)))
   "connection details that does not have both default and placeholder"))

(defmulti connection-properties
  "Return information about the connection properties that should be exposed to the user for databases that will use
  this driver. This information is used to build the UI for editing a Database `details` map, and for validating it on
  the backend. It should include things like `host`, `port`, and other driver-specific parameters. Each property must
  conform to the [[ConnectionDetailsProperty]] schema above.

  There are several definitions for common properties available in the [[metabase.driver.common]] namespace, such as
  `default-host-details` and `default-port-details`. Prefer using these if possible.

  Like `display-name`, lazy-loaded drivers should specify this in their plugin manifest; `lazy-loaded-driver` will
  automatically create an implementation for you."
  {:arglists '([driver])}
  dispatch-on-uninitialized-driver
  :hierarchy #'hierarchy)

(defmulti execute-reducible-query
  "Execute a native query against that database and return rows that can be reduced using `transduce`/`reduce`.

  Pass metadata about the columns and the reducible object to `respond`, which has the signature

    (respond results-metadata rows)

  You can use [[metabase.query-processor.reducible/reducible-rows]] to create reducible, streaming results.

  Example impl:

    (defmethod reducible-query :my-driver
      [_ query context respond]
      (with-open [results (run-query! query)]
        (respond
         {:cols [{:name \"my_col\"}]}
         (qp.reducible/reducible-rows (get-row results) (context/canceled-chan context)))))"
  {:added "0.35.0", :arglists '([driver query context respond])}
  dispatch-on-initialized-driver
  :hierarchy #'hierarchy)

;; TODO -- I think we should rename this to `features` since `driver/driver-features` is a bit redundant.
(def driver-features
  "Set of all features a driver can support."
  #{
    ;; Does this database support foreign key relationships?
    :foreign-keys

    ;; Does this database support nested fields for any and every field except primary key (e.g. Mongo)?
    :nested-fields

    ;; Does this database support nested fields but only for certain field types (e.g. Postgres and JSON / JSONB columns)?
    :nested-field-columns

    ;; Does this driver support setting a timezone for the query?
    :set-timezone

    ;; Does the driver support *basic* aggregations like `:count` and `:sum`? (Currently, everything besides standard
    ;; deviation is considered \"basic\"; only GA doesn't support this).
    ;;
    ;; DEFAULTS TO TRUE.
    :basic-aggregations

    ;; Does this driver support standard deviation and variance aggregations?
    :standard-deviation-aggregations

    ;; Does this driver support expressions (e.g. adding the values of 2 columns together)?
    :expressions

    ;; Does this driver support parameter substitution in native queries, where parameter expressions are replaced
    ;; with a single value? e.g.
    ;;
    ;;    SELECT * FROM table WHERE field = {{param}}
    ;;    ->
    ;;    SELECT * FROM table WHERE field = 1
    :native-parameters

    ;; Does the driver support using expressions inside aggregations? e.g. something like \"sum(x) + count(y)\" or
    ;; \"avg(x + y)\"
    :expression-aggregations

    ;; Does the driver support using a query as the `:source-query` of another MBQL query? Examples are CTEs or
    ;; subselects in SQL queries.
    :nested-queries

    ;; Does the driver support persisting models
    :persist-models
    ;; Is persisting enabled?
    :persist-models-enabled

    ;; Does the driver support binning as specified by the `binning-strategy` clause?
    :binning

    ;; Does this driver not let you specify whether or not our string search filter clauses (`:contains`,
    ;; `:starts-with`, and `:ends-with`, collectively the equivalent of SQL `LIKE`) are case-senstive or not? This
    ;; informs whether we should present you with the 'Case Sensitive' checkbox in the UI. At the time of this writing
    ;; SQLite, SQLServer, and MySQL do not support this -- `LIKE` clauses are always case-insensitive.
    ;;
    ;; DEFAULTS TO TRUE.
    :case-sensitivity-string-filter-options

    :left-join
    :right-join
    :inner-join
    :full-join

    :regex

    ;; Does the driver support advanced math expressions such as log, power, ...
    :advanced-math-expressions

    ;; Does the driver support percentile calculations (including median)
    :percentile-aggregations

    ;; Does the driver support date extraction functions? (i.e get year component of a datetime column)
    ;; DEFAULTS TO TRUE
    :temporal-extract

    ;; Does the driver support doing math with datetime? (i.e Adding 1 year to a datetime column)
    ;; DEFAULTS TO TRUE
    :date-arithmetics

<<<<<<< HEAD
    ;; Does the driver support the :now function
    :now
=======
    ;; Does the driver support converting timezone?
    ;; DEFAULTS TO FALSE
    :convert-timezone
>>>>>>> 29639ff1

    ;; Does the driver support :datetime-diff functions
    :datetime-diff

    ;; Does the driver support experimental "writeback" actions like "delete this row" or "insert a new row" from 44+?
    :actions

    ;; Does the driver support custom writeback actions using `is_write` Saved Questions. Drivers that support this must
    ;; implement [[execute-write-query!]]
    :actions/custom})

(defmulti supports?
  "Does this driver support a certain `feature`? (A feature is a keyword, and can be any of the ones listed above in
  [[driver-features]].)

    (supports? :postgres :set-timezone) ; -> true

  DEPRECATED — [[database-supports?]] is intended to replace this method. However, it driver authors should continue
  _implementing_ `supports?` for the time being until we get a chance to migrate all our usages."
  {:arglists '([driver feature]), :deprecated "0.41.0"}
  (fn [driver feature]
    (when-not (driver-features feature)
      (throw (Exception. (tru "Invalid driver feature: {0}" feature))))
    [(dispatch-on-initialized-driver driver) feature])
  :hierarchy #'hierarchy)

(defmethod supports? :default [_ _] false)

(defmethod supports? [::driver :basic-aggregations] [_ _] true)
(defmethod supports? [::driver :case-sensitivity-string-filter-options] [_ _] true)
(defmethod supports? [::driver :date-arithmetics] [_ _] true)
(defmethod supports? [::driver :temporal-extract] [_ _] true)
(defmethod supports? [::driver :convert-timezone] [_ _] false)

(defmulti database-supports?
  "Does this driver and specific instance of a database support a certain `feature`?
  (A feature is a keyword, and can be any of the ones listed above in `driver-features`.
  Note that it's the same set of `driver-features` with respect to
  both database-supports? and [[supports?]])

  Database is guaranteed to be a Database instance.

  Most drivers can always return true or always return false for a given feature
  (e.g., :left-join is not supported by any version of Mongo DB).

  In some cases, a feature may only be supported by certain versions of the database engine.
  In this case, after implementing `:version` in `describe-database` for the driver,
  you can check in `(get-in db [:details :version])` and determine
  whether a feature is supported for this particular database.

    (database-supports? :mongo :set-timezone mongo-db) ; -> true"
  {:arglists '([driver feature database]), :added "0.41.0"}
  (fn [driver feature _database]
    (when-not (driver-features feature)
      (throw (Exception. (tru "Invalid driver feature: {0}" feature))))
    [(dispatch-on-initialized-driver driver) feature])
  :hierarchy #'hierarchy)

(defmethod database-supports? :default [driver feature _] (supports? driver feature))

(defmulti ^{:deprecated "0.42.0"} format-custom-field-name
  "Unused in Metabase 0.42.0+. Implement [[escape-alias]] instead. This method will be removed in a future release."
  {:arglists '([driver custom-field-name])}
  dispatch-on-initialized-driver
  :hierarchy #'hierarchy)

(defmulti ^String escape-alias
  "Escape a `column-or-table-alias` string in a way that makes it valid for your database. This method is used for
  existing columns; aggregate functions and other expressions; joined tables; and joined subqueries; be sure to return
  the lowest common denominator amongst if your database has different requirements for different identifier types.

  These aliases can be dynamically generated in [[metabase.query-processor.util.add-alias-info]] or elsewhere
  (usually based on underlying table or column names) but can also be specified in the MBQL query itself for explicit
  joins. For `:sql` drivers, the aliases generated here will be quoted in the resulting SQL.

  The default impl of [[escape-alias]] calls [[metabase.driver.impl/truncate-alias]] and truncates the alias
  to [[metabase.driver.impl/default-alias-max-length-bytes]]. You can call this function with a different max length
  if you need to generate shorter aliases.

  That method is currently only used drivers that derive from `:sql` and for drivers that support joins. If your
  driver is/does neither, you do not need to implement this method at this time."
  {:added "0.42.0", :arglists '([driver column-or-table-alias])}
  dispatch-on-initialized-driver
  :hierarchy #'hierarchy)

(defmethod escape-alias ::driver
  [_driver alias-name]
  (driver.impl/truncate-alias alias-name))

(defmulti humanize-connection-error-message
  "Return a humanized (user-facing) version of an connection error message.
  Generic error messages provided in [[metabase.driver.util/connection-error-messages]]; should be returned
  as keywords whenever possible. This provides for both unified error messages and categories which let us point
  users to the erroneous input fields.
  Error messages can also be strings, or localized strings, as returned by [[metabase.util.i18n/trs]] and
  `metabase.util.i18n/tru`."
  {:arglists '([this message])}
  dispatch-on-initialized-driver
  :hierarchy #'hierarchy)

(defmethod humanize-connection-error-message ::driver [_ message]
  message)

(defmulti mbql->native
  "Transpile an MBQL query into the appropriate native query form. `query` will match the schema for an MBQL query in
  [[metabase.mbql.schema/Query]]; this function should return a native query that conforms to that schema.

  If the underlying query language supports remarks or comments, the driver should
  use [[metabase.query-processor.util/query->remark]] to generate an appropriate message and include that in an
  appropriate place; alternatively a driver might directly include the query's `:info` dictionary if the underlying
  language is JSON-based.

  The result of this function will be passed directly into calls to [[execute-reducible-query]].

  For example, a driver like Postgres would build a valid SQL expression and return a map such as:

    {:query \"-- Metabase card: 10 user: 5
              SELECT * FROM my_table\"}"
  {:arglists '([driver query]), :style/indent 1}
  dispatch-on-initialized-driver
  :hierarchy #'hierarchy)

(defmulti splice-parameters-into-native-query
  "For a native query that has separate parameters, such as a JDBC prepared statement, e.g.

    {:query \"SELECT * FROM birds WHERE name = ?\", :params [\"Reggae\"]}

  splice the parameters in to the native query as literals so it can be executed by the user, e.g.

    {:query \"SELECT * FROM birds WHERE name = 'Reggae'\"}

  This is used to power features such as 'Convert this Question to SQL' in the Query Builder. Normally when executing
  the query we'd like to leave the statement as a prepared one and pass parameters that way instead of splicing them
  in as literals so as to avoid SQL injection vulnerabilities. Thus the results of this method are not normally
  executed by the Query Processor when processing an MBQL query. However when people convert a
  question to SQL they can see what they will be executing and edit the query as needed.

  Input to this function follows the same shape as output of `mbql->native` -- that is, it will be a so-called 'inner'
  native query, with `:query` and `:params` keys, as in the example code above; output should be of the same format.
  This method might be called even if no splicing needs to take place, e.g. if `:params` is empty; implementations
  should be sure to handle this situation correctly.

  For databases that do not feature concepts like 'prepared statements', this method need not be implemented; the
  default implementation is an identity function."
  {:arglists '([driver query]), :style/indent 1}
  dispatch-on-initialized-driver
  :hierarchy #'hierarchy)

(defmethod splice-parameters-into-native-query ::driver
  [_ query]
  query)

;; TODO - we should just have some sort of `core.async` channel to handle DB update notifications instead
(defmulti notify-database-updated
  "Notify the driver that the attributes of a `database` have changed, or that `database was deleted. This is
  specifically relevant in the event that the driver was doing some caching or connection pooling; the driver should
  release ALL related resources when this is called."
  {:arglists '([driver database])}
  dispatch-on-initialized-driver
  :hierarchy #'hierarchy)

(defmethod notify-database-updated ::driver [_ _]
  nil) ; no-op

(defmulti sync-in-context
  "Drivers may provide this function if they need to do special setup before a sync operation such as
  `sync-database!`. The sync operation itself is encapsulated as the lambda `f`, which must be called with no arguments.

    (defn sync-in-context [driver database f]
      (with-connection [_ database]
        (f)))"
  {:arglists '([driver database f]), :style/indent 2}
  dispatch-on-initialized-driver
  :hierarchy #'hierarchy)

(defmethod sync-in-context ::driver [_ _ f] (f))

(defmulti table-rows-seq
  "Return a sequence of *all* the rows in a given `table`, which is guaranteed to have at least `:name` and `:schema`
  keys. (It is guaranteed to satisfy the `DatabaseMetadataTable` schema in `metabase.sync.interface`.) Currently, this
  is only used for iterating over the values in a `_metabase_metadata` table. As such, the results are not expected to
  be returned lazily. There is no expectation that the results be returned in any given order.

  This method is currently only used by the H2 driver to load the Sample Database, so it is not neccesary for any other
  drivers to implement it at this time."
  {:arglists '([driver database table])}
  dispatch-on-initialized-driver
  :hierarchy #'hierarchy)

(defmulti db-default-timezone
  "Return the *system* timezone ID name of this database, i.e. the timezone that local dates/times/datetimes are
  considered to be in by default. Ideally, this method should return a timezone ID like `America/Los_Angeles`, but an
  offset formatted like `-08:00` is acceptable in cases where the actual ID cannot be provided.

  This is currently used only when syncing the
  Database (see [[metabase.sync.sync-metadata.sync-timezone/sync-timezone!]]) -- the result of this method is stored
  in the `timezone` column of Database.

  *In theory* this method should probably not return `nil`, since every Database presumably assumes some timezone for
  LocalDate(Time)s types, but *in practice* implementations of this method return `nil` for some drivers. For example
  the default implementation for `:sql-jdbc` returns `nil` unless the driver in question
  implements [[metabase.driver.sql-jdbc.sync/db-default-timezone]]; the `:h2` driver does not for example. Why is
  this? Who knows, but it's something you should keep in mind.

  TODO FIXME (cam) -- I think we need to fix this for drivers that return `nil`."
  {:added "0.34.0", :arglists '(^java.lang.String [driver database])}
  dispatch-on-initialized-driver
  :hierarchy #'hierarchy)

(defmethod db-default-timezone ::driver
  [_driver _database]
  nil)

;; TIMEZONE FIXME — remove this method entirely
(defmulti current-db-time
  "Return the current time and timezone from the perspective of `database`. You can use
  `metabase.driver.common/current-db-time` to implement this. This should return a Joda-Time `DateTime`.

  deprecated — the only thing this method is ultimately used for is to determine the db's system timezone.
  [[db-default-timezone]] has been introduced as an intended replacement for this method; implement it instead. this
  method will be removed in a future release."
  {:deprecated "0.34.0", :arglists '(^org.joda.time.DateTime [driver database])}
  dispatch-on-initialized-driver
  :hierarchy #'hierarchy)

(defmethod current-db-time ::driver [_ _] nil)

(defmulti substitute-native-parameters
  "For drivers that support `:native-parameters`. Substitute parameters in a normalized 'inner' native query.

    {:query \"SELECT count(*) FROM table WHERE id = {{param}}\"
     :template-tags {:param {:name \"param\", :display-name \"Param\", :type :number}}
     :parameters    [{:type   :number
                      :target [:variable [:template-tag \"param\"]]
                      :value  2}]}
    ->
    {:query \"SELECT count(*) FROM table WHERE id = 2\"}

  Much of the implementation for this method is shared across drivers and lives in the
  `metabase.driver.common.parameters.*` namespaces. See the `:sql` and `:mongo` drivers for sample implementations of
  this method.`Driver-agnostic end-to-end native parameter tests live in
  [[metabase.query-processor-test.parameters-test]] and other namespaces."
  {:arglists '([driver inner-query])}
  dispatch-on-initialized-driver
  :hierarchy #'hierarchy)

(defmulti default-field-order
  "Return how fields should be sorted by default for this database."
  {:added "0.36.0" :arglists '([driver])}
  dispatch-on-initialized-driver
  :hierarchy #'hierarchy)

(defmethod default-field-order ::driver [_] :database)

;; TODO -- this can vary based on session variables or connection options
(defmulti db-start-of-week
  "Return the day that is considered to be the start of week by `driver`. Should return a keyword such as `:sunday`."
  {:added "0.37.0" :arglists '([driver])}
  dispatch-on-initialized-driver
  :hierarchy #'hierarchy)

(defmulti incorporate-ssh-tunnel-details
  "A multimethod for driver-specific behavior required to incorporate details for an opened SSH tunnel into the DB
  details. In most cases, this will simply involve updating the :host and :port (to point to the tunnel entry point,
  instead of the backing database server), but some drivers may have more specific behavior.

  WARNING! Implementations of this method may create new SSH tunnels, which need to be cleaned up. DO NOT USE THIS
  METHOD DIRECTLY UNLESS YOU ARE GOING TO BE CLEANING UP ANY CREATED TUNNELS! Instead, you probably want to
  use [[metabase.util.ssh/with-ssh-tunnel]]. See #24445 for more information."
  {:added "0.39.0" :arglists '([driver db-details])}
  dispatch-on-uninitialized-driver
  :hierarchy #'hierarchy)

(defmulti normalize-db-details
  "Normalizes db-details for the given driver. This is to handle migrations that are too difficult to perform via
  regular Liquibase queries. This multimethod will be called from a `:post-select` handler within the database model.
  The full `database` model object is passed as the 2nd parameter, and the multimethod implementation is expected to
  update the value for `:details`. The default implementation is essentially `identity` (i.e returns `database`
  unchanged). This multimethod will only be called if `:details` is actually present in the `database` map."
  {:added "0.41.0" :arglists '([driver database])}
  dispatch-on-initialized-driver
  :hierarchy #'hierarchy)

(defmethod normalize-db-details ::driver
  [_ db-details]
  ;; no normalization by default
  db-details)

(defmulti superseded-by
  "Returns the driver that supersedes the given `driver`.  A non-nil return value means that the given `driver` is
  deprecated in Metabase and will eventually be replaced by the returned driver, in some future version (at which point
  any databases using it will be migrated to the new one).

  This is currently only used on the frontend for the purpose of showing/hiding deprecated drivers. A driver can make
  use of this facility by adding a top-level `superseded-by` key to its plugin manifest YAML file, or (less preferred)
  overriding this multimethod directly."
  {:added "0.41.0" :arglists '([driver])}
  dispatch-on-uninitialized-driver
  :hierarchy #'hierarchy)

(defmethod superseded-by :default
  [_]
  nil)

(defmulti execute-write-query!
  "Execute a writeback query (from an `is_write` Card) e.g. one powering a custom
  `QueryAction` (see [[metabase.models.action]]). Drivers that support `:actions/custom` must implement this method."
  {:added "0.44.0", :arglists '([driver query])}
  dispatch-on-initialized-driver
  :hierarchy #'hierarchy)<|MERGE_RESOLUTION|>--- conflicted
+++ resolved
@@ -445,14 +445,12 @@
     ;; DEFAULTS TO TRUE
     :date-arithmetics
 
-<<<<<<< HEAD
     ;; Does the driver support the :now function
     :now
-=======
+
     ;; Does the driver support converting timezone?
     ;; DEFAULTS TO FALSE
     :convert-timezone
->>>>>>> 29639ff1
 
     ;; Does the driver support :datetime-diff functions
     :datetime-diff
