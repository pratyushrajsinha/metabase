--- conflicted
+++ resolved
@@ -2,11 +2,7 @@
   (:require
    [malli.core :as mc]
    [malli.util :as mut]
-<<<<<<< HEAD
-   [metabase.lib.schema.info :as lib.schema.info]
-=======
    [metabase.models.view-log :as view-log]
->>>>>>> 9cea6fe3
    [toucan2.core :as t2]))
 
 ;; collection events
@@ -41,11 +37,7 @@
 
 (let [view-only      (mc/schema
                       [:map {:closed true}
-<<<<<<< HEAD
-                       [:context ::lib.schema.info/context]
-=======
                        [:context ::view-log/context]
->>>>>>> 9cea6fe3
                        [:user-id [:maybe pos-int?]]
                        [:object-id [:maybe pos-int?]]])
       default-schema (mc/schema
