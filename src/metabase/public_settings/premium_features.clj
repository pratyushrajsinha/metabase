--- conflicted
+++ resolved
@@ -59,30 +59,8 @@
 
 (declare premium-embedding-token)
 
-(def ^:private ^:const active-users-count-cache-ttl
-  "Amount of time before we re-fetch the count of active users."
-  (u/minutes->ms 5))
-
 ;; let's prevent the DB from getting slammed with calls to get the active user count, we only really need one in flight
 ;; at a time.
-<<<<<<< HEAD
-(let [f        (fn []
-                 {:post [(integer? %)]}
-                 (log/debug (u/colorize :yellow "GETTING ACTIVE USER COUNT!"))
-                 (assert ((requiring-resolve 'metabase.db/db-is-set-up?)) "Metabase DB is not yet set up")
-                 ;; force this to use a new Connection, it seems to be getting called in situations where the Connection
-                 ;; is from a different thread and is invalid by the time we get to use it
-                 (let [result (binding [t2.conn/*current-connectable* nil]
-                                (t2/count :model/User :is_active true :type :personal))]
-                   (log/debug (u/colorize :green "=>") result)
-                   result))
-      memoized (memoize/ttl
-                f
-                :ttl/threshold (u/minutes->ms active-users-count-cache-ttl))
-      lock     (Object.)]
-  (defn- cached-active-users-count'
-    "Returns a count of users on the system, cached for 5 minutes."
-=======
 (let [f    (fn []
              {:post [(integer? %)]}
              (log/debug (u/colorize :yellow "GETTING ACTIVE USER COUNT!"))
@@ -96,18 +74,12 @@
       lock (Object.)]
   (defn- locking-active-user-count
     "Returns a count of users on the system"
->>>>>>> cfe32222
     []
     (locking lock
       (f))))
 
-<<<<<<< HEAD
-(defsetting cached-active-users-count
-  (deferred-tru "Cached number of active users. Refresh every 5 minutes.")
-=======
 (defsetting active-users-count
   (deferred-tru "Number of active users")
->>>>>>> cfe32222
   :visibility :admin
   :type       :integer
   :audit      :never
@@ -117,11 +89,7 @@
   :getter     (fn []
                 (if-not ((requiring-resolve 'metabase.db/db-is-set-up?))
                   0
-<<<<<<< HEAD
-                  (cached-active-users-count'))))
-=======
                   (locking-active-user-count))))
->>>>>>> cfe32222
 
 (defn- token-status-url [token base-url]
   (when (seq token)
@@ -144,21 +112,13 @@
   "Amount of time to cache the status of a valid enterprise token before forcing a re-check."
   (u/hours->ms 12))
 
-<<<<<<< HEAD
-(def ^{:arglists '([token base-url site-uuid active-users-count])} fetch-token-and-parse-body*
-=======
 (def ^{:arglists '([token base-url site-uuid])} fetch-token-and-parse-body*
->>>>>>> cfe32222
   "Caches successful and 4XX API responses for 24 hours. 5XX errors, timeouts, etc. may be transient and will NOT be
   cached, but may trigger the *store-circuit-breaker*."
   (memoize/ttl
    ^{::memoize/args-fn (fn [[token base-url site-uuid]]
                          [token base-url site-uuid])}
-<<<<<<< HEAD
-   (fn [token base-url site-uuid active-users-count]
-=======
    (fn [token base-url site-uuid]
->>>>>>> cfe32222
      (log/infof "Checking with the MetaStore to see whether token '%s' is valid..." (u.str/mask token))
      (let [{:keys [body status] :as resp} (some-> (token-status-url token base-url)
                                                   (http/get {:query-params     {:users      (active-users-count)
@@ -258,11 +218,7 @@
                       ;; complicated
                       (catch Exception e2
                         (log/errorf e2 "Error fetching token status from %s:" store-url)
-<<<<<<< HEAD
-                        (let [body (u/ignore-exceptions (some-> (ex-data e1) :body (json/parse-string keyword)))]
-=======
                         (let [body (u/ignore-exceptions (some-> (ex-data e1) :body json/decode+kw))]
->>>>>>> cfe32222
                           (or
                            body
                            {:valid         false
@@ -281,21 +237,12 @@
            :status        "invalid"
            :error-details (trs "Token should be a valid 64 hexadecimal character token or an airgap token.")})))
 
-<<<<<<< HEAD
-(def ^{:arglists '([token])} fetch-token-status
-  "Locked version of `fetch-token-status` allowing one request at a time."
-  (let [lock (Object.)]
-    (fn [token]
-      (locking lock
-        (fetch-token-status* token)))))
-=======
 (let [lock (Object.)]
   (defn fetch-token-status
     "Locked version of `fetch-token-status` allowing one request at a time."
     [token]
     (locking lock
       (fetch-token-status* token))))
->>>>>>> cfe32222
 
 (declare token-valid-now?)
 
@@ -563,10 +510,6 @@
   "Enable the Query Validator Tool?"
   :query-reference-validation)
 
-(define-premium-feature ^{:added "0.52.0"} enable-metabot-v3?
-  "Enable the newest LLM-based MetaBot? (The one that lives in [[metabase-enterprise.metabot-v3.core]].)"
-  :metabot-v3)
-
 (define-premium-feature enable-upload-management?
   "Should we allow admins to clean up tables created from uploads?"
   :upload-management)
