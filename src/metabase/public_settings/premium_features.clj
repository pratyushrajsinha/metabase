(ns metabase.public-settings.premium-features
  "Settings related to checking premium token validity and which premium features it allows."
  (:require
   [cheshire.core :as json]
   [clj-http.client :as http]
   [clojure.core.memoize :as memoize]
   [clojure.spec.alpha :as s]
   [clojure.string :as str]
   [environ.core :refer [env]]
   [malli.core :as mc]
   [metabase.api.common :as api]
   [metabase.config :as config]
   [metabase.models.setting :as setting :refer [defsetting]]
   [metabase.plugins.classloader :as classloader]
   [metabase.util :as u]
   [metabase.util.i18n :refer [deferred-tru trs tru]]
   [metabase.util.log :as log]
   [metabase.util.malli :as mu]
   [metabase.util.malli.schema :as ms]
<<<<<<< HEAD
   #_{:clj-kondo/ignore [:deprecated-namespace]}
   [metabase.util.schema :as su]
   [schema.core :as schema]
=======
>>>>>>> 066e41cf
   [toucan2.connection :as t2.conn]
   [toucan2.core :as t2]))

(set! *warn-on-reflection* true)

(def ^:private ValidToken
  "Schema for a valid premium token. Must be 64 lower-case hex characters."
  #"^[0-9a-f]{64}$")

(def token-check-url
  "Base URL to use for token checks. Hardcoded by default but for development purposes you can use a local server.
  Specify the env var `METASTORE_DEV_SERVER_URL`."
  (or
   ;; only enable the changing the token check url during dev because we don't want people switching it out in production!
   (when config/is-dev?
     (some-> (env :metastore-dev-server-url)
             ;; remove trailing slashes
             (str/replace  #"/$" "")))
   "https://token-check.metabase.com"))

(def store-url
  "Store URL, used as a fallback for token checks and for fetching the list of cloud gateway IPs."
  "https://store.metabase.com")

;;; +----------------------------------------------------------------------------------------------------------------+
;;; |                                                TOKEN VALIDATION                                                |
;;; +----------------------------------------------------------------------------------------------------------------+

(declare premium-embedding-token)

;; let's prevent the DB from getting slammed with calls to get the active user count, we only really need one in flight
;; at a time.
(let [f        (fn []
                 {:post [(integer? %)]}
                 (log/info (u/colorize :yellow "GETTING ACTIVE USER COUNT!"))
                 (assert ((requiring-resolve 'metabase.db/db-is-set-up?)) "Metabase DB is not yet set up")
                 ;; force this to use a new Connection, it seems to be getting called in situations where the Connection
                 ;; is from a different thread and is invalid by the time we get to use it
                 (let [result (binding [t2.conn/*current-connectable* nil]
                                (t2/count :core_user :is_active true))]
                   (log/info (u/colorize :green "=>") result)
                   result))
      memoized (memoize/ttl
                f
                :ttl/threshold (u/minutes->ms 5))
      lock     (Object.)]
  (defn- cached-active-users-count
    "Primarily used for the settings because we don't wish it to be 100%. (HUH?)"
    []
    (locking lock
      (memoized))))

(defsetting active-users-count
  (deferred-tru "Cached number of active users. Refresh every 5 minutes.")
  :visibility :admin
  :type       :integer
  :default    0
  :getter     (fn []
                (if-not ((requiring-resolve 'metabase.db/db-is-set-up?))
                 0
                 (cached-active-users-count))))

(defn- token-status-url [token base-url]
  (when (seq token)
    (format "%s/api/%s/v2/status" base-url token)))

(def ^:private ^:const fetch-token-status-timeout-ms (u/seconds->ms 10))

(def ^:private TokenStatus
  [:map
   [:valid                          :boolean]
   [:status                         ms/NonBlankString]
   [:error-details {:optional true} [:maybe ms/NonBlankString]]
   [:features      {:optional true} [:sequential ms/NonBlankString]]
   [:trial         {:optional true} :boolean]
   [:valid_thru    {:optional true} ms/NonBlankString]]) ; ISO 8601 timestamp

(defn- fetch-token-and-parse-body
  [token base-url]
  (some-> (token-status-url token base-url)
          (http/get {:query-params {:users      (cached-active-users-count)
                                    :site-uuid  (setting/get :site-uuid-for-premium-features-token-checks)
                                    :mb-version (:tag config/mb-version-info)}})
          :body
          (json/parse-string keyword)))

(mu/defn ^:private fetch-token-status* :- TokenStatus
  "Fetch info about the validity of `token` from the MetaStore."
  [token :- ValidToken]
  ;; attempt to query the metastore API about the status of this token. If the request doesn't complete in a
  ;; reasonable amount of time throw a timeout exception
  (log/info (trs "Checking with the MetaStore to see whether {0} is valid..."
                 ;; ValidToken will ensure the length of token is 64 chars long
                 (str (subs token 0 4) "..." (subs token 60 64))))
  (let [fut    (future
                 (try (fetch-token-and-parse-body token token-check-url)
                      (catch Exception e1
                        (log/error e1 (trs "Error fetching token status from {0}:" token-check-url))
                        ;; Try the fallback URL, which was the default URL prior to 45.2
                        (try (fetch-token-and-parse-body token store-url)
                             ;; if there was an error fetching the token from both the normal and fallback URLs, log the
                             ;; first error and return a generic message about the token being invalid. This message
                             ;; will get displayed in the Settings page in the admin panel so we do not want something
                             ;; complicated
                             (catch Exception e2
                               (log/error e2 (trs "Error fetching token status from {0}:" store-url))
                               (let [body (u/ignore-exceptions (some-> (ex-data e1) :body (json/parse-string keyword)))]
                                 (or
                                  body
                                  {:valid         false
                                   :status        (tru "Unable to validate token")
                                   :error-details (.getMessage e1)})))))))
        result (deref fut fetch-token-status-timeout-ms ::timed-out)]
    (if (= result ::timed-out)
      (do
        (future-cancel fut)
        {:valid         false
         :status        (tru "Unable to validate token")
         :error-details (tru "Token validation timed out.")})
      result)))

(def ^{:arglists '([token])} fetch-token-status
  "TTL-memoized version of `fetch-token-status*`. Caches API responses for 5 minutes. This is important to avoid making
  too many API calls to the Store, which will throttle us if we make too many requests; putting in a bad token could
  otherwise put us in a state where `valid-token->features*` made API calls over and over, never itself getting cached
  because checks failed."
  ;; don't blast the token status check API with requests if this gets called a bunch of times all at once -- wait for
  ;; the first request to finish
  (let [lock (Object.)
        f    (memoize/ttl
              (fn [token]
                ;; this is a sanity check to make sure we can actually get the active user count BEFORE we try to call
                ;; [[fetch-token-status*]], because `fetch-token-status*` catches Exceptions and therefore caches failed
                ;; results. We were running into issues in the e2e tests where `active-users-count` was timing out
                ;; because of to weird timeouts after restoring the app DB from a snapshot, which would cause other
                ;; tests to fail because a timed-out token check would get cached as a result.
                (assert ((requiring-resolve 'metabase.db/db-is-set-up?)) "Metabase DB is not yet set up")
                (u/with-timeout (u/seconds->ms 5)
                  (cached-active-users-count))
                (fetch-token-status* token))
              :ttl/threshold (u/minutes->ms 5))]
    (fn [token]
      (locking lock
        (f token)))))

(mu/defn ^:private valid-token->features* :- [:set ms/NonBlankString]
  [token :- ValidToken]
  (let [{:keys [valid status features error-details]} (fetch-token-status token)]
    ;; if token isn't valid throw an Exception with the `:status` message
    (when-not valid
      (throw (ex-info status
                      {:status-code 400, :error-details error-details})))
    ;; otherwise return the features this token supports
    (set features)))

(def ^:private ^:const valid-token-recheck-interval-ms
  "Amount of time to cache the status of a valid embedding token before forcing a re-check"
  (u/hours->ms 24)) ; once a day

(def ^:private ^{:arglists '([token])} valid-token->features
  "Check whether `token` is valid. Throws an Exception if not. Returns a set of supported features if it is."
  ;; this is just `valid-token->features*` with some light caching
  (let [f (memoize/ttl valid-token->features* :ttl/threshold valid-token-recheck-interval-ms)]
    (fn [token]
      (assert ((requiring-resolve 'metabase.db/db-is-set-up?)) "Metabase DB is not yet set up")
      (f token))))

(defsetting token-status
  (deferred-tru "Cached token status for premium features. This is to avoid an API request on the the first page load.")
  :visibility :admin
  :type       :json
  :setter     :none
  :getter     (fn [] (some-> (premium-embedding-token) (fetch-token-status))))

;;; +----------------------------------------------------------------------------------------------------------------+
;;; |                                             SETTING & RELATED FNS                                              |
;;; +----------------------------------------------------------------------------------------------------------------+

(defsetting premium-embedding-token     ; TODO - rename this to premium-features-token?
  (deferred-tru "Token for premium features. Go to the MetaStore to get yours!")
  :setter
  (fn [new-value]
    ;; validate the new value if we're not unsetting it
    (try
      (when (seq new-value)
        (when-not (mc/validate ValidToken new-value)
          (throw (ex-info (tru "Token format is invalid.")
                          {:status-code 400, :error-details "Token should be 64 hexadecimal characters."})))
        (valid-token->features new-value)
        (log/info (trs "Token is valid.")))
      (setting/set-value-of-type! :string :premium-embedding-token new-value)
      (catch Throwable e
        (log/error e (trs "Error setting premium features token"))
        (throw (ex-info (.getMessage e) (merge
                                         {:message (.getMessage e), :status-code 400}
                                         (ex-data e)))))))) ; merge in error-details if present

(let [cached-logger (memoize/ttl
                     ^{::memoize/args-fn (fn [[token _e]] [token])}
                     (fn [_token e]
                       (log/error (trs "Error validating token") ":" (ex-message e))
                       (log/debug e (trs "Error validating token")))
                     ;; log every five minutes
                     :ttl/threshold (* 1000 60 5))]
<<<<<<< HEAD
  (mu/defn ^:dynamic *token-features* :- [:set ms/NonBlankString]
=======
  (mu/defn token-features :- [:set ms/NonBlankString]
>>>>>>> 066e41cf
    "Get the features associated with the system's premium features token."
    []
    (try
      (or (some-> (premium-embedding-token) valid-token->features)
          #{})
      (catch Throwable e
        (cached-logger (premium-embedding-token) e)
        #{}))))

(defn- has-any-features?
  "True if we have a valid premium features token with ANY features."
  []
  (boolean (seq (*token-features*))))

(defn has-feature?
  "Does this instance's premium token have `feature`?

    (has-feature? :sandboxes)          ; -> true
    (has-feature? :toucan-management)  ; -> false"
  [feature]
  (contains? (*token-features*) (name feature)))

(defn ee-feature-error
  "Returns an error that can be used to throw when an enterprise feature check fails."
  [feature-name]
  (ex-info (tru "{0} is a paid feature not currently available to your instance. Please upgrade to use it. Learn more at metabase.com/upgrade/"
                feature-name)
           {:status-code 402}))

(mu/defn assert-has-feature
  "Check if an token with `feature` is present. If not, throw an error with a message using `feature-name`.
   `feature-name` should be a localized string unless used in a CLI context.

  (assert-has-feature :sandboxes (tru \"Sandboxing\"))
  => throws an error with a message using \"Sandboxing\" as the feature name."
  [feature-flag :- keyword?
   feature-name :- [:or string? mu/localized-string-schema]]
  (when-not (has-feature? feature-flag)
    (throw (ee-feature-error feature-name))))

(defn- default-premium-feature-getter [feature]
  (fn []
    (and config/ee-available?
         (has-feature? feature))))

(def premium-features
  "Set of defined premium feature keywords."
  (atom #{}))

(defmacro ^:private define-premium-feature
  "Convenience for generating a [[metabase.models.setting/defsetting]] form for a premium token feature. (The Settings
  definitions for Premium token features all look more or less the same, so this prevents a lot of code duplication.)"
  [setting-name docstring feature & {:as options}]
  (let [options (merge {:type       :boolean
                        :visibility :public
                        :setter     :none
                        :getter     `(default-premium-feature-getter ~(some-> feature name))}
                       options)]
    `(do
      (swap! premium-features conj ~feature)
      (defsetting ~setting-name
        ~docstring
        ~@(mapcat identity options)))))

(define-premium-feature hide-embed-branding?
  "Logo Removal and Full App Embedding. Should we hide the 'Powered by Metabase' attribution on the embedding pages?
   `true` if we have a valid premium embedding token."
  :embedding
  ;; This specific feature DOES NOT require the EE code to be present in order for it to return truthy, unlike
  ;; everything else.
  :getter #(has-feature? :embedding))

(define-premium-feature enable-whitelabeling?
  "Should we allow full whitelabel embedding (reskinning the entire interface?)"
  :whitelabel)

(define-premium-feature enable-audit-app?
  "Should we enable the Audit Logs interface in the Admin UI?"
  :audit-app)

(define-premium-feature ^{:added "0.41.0"} enable-email-allow-list?
  "Should we enable restrict email domains for subscription recipients?"
  :email-allow-list)

(define-premium-feature ^{:added "0.41.0"} enable-cache-granular-controls?
  "Should we enable granular controls for cache TTL at the database, dashboard, and card level?"
  :cache-granular-controls)

(define-premium-feature ^{:added "0.41.0"} enable-config-text-file?
  "Should we enable initialization on launch from a config file?"
  :config-text-file)

(define-premium-feature enable-sandboxes?
  "Should we enable data sandboxes (row-level permissions)?"
  :sandboxes)

(define-premium-feature enable-sso-jwt?
  "Should we enable JWT-based authentication?"
  :sso-jwt)

(define-premium-feature enable-sso-saml?
  "Should we enable SAML-based authentication?"
  :sso-saml)

(define-premium-feature enable-sso-ldap?
  "Should we enable advanced configuration for LDAP authentication?"
  :sso-ldap)

(define-premium-feature enable-sso-google?
  "Should we enable advanced configuration for Google Sign-In authentication?"
  :sso-google)

(defn enable-any-sso?
  "Should we enable any SSO-based authentication?"
  []
  (or (enable-sso-jwt?)
      (enable-sso-saml?)
      (enable-sso-ldap?)
      (enable-sso-google?)))

(define-premium-feature enable-session-timeout-config?
  "Should we enable configuring session timeouts?"
  :session-timeout-config)

(define-premium-feature can-disable-password-login?
  "Can we disable login by password?"
  :disable-password-login)

(define-premium-feature ^{:added "0.41.0"} enable-dashboard-subscription-filters?
  "Should we enable filters for dashboard subscriptions?"
  :dashboard-subscription-filters)

(define-premium-feature ^{:added "0.41.0"} enable-advanced-permissions?
  "Should we enable extra knobs around permissions (block access, and in the future, moderator roles, feature-level
  permissions, etc.)?"
  :advanced-permissions)

(define-premium-feature ^{:added "0.41.0"} enable-content-verification?
  "Should we enable verified content, like verified questions and models (and more in the future, like actions)?"
  :content-verification)

(define-premium-feature ^{:added "0.41.0"} enable-official-collections?
  "Should we enable Official Collections?"
  :official-collections)

(define-premium-feature ^{:added "0.41.0"} enable-snippet-collections?
  "Should we enable SQL snippet folders?"
  :snippet-collections)

(define-premium-feature ^{:added "0.45.0"} enable-serialization?
  "Enable the v2 SerDes functionality"
  :serialization)

(define-premium-feature ^{:added "0.47.0"} enable-email-restrict-recipients?
  "Enable restrict email recipients?"
  :serialization)

(defsetting is-hosted?
  "Is the Metabase instance running in the cloud?"
  :type       :boolean
  :visibility :public
  :setter     :none
  :getter     (fn [] (boolean ((*token-features*) "hosting")))
  :doc        false)

;; `enhancements` are not currently a specific "feature" that EE tokens can have or not have. Instead, it's a
;; catch-all term for various bits of EE functionality that we assume all EE licenses include. (This may change in the
;; future.)
;;
;; By checking whether `(*token-features*)` is non-empty we can see whether we have a valid EE token. If the token is
;; valid, we can enable EE enhancements.
;;
;; DEPRECATED -- it should now be possible to use the new 0.41.0+ features for everything previously covered by
;; 'enhancements'.
(define-premium-feature ^:deprecated enable-enhancements?
  "Should we various other enhancements, e.g. NativeQuerySnippet collection permissions?"
  :enhancements
  :getter #(and config/ee-available? (has-any-features?)))

;;; +----------------------------------------------------------------------------------------------------------------+
;;; |                                             Defenterprise Macro                                                |
;;; +----------------------------------------------------------------------------------------------------------------+

(defn- in-ee?
  "Is the current namespace an Enterprise Edition namespace?"
  []
  (str/starts-with? (ns-name *ns*) "metabase-enterprise"))

(defonce
  ^{:doc "A map from fully-qualified EE function names to maps which include their EE and OSS implementations, as well
         as any additional options. This information is used to dynamically dispatch a call to the right implementation,
         depending on the available feature flags.

         For example:
           {ee-ns/ee-fn-name {:oss      oss-fn
                              :ee       ee-fn
                              :feature  :embedding
                              :fallback :oss}"}
  registry
  (atom {}))

(defn register-mapping!
  "Adds new values to the `registry`, associated with the provided function name."
  [ee-fn-name values]
  (swap! registry update ee-fn-name merge values))

(defn- check-feature
  [feature]
  (or (= feature :none)
      (has-feature? feature)))

(defn dynamic-ee-oss-fn
  "Dynamically tries to require an enterprise namespace and determine the correct implementation to call, based on the
  availability of EE code and the necessary premium feature. Returns a fn which, when invoked, applies its args to one
  of the EE implementation, the OSS implementation, or the fallback function."
  [ee-ns ee-fn-name]
  (fn [& args]
    (u/ignore-exceptions (classloader/require ee-ns))
    (let [{:keys [ee oss feature fallback]} (get @registry ee-fn-name)]
      (cond
        (and ee (check-feature feature))
        (apply ee args)

        (and ee (fn? fallback))
        (apply fallback args)

        :else
        (apply oss args)))))

(defn- validate-ee-args
  "Throws an exception if the required :feature option is not present."
  [{feature :feature :as options}]
  (when-not feature
    (throw (ex-info (trs "The :feature option is required when using defenterprise in an EE namespace!")
                    {:options options}))))

(defn- oss-options-error
  "The exception to throw when the provided option is not included in the `options` map."
  [option options]
  (ex-info (trs "{0} option for defenterprise should not be set in an OSS namespace! Set it on the EE function instead." option)
           {:options options}))

(defn validate-oss-args
  "Throws exceptions if EE options are provided, or if an EE namespace is not provided."
  [ee-ns {:keys [feature fallback] :as options}]
  (when-not ee-ns
    (throw (Exception. (str (trs "An EE namespace must be provided when using defenterprise in an OSS namespace!")
                            " "
                            (trs "Add it immediately before the argument list.")))))
  (when feature (throw (oss-options-error :feature options)))
  (when fallback (throw (oss-options-error :fallback options))))

(defn- docstr-exception
  "The exception to throw when defenterprise is used without a docstring."
  [fn-name]
  (Exception. (tru "Enterprise function {0}/{1} does not have a docstring. Go add one!" (ns-name *ns*) fn-name)))

(defmacro defenterprise-impl
  "Impl macro for `defenterprise` and `defenterprise-schema`. Don't use this directly."
  [{:keys [fn-name docstr ee-ns fn-tail options schema? return-schema]}]
  (when-not docstr (throw (docstr-exception fn-name)))
  (let [oss-or-ee (if (in-ee?) :ee :oss)]
    (case oss-or-ee
      :ee  (validate-ee-args options)
      :oss (validate-oss-args '~ee-ns options))
    `(let [ee-ns#        '~(or ee-ns (ns-name *ns*))
           ee-fn-name#   (symbol (str ee-ns# "/" '~fn-name))
           oss-or-ee-fn# ~(if schema?
                            `(mu/fn ~(symbol (str fn-name)) :- ~return-schema ~@fn-tail)
                            `(fn ~(symbol (str fn-name)) ~@fn-tail))]
       (register-mapping! ee-fn-name# (merge ~options {~oss-or-ee oss-or-ee-fn#}))
       (def
         ~(vary-meta fn-name assoc :arglists ''([& args]))
         ~docstr
         (dynamic-ee-oss-fn ee-ns# ee-fn-name#)))))

(defn- options-conformer
  [conformed-options]
  (into {} (map (comp (juxt :k :v) second) conformed-options)))

(s/def ::defenterprise-options
  (s/&
   (s/*
    (s/alt
     :feature  (s/cat :k #{:feature}  :v keyword?)
     :fallback (s/cat :k #{:fallback} :v #(or (#{:oss} %) (symbol? %)))))
   (s/conformer options-conformer)))

(s/def ::defenterprise-args
  (s/cat :docstr  (s/? string?)
            :ee-ns   (s/? symbol?)
            :options (s/? ::defenterprise-options)
            :fn-tail (s/* any?)))

(s/def ::defenterprise-schema-args
  (s/cat :return-schema      (s/? (s/cat :- #{:-}
                                             :schema any?))
            :defenterprise-args (s/? ::defenterprise-args)))

(defmacro defenterprise
  "Defines a function that has separate implementations between the Metabase Community Edition (aka OSS) and
  Enterprise Edition (EE).

  When used in a OSS namespace, defines a function that should have a corresponding implementation in an EE namespace
  (using the same macro). The EE implementation will be used preferentially to the OSS implementation if it is available.
  The first argument after the function name should be a symbol of the namespace containing the EE implementation. The
  corresponding EE function must have the same name as the OSS function.

  When used in an EE namespace, the namespace of the corresponding OSS implementation does not need to be included --
  it will be inferred automatically, as long as a corresponding [[defenterprise]] call exists in an OSS namespace.

  Two additional options can be defined, when using this macro in an EE namespace. These options should be defined
  immediately before the args list of the function:

  ###### `:feature`

  A keyword representing a premium feature which must be present for the EE implementation to be used. Use `:none` to
  always run the EE implementation if available, regardless of token (WARNING: this is not recommended for most use
  cases. You probably want to gate your code by a specific premium feature.)

  ###### `:fallback`

  The keyword `:oss`, or a function representing the fallback mechanism which should be used if the instance does not
  have the premium feature defined by the :feature option. If a function is provided, it will be called with the same
  args as the EE function. If `:oss` is provided, it causes the OSS implementation of the function to be called.
  (Default: `:oss`)"
  [fn-name & defenterprise-args]
  {:pre [(symbol? fn-name)]}
  (let [parsed-args (s/conform ::defenterprise-args defenterprise-args)
        _           (when (s/invalid? parsed-args)
                      (throw (ex-info "Failed to parse defenterprise args"
                                      (s/explain-data ::defenterprise-args parsed-args))))
        args        (assoc parsed-args :fn-name fn-name)]
    `(defenterprise-impl ~args)))

(defmacro defenterprise-schema
  "A version of defenterprise which allows for schemas to be defined for the args and return value. Schema syntax is
  the same as when using `mu/defn`. Otherwise identical to `defenterprise`; see the docstring of that macro for
  usage details."
  [fn-name & defenterprise-args]
  {:pre [(symbol? fn-name)]}
  (let [parsed-args (s/conform ::defenterprise-schema-args defenterprise-args)
        _           (when (s/invalid? parsed-args)
                      (throw (ex-info "Failed to parse defenterprise-schema args"
                                      (s/explain-data ::defenterprise-schema-args parsed-args))))
        args        (-> (:defenterprise-args parsed-args)
                        (assoc :schema? true)
                        (assoc :return-schema (-> parsed-args :return-schema :schema))
                        (assoc :fn-name fn-name))]
    `(defenterprise-impl ~args)))

(defenterprise sandboxed-user?
  "Returns a boolean if the current user uses sandboxing for any database. In OSS this is always false. Will throw an
  error if [[api/*current-user-id*]] is not bound."
  metabase-enterprise.sandbox.api.util
  []
  (when-not api/*current-user-id*
    ;; If no *current-user-id* is bound we can't check for sandboxes, so we should throw in this case to avoid
    ;; returning `false` for users who should actually be sandboxes.
    (throw (ex-info (str (tru "No current user found"))
                    {:status-code 403})))
  ;; oss doesn't have sandboxing. But we throw if no current-user-id so the behavior doesn't change when ee version
  ;; becomes available
  false)

(defenterprise impersonated-user?
  "Returns a boolean if the current user uses connection impersonation for any database. In OSS this is always false.
  Will throw an error if [[api/*current-user-id*]] is not bound."
  metabase-enterprise.advanced-permissions.api.util
  []
  (when-not api/*current-user-id*
    ;; If no *current-user-id* is bound we can't check for impersonations, so we should throw in this case to avoid
    ;; returning `false` for users who should actually be using impersonations.
    (throw (ex-info (str (tru "No current user found"))
                    {:status-code 403})))
  ;; oss doesn't have connection impersonation. But we throw if no current-user-id so the behavior doesn't change when
  ;; ee version becomes available
  false)

(defn sandboxed-or-impersonated-user?
  "Returns a boolean if the current user uses sandboxing or connection impersonation for any database. In OSS is always
  false. Will throw an error if [[api/*current-user-id*]] is not bound."
  []
  (or (sandboxed-user?)
      (impersonated-user?)))<|MERGE_RESOLUTION|>--- conflicted
+++ resolved
@@ -17,12 +17,6 @@
    [metabase.util.log :as log]
    [metabase.util.malli :as mu]
    [metabase.util.malli.schema :as ms]
-<<<<<<< HEAD
-   #_{:clj-kondo/ignore [:deprecated-namespace]}
-   [metabase.util.schema :as su]
-   [schema.core :as schema]
-=======
->>>>>>> 066e41cf
    [toucan2.connection :as t2.conn]
    [toucan2.core :as t2]))
 
@@ -227,11 +221,7 @@
                        (log/debug e (trs "Error validating token")))
                      ;; log every five minutes
                      :ttl/threshold (* 1000 60 5))]
-<<<<<<< HEAD
   (mu/defn ^:dynamic *token-features* :- [:set ms/NonBlankString]
-=======
-  (mu/defn token-features :- [:set ms/NonBlankString]
->>>>>>> 066e41cf
     "Get the features associated with the system's premium features token."
     []
     (try
