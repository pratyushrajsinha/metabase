--- conflicted
+++ resolved
@@ -4,10 +4,7 @@
    [metabase.notification.payload.core :as notification.payload]
    [metabase.notification.seed :as notification.seed]
    [metabase.notification.send :as notification.send]
-<<<<<<< HEAD
-=======
    [metabase.util.log :as log]
->>>>>>> cfe32222
    [metabase.util.malli :as mu]
    [potemkin :as p]))
 
@@ -19,13 +16,9 @@
  [notification.payload
   notification-payload
   Notification
-<<<<<<< HEAD
-  NotificationPayload])
-=======
   NotificationPayload]
  [notification.seed
   seed-notification!])
->>>>>>> cfe32222
 
 (def ^:private Options
   [:map
@@ -39,10 +32,7 @@
   "The function to send a notification. Defaults to `notification.send/send-notification-async!`."
   [notification & {:keys [] :as options} :- [:maybe Options]]
   (let [options (merge *default-options* options)]
-<<<<<<< HEAD
-=======
     (log/debugf "Sending notification: %s %s" (:id notification) (if (:notification/sync? options) "synchronously" "asynchronously"))
->>>>>>> cfe32222
     (if (:notification/sync? options)
       (notification.send/send-notification-sync! notification)
       (notification.send/send-notification-async! notification))))