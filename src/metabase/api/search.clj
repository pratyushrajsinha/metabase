--- conflicted
+++ resolved
@@ -1,6 +1,4 @@
 (ns metabase.api.search
-  ;; Allowing search.config to be accessed for developer API to set weights
-  #_{:clj-kondo/ignore [:metabase/ns-module-checker]}
   (:require
    [clojure.string :as str]
    [compojure.core :refer [GET]]
@@ -10,17 +8,11 @@
    [metabase.config :as config]
    [metabase.public-settings :as public-settings]
    [metabase.public-settings.premium-features :as premium-features]
-<<<<<<< HEAD
-   [metabase.search :as search]
-   [metabase.search.config :as search.config]
-   [metabase.server.middleware.offset-paging :as mw.offset-paging]
-=======
    [metabase.request.core :as request]
    ;; Allowing search.config to be accessed for developer API to set weights
    ^{:clj-kondo/ignore [:metabase/ns-module-checker]}
    [metabase.search.config :as search.config]
    [metabase.search.core :as search]
->>>>>>> cfe32222
    [metabase.task :as task]
    [metabase.task.search-index :as task.search-index]
    [metabase.util :as u]
@@ -57,56 +49,17 @@
    (meta handler)))
 
 (api/defendpoint POST "/re-init"
-<<<<<<< HEAD
-  "If fulltext search is enabled, this will blow away the index table, re-create it, and re-populate it."
-  []
-  (api/check-superuser)
-  (cond
-    (not (public-settings/experimental-fulltext-search-enabled))
-    (throw (ex-info "Search index is not enabled." {:status-code 501}))
-
-    (search/supports-index?)
-    (do (search/init-index! {:force-reset? true}) {:message "done"})
-
-    :else
-=======
   "This will blow away any search indexes, re-create, and re-populate them."
   []
   (api/check-superuser)
   (if (search/supports-index?)
     {:message (search/init-index! {:force-reset? true})}
->>>>>>> cfe32222
     (throw (ex-info "Search index is not supported for this installation." {:status-code 501}))))
 
 (api/defendpoint POST "/force-reindex"
   "This will trigger an immediate reindexing, if we are using search index."
   []
   (api/check-superuser)
-<<<<<<< HEAD
-  (cond
-    (not (public-settings/experimental-fulltext-search-enabled))
-    (throw (ex-info "Search index is not enabled." {:status-code 501}))
-
-    (search/supports-index?)
-    (if (task/job-exists? task.search-index/reindex-job-key)
-      (do (task/trigger-now! task.search-index/reindex-job-key) {:message "task triggered"})
-      (do (search/reindex!) {:message "done"}))
-
-    :else
-    (throw (ex-info "Search index is not supported for this installation." {:status-code 501}))))
-
-(defn- set-weights! [overrides]
-  (api/check-superuser)
-  (let [allowed-key? (set (keys @#'search.config/default-weights))
-        unknown-weights (seq (remove allowed-key? (keys overrides)))]
-    (when unknown-weights
-      (throw (ex-info (str "Unknown weights: " (str/join ", " (map name (sort unknown-weights))))
-                      {:status-code 400})))
-    (public-settings/experimental-search-weight-overrides!
-     (merge (public-settings/experimental-search-weight-overrides) overrides))
-    (search.config/weights)))
-
-=======
   (if  (search/supports-index?)
     ;; The job appears to wait on the main thread when run from tests, so, unfortunately, testing this branch is hard.
     (if (and (task/job-exists? task.search-index/reindex-job-key) (not config/is-test?))
@@ -129,28 +82,15 @@
     (public-settings/experimental-search-weight-overrides!
      (merge-with merge (public-settings/experimental-search-weight-overrides) {context overrides}))))
 
->>>>>>> cfe32222
 (api/defendpoint GET "/weights"
   "Return the current weights being used to rank the search results"
   [:as {overrides :params}]
   ;; remove cookie
-<<<<<<< HEAD
-  (let [overrides (-> overrides (dissoc :search_engine) (update-vals parse-double))]
-    (if (seq overrides)
-      (set-weights! overrides)
-      (search.config/weights))))
-
-(api/defendpoint PUT "/weights"
-  "Return the current weights being used to rank the search results"
-  [:as {overrides :body}]
-  (set-weights! overrides))
-=======
   (let [context   (keyword (:context overrides :default))
         overrides (-> overrides (dissoc :search_engine :context) (update-vals parse-double))]
     (when (seq overrides)
       (set-weights! context overrides))
     (search.config/weights context)))
->>>>>>> cfe32222
 
 (api/defendpoint GET "/"
   "Search for items in Metabase.
@@ -192,37 +132,6 @@
    search_native_query                 [:maybe true?]
    verified                            [:maybe true?]
    ids                                 [:maybe (ms/QueryVectorOf ms/PositiveInt)]
-<<<<<<< HEAD
-   calculate_available_models          [:maybe true?]}
-  (api/check-valid-page-params mw.offset-paging/*limit* mw.offset-paging/*offset*)
-  (let  [models-set (if (seq models)
-                      (set models)
-                      search/all-models)]
-    (search/search
-     (search/search-context
-      {:archived                            archived
-       :created-at                          created_at
-       :created-by                          (set created_by)
-       :current-user-id                     api/*current-user-id*
-       :is-impersonated-user?               (premium-features/impersonated-user?)
-       :is-sandboxed-user?                  (premium-features/sandboxed-user?)
-       :is-superuser?                       api/*is-superuser?*
-       :current-user-perms                  @api/*current-user-permissions-set*
-       :filter-items-in-personal-collection filter_items_in_personal_collection
-       :last-edited-at                      last_edited_at
-       :last-edited-by                      (set last_edited_by)
-       :limit                               mw.offset-paging/*limit*
-       :model-ancestors?                    model_ancestors
-       :models                              models-set
-       :offset                              mw.offset-paging/*offset*
-       :search-engine                       search_engine
-       :search-native-query                 search_native_query
-       :search-string                       q
-       :table-db-id                         table_db_id
-       :verified                            verified
-       :ids                                 (set ids)
-       :calculate-available-models?         calculate_available_models}))))
-=======
    calculate_available_models          [:maybe true?]
    include_dashboard_questions         [:maybe :boolean]}
   (api/check-valid-page-params (request/limit) (request/offset))
@@ -259,6 +168,5 @@
         (when (or (not status-code) (= 5 (quot status-code 100)))
           (prometheus/inc! :metabase-search/response-error)))
       (throw e))))
->>>>>>> cfe32222
 
 (api/define-routes +engine-cookie)