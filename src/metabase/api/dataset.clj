(ns metabase.api.dataset
  "/api/dataset endpoints."
<<<<<<< HEAD
  (:require [clojure.data.csv :as csv]
            [clojure.string :as string]
            [cheshire.core :as json]
            [compojure.core :refer [GET POST]]
            [dk.ative.docjure.spreadsheet :as spreadsheet]
            [metabase.api.common :refer :all]
            (toucan [db :as db]
                    [hydrate :refer [hydrate]])
            (metabase.models [card :refer [Card]]
                             [database :refer [Database]]
                             [query :as query]
                             [query-execution :refer [QueryExecution]])
            [metabase.query-processor :as qp]
=======
  (:require [cheshire.core :as json]
            [clojure.data.csv :as csv]
            [compojure.core :refer [POST]]
            [metabase
             [query-processor :as qp]
             [util :as u]]
            [metabase.api.common :as api]
            [metabase.models
             [database :refer [Database]]
             [query :as query]]
>>>>>>> 387e6020
            [metabase.query-processor.util :as qputil]
            [metabase.util.schema :as su]))

(def ^:private ^:const max-results-bare-rows
  "Maximum number of rows to return specifically on :rows type queries via the API."
  2000)

(def ^:private ^:const max-results
  "General maximum number of rows to return from an API query."
  10000)

(def ^:const default-query-constraints
  "Default map of constraints that we apply on dataset queries executed by the api."
  {:max-results           max-results
   :max-results-bare-rows max-results-bare-rows})

(api/defendpoint POST "/"
  "Execute a query and retrieve the results in the usual format."
  [:as {{:keys [database] :as body} :body}]
  (api/read-check Database database)
  ;; add sensible constraints for results limits on our query
  (let [query (assoc body :constraints default-query-constraints)]
    (qp/dataset-query query {:executed-by api/*current-user-id*, :context :ad-hoc})))

(api/defendpoint POST "/duration"
  "Get historical query execution duration."
  [:as {{:keys [database], :as query} :body}]
  (api/read-check Database database)
  ;; try calculating the average for the query as it was given to us, otherwise with the default constraints if there's no data there.
  ;; if we still can't find relevant info, just default to 0
  {:average (or (query/average-execution-time-ms (qputil/query-hash query))
                (query/average-execution-time-ms (qputil/query-hash (assoc query :constraints default-query-constraints)))
                0)})

(defn ^:private export-to-csv
  [columns rows]
  (with-out-str
    ;; turn keywords into strings, otherwise we get colons in our output
    (csv/write-csv *out* (into [(mapv name columns)] rows))))

(defn ^:private export-to-xlsx
  [columns rows]
  (let [wb (spreadsheet/create-workbook "Query result" (conj rows (mapv name columns)))
        ;; note: byte array streams don't need to be closed
        out (java.io.ByteArrayOutputStream.)]
    (spreadsheet/save-workbook! out wb)
    (java.io.ByteArrayInputStream. (.toByteArray out))))

<<<<<<< HEAD
(defn ^:private export-to-json
  [columns rows]
  (for [row rows]
    (zipmap columns row)))

(def ^:private export-formats
  {"csv"  {:export-fn export-to-csv,  :content-type "text/csv",                                                          :ext "csv"},
   "xlsx" {:export-fn export-to-xlsx, :content-type "application/vnd.openxmlformats-officedocument.spreadsheetml.sheet", :ext "xlsx"},
   "json" {:export-fn export-to-json, :content-type "applicaton/json",                                                   :ext "json"}})

(defn as-format
  "Return a response containing the RESULTS of a query in the specified format."
  {:arglists '([export-format-name results])}
  [export-format-name {{:keys [columns rows]} :data, :keys [status], :as response}]
  (let-404 [export-format (export-formats export-format-name)]
    (if (= status :completed)
      ;; successful query, send file
      {:status  200
       :body ((:export-fn export-format) columns rows)
       :headers {"Content-Type" (str (:content-type export-format) "; charset=utf-8")
                 "Content-Disposition" (str "attachment; filename=\"query_result_" (u/date->iso-8601) "." (:ext export-format) "\"")}}
      ;; failed query, send error message
      {:status 500
       :body   (:error response)})))

(def ^:private export-format-name-regex (re-pattern (str "(" (string/join "|" (keys export-formats)) ")")))

(defendpoint POST ["/:export-format-name", :export-format-name export-format-name-regex]
  "Execute a query and download the result data as a file in the specified format."
  [export-format-name query]
  {query su/JSONString}
  (let [query (json/parse-string query keyword)]
    (read-check Database (:database query))
    (as-format export-format-name (qp/dataset-query (dissoc query :constraints) {:executed-by *current-user-id*, :context :download}))))
=======
(api/defendpoint POST "/csv"
  "Execute a query and download the result data as a CSV file."
  [query]
  {query su/JSONString}
  (let [query (json/parse-string query keyword)]
    (api/read-check Database (:database query))
    (as-csv (qp/dataset-query (dissoc query :constraints) {:executed-by api/*current-user-id*, :context :csv-download}))))

(api/defendpoint POST "/json"
  "Execute a query and download the result data as a JSON file."
  [query]
  {query su/JSONString}
  (let [query (json/parse-string query keyword)]
    (api/read-check Database (:database query))
    (as-json (qp/dataset-query (dissoc query :constraints) {:executed-by api/*current-user-id*, :context :json-download}))))

>>>>>>> 387e6020

(api/define-routes)<|MERGE_RESOLUTION|>--- conflicted
+++ resolved
@@ -1,23 +1,9 @@
 (ns metabase.api.dataset
   "/api/dataset endpoints."
-<<<<<<< HEAD
-  (:require [clojure.data.csv :as csv]
-            [clojure.string :as string]
-            [cheshire.core :as json]
-            [compojure.core :refer [GET POST]]
-            [dk.ative.docjure.spreadsheet :as spreadsheet]
-            [metabase.api.common :refer :all]
-            (toucan [db :as db]
-                    [hydrate :refer [hydrate]])
-            (metabase.models [card :refer [Card]]
-                             [database :refer [Database]]
-                             [query :as query]
-                             [query-execution :refer [QueryExecution]])
-            [metabase.query-processor :as qp]
-=======
   (:require [cheshire.core :as json]
             [clojure.data.csv :as csv]
             [compojure.core :refer [POST]]
+            [dk.ative.docjure.spreadsheet :as spreadsheet]
             [metabase
              [query-processor :as qp]
              [util :as u]]
@@ -25,7 +11,6 @@
             [metabase.models
              [database :refer [Database]]
              [query :as query]]
->>>>>>> 387e6020
             [metabase.query-processor.util :as qputil]
             [metabase.util.schema :as su]))
 
@@ -74,7 +59,6 @@
     (spreadsheet/save-workbook! out wb)
     (java.io.ByteArrayInputStream. (.toByteArray out))))
 
-<<<<<<< HEAD
 (defn ^:private export-to-json
   [columns rows]
   (for [row rows]
@@ -107,25 +91,7 @@
   [export-format-name query]
   {query su/JSONString}
   (let [query (json/parse-string query keyword)]
-    (read-check Database (:database query))
-    (as-format export-format-name (qp/dataset-query (dissoc query :constraints) {:executed-by *current-user-id*, :context :download}))))
-=======
-(api/defendpoint POST "/csv"
-  "Execute a query and download the result data as a CSV file."
-  [query]
-  {query su/JSONString}
-  (let [query (json/parse-string query keyword)]
     (api/read-check Database (:database query))
-    (as-csv (qp/dataset-query (dissoc query :constraints) {:executed-by api/*current-user-id*, :context :csv-download}))))
-
-(api/defendpoint POST "/json"
-  "Execute a query and download the result data as a JSON file."
-  [query]
-  {query su/JSONString}
-  (let [query (json/parse-string query keyword)]
-    (api/read-check Database (:database query))
-    (as-json (qp/dataset-query (dissoc query :constraints) {:executed-by api/*current-user-id*, :context :json-download}))))
-
->>>>>>> 387e6020
+    (as-format export-format-name (qp/dataset-query (dissoc query :constraints) {:executed-by api/*current-user-id*, :context :download}))))
 
 (api/define-routes)