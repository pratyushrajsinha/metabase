--- conflicted
+++ resolved
@@ -314,24 +314,15 @@
   thrown. Closing this channel before it finishes will cancel the Card creation."
   [{:keys [dataset_query result_metadata dataset parameters parameter_mappings], :as card-data}]
   ;; `zipmap` instead of `select-keys` because we want to get `nil` values for keys that aren't present. Required by
-<<<<<<< HEAD
-  ;; [[api/maybe-reconcile-collection-position!]]
-  (let [data-keys            [:dataset_query :description :display :name
-                              :visualization_settings :collection_id :collection_position :cache_ttl :is_write]
+  ;; `api/maybe-reconcile-collection-position!`
+  (let [data-keys            [:dataset_query :description :display :name :visualization_settings
+                              :parameters :parameter_mappings :collection_id :collection_position :cache_ttl :is_write]
         card-data            (assoc (zipmap data-keys (map card-data data-keys))
                                     :creator_id api/*current-user-id*
                                     :is_write (boolean (:is_write card-data))
-                                    :dataset (boolean (:dataset card-data)))
-=======
-  ;; `api/maybe-reconcile-collection-position!`
-  (let [data-keys            [:dataset_query :description :display :name :visualization_settings
-                              :parameters :parameter_mappings :collection_id :collection_position :cache_ttl]
-        card-data            (assoc (zipmap data-keys (map card-data data-keys))
-                                    :creator_id api/*current-user-id*
                                     :dataset (boolean (:dataset card-data))
                                     :parameters (or parameters [])
                                     :parameter_mappings (or parameter_mappings []))
->>>>>>> 0b573e50
         result-metadata-chan (result-metadata-async {:query dataset_query
                                                      :metadata result_metadata
                                                      :dataset? dataset})
@@ -352,11 +343,7 @@
 (api/defendpoint ^:returns-chan POST "/"
   "Create a new `Card`."
   [:as {{:keys [collection_id collection_position dataset_query description display name
-<<<<<<< HEAD
-                result_metadata visualization_settings cache_ttl is_write], :as body} :body}]
-=======
-                parameters parameter_mappings result_metadata visualization_settings cache_ttl], :as body} :body}]
->>>>>>> 0b573e50
+                parameters parameter_mappings result_metadata visualization_settings cache_ttl is_write], :as body} :body}]
   {name                   su/NonBlankString
    parameters             (s/maybe [su/Parameter])
    parameter_mappings     (s/maybe [su/ParameterMapping])
@@ -565,11 +552,7 @@
         (u/select-keys-when card-updates
           :present #{:collection_id :collection_position :description :cache_ttl :dataset :is_write}
           :non-nil #{:dataset_query :display :name :visualization_settings :archived :enable_embedding
-<<<<<<< HEAD
-                     :embedding_params :result_metadata :is_write})))
-=======
-                     :parameters :parameter_mappings :embedding_params :result_metadata})))
->>>>>>> 0b573e50
+                     :parameters :parameter_mappings :embedding_params :result_metadata :is_write})))
     ;; Fetch the updated Card from the DB
     (let [card (Card id)]
       (delete-alerts-if-needed! card-before-update card)
