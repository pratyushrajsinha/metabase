--- conflicted
+++ resolved
@@ -555,11 +555,7 @@
         (u/select-keys-when card-updates
           :present #{:collection_id :collection_position :description :cache_ttl :dataset :is_write}
           :non-nil #{:dataset_query :display :name :visualization_settings :archived :enable_embedding
-<<<<<<< HEAD
-                     :parameters :parameter_mappings :embedding_params :result_metadata :is_write})))
-=======
-                     :parameters :parameter_mappings :embedding_params :result_metadata :collection_preview})))
->>>>>>> a6383ba6
+                     :parameters :parameter_mappings :embedding_params :result_metadata :is_write :collection_preview})))
     ;; Fetch the updated Card from the DB
     (let [card (Card id)]
       (delete-alerts-if-needed! card-before-update card)
