(ns metabase.api.card
  "/api/card endpoints."
  (:require
   [cheshire.core :as json]
   [clojure.core.async :as a]
   [clojure.java.io :as io]
   [compojure.core :refer [DELETE GET POST PUT]]
   [medley.core :as m]
   [metabase.api.common :as api]
   [metabase.api.common.validation :as validation]
   [metabase.api.dataset :as api.dataset]
   [metabase.api.field :as api.field]
   [metabase.driver :as driver]
   [metabase.events :as events]
   [metabase.lib.types.isa :as lib.types.isa]
   [metabase.mbql.normalize :as mbql.normalize]
   [metabase.mbql.util :as mbql.u]
   [metabase.models
    :refer [Card CardBookmark Collection Database PersistedInfo Table]]
   [metabase.models.card :as card]
   [metabase.models.collection :as collection]
   [metabase.models.collection.root :as collection.root]
   [metabase.models.interface :as mi]
   [metabase.models.params :as params]
   [metabase.models.params.custom-values :as custom-values]
   [metabase.models.persisted-info :as persisted-info]
   [metabase.models.query :as query]
   [metabase.models.query.permissions :as query-perms]
   [metabase.models.revision.last-edit :as last-edit]
   [metabase.models.timeline :as timeline]
   [metabase.public-settings :as public-settings]
   [metabase.public-settings.premium-features :as premium-features]
   [metabase.query-processor.card :as qp.card]
   [metabase.query-processor.pivot :as qp.pivot]
   [metabase.related :as related]
   [metabase.server.middleware.offset-paging :as mw.offset-paging]
   [metabase.sync.analyze.query-results :as qr]
   [metabase.task.persist-refresh :as task.persist-refresh]
   [metabase.upload :as upload]
   [metabase.util :as u]
   [metabase.util.date-2 :as u.date]
   [metabase.util.i18n :refer [deferred-tru trs tru]]
   [metabase.util.log :as log]
   [metabase.util.malli :as mu]
   [metabase.util.malli.schema :as ms]
   [steffan-westcott.clj-otel.api.trace.span :as span]
   [toucan2.core :as t2]))

(set! *warn-on-reflection* true)

;;; ----------------------------------------------- Filtered Fetch Fns -----------------------------------------------

(defmulti ^:private cards-for-filter-option*
  {:arglists '([filter-option & args])}
  (fn [filter-option & _]
    (keyword filter-option)))

;; return all Cards. This is the default filter option.
(defmethod cards-for-filter-option* :all
  [_]
  (t2/select Card, :archived false, {:order-by [[:%lower.name :asc]]}))

;; return Cards created by the current user
(defmethod cards-for-filter-option* :mine
  [_]
  (t2/select Card, :creator_id api/*current-user-id*, :archived false, {:order-by [[:%lower.name :asc]]}))

;; return all Cards bookmarked by the current user.
(defmethod cards-for-filter-option* :bookmarked
  [_]
  (let [cards (for [{{:keys [archived], :as card} :card} (t2/hydrate (t2/select [CardBookmark :card_id]
                                                                      :user_id api/*current-user-id*)
                                                                  :card)
                    :when                                 (not archived)]
                card)]
    (sort-by :name cards)))

;; Return all Cards belonging to Database with `database-id`.
(defmethod cards-for-filter-option* :database
  [_ database-id]
  (t2/select Card, :database_id database-id, :archived false, {:order-by [[:%lower.name :asc]]}))

;; Return all Cards belonging to `Table` with `table-id`.
(defmethod cards-for-filter-option* :table
  [_ table-id]
  (t2/select Card, :table_id table-id, :archived false, {:order-by [[:%lower.name :asc]]}))

;; Cards that have been archived.
(defmethod cards-for-filter-option* :archived
  [_]
  (t2/select Card, :archived true, {:order-by [[:%lower.name :asc]]}))

;; Cards that are using a given model.
(defmethod cards-for-filter-option* :using_model
  [_filter-option model-id]
  (->> (t2/select Card {:select [:c.*]
                        :from [[:report_card :m]]
                        :join [[:report_card :c] [:and
                                                  [:= :c.database_id :m.database_id]
                                                  [:or
                                                   [:like :c.dataset_query (format "%%card__%s%%" model-id)]
                                                   [:like :c.dataset_query (format "%%#%s%%" model-id)]]]]
                        :where [:and [:= :m.id model-id] [:not :c.archived]]})
       ;; now check if model-id really occurs as a card ID
       (filter (fn [card] (some #{model-id} (-> card :dataset_query query/collect-card-ids))))))

(defn- cards-for-filter-option [filter-option model-id-or-nil]
  (-> (apply cards-for-filter-option* filter-option (when model-id-or-nil [model-id-or-nil]))
      (t2/hydrate :creator :collection)))

;;; -------------------------------------------- Fetching a Card or Cards --------------------------------------------
(def ^:private card-filter-options
  "a valid card filter option."
  (map name (keys (methods cards-for-filter-option*))))

(api/defendpoint GET "/"
  "Get all the Cards. Option filter param `f` can be used to change the set of Cards that are returned; default is
  `all`, but other options include `mine`, `bookmarked`, `database`, `table`, `using_model` and `archived`. See
  corresponding implementation functions above for the specific behavior of each filterp option. :card_index:"
  [f model_id]
  {f        [:maybe (into [:enum] card-filter-options)]
   model_id [:maybe ms/PositiveInt]}
  (let [f (or (keyword f) :all)]
    (when (contains? #{:database :table :using_model} f)
      (api/checkp (integer? model_id) "model_id" (format "model_id is a required parameter when filter mode is '%s'"
                                                         (name f)))
      (case f
        :database    (api/read-check Database model_id)
        :table       (api/read-check Database (t2/select-one-fn :db_id Table, :id model_id))
        :using_model (api/read-check Card model_id)))
    (let [cards          (filter mi/can-read? (cards-for-filter-option f model_id))
          last-edit-info (:card (last-edit/fetch-last-edited-info {:card-ids (map :id cards)}))]
      (into []
            (map (fn [{:keys [id] :as card}]
                   (if-let [edit-info (get last-edit-info id)]
                     (assoc card :last-edit-info edit-info)
                     card)))
            cards))))

(defn hydrate-card-details
  "Adds additional information to a `Card` selected with toucan that is needed by the frontend. This should be the same information
  returned by all API endpoints where the card entity is cached (i.e. GET, PUT, POST) since the frontend replaces the Card
  it currently has with returned one -- See #4283"
  [{card-id :id :as card}]
  (span/with-span!
    {:name       "hydrate-card-details"
     :attributes {:card/id card-id}}
    (-> card
        (t2/hydrate :based_on_upload
                    :creator
                    :dashboard_count
                    :can_write
                    :average_query_time
                    :last_query_start
                    :parameter_usage_count
                    [:collection :is_personal]
                    [:moderation_reviews :moderator_details])
        (cond->                                             ; card
          (card/model? card) (t2/hydrate :persisted)))))

(api/defendpoint GET "/:id"
  "Get `Card` with ID."
  [id ignore_view]
  {id ms/PositiveInt
   ignore_view [:maybe :boolean]}
  (let [raw-card (t2/select-one Card :id id)
        card (-> raw-card
                 api/read-check
                 hydrate-card-details
                 ;; Cal 2023-11-27: why is last-edit-info hydrated differently for GET vs PUT and POST
                 (last-edit/with-last-edit-info :card)
                 collection.root/hydrate-root-collection)]
    (u/prog1 card
      (when-not ignore_view
        (events/publish-event! :event/card-read {:object <> :user-id api/*current-user-id*})))))

(defn- card-columns-from-names
  [card names]
  (when-let [names (set names)]
    (filter #(names (:name %)) (:result_metadata card))))

(defn- cols->kebab-case
  [cols]
  (map #(update-keys % u/->kebab-case-en) cols))

(defn- area-bar-line-series-are-compatible?
  [first-card second-card]
  (and (#{:area :line :bar} (:display second-card))
       (let [initial-dimensions (cols->kebab-case
                                  (card-columns-from-names
                                    first-card
                                    (get-in first-card [:visualization_settings :graph.dimensions])))
             new-dimensions     (cols->kebab-case
                                  (card-columns-from-names
                                    second-card
                                    (get-in second-card [:visualization_settings :graph.dimensions])))
             new-metrics        (cols->kebab-case
                                  (card-columns-from-names
                                    second-card
                                    (get-in second-card [:visualization_settings :graph.metrics])))]
         (cond
           ;; must have at least one dimension and one metric
           (or (zero? (count new-dimensions))
               (zero? (count new-metrics)))
           false

           ;; all metrics must be numeric
           (not (every? lib.types.isa/numeric? new-metrics))
           false

           ;; both or neither primary dimension must be dates
           (not= (lib.types.isa/temporal? (first initial-dimensions))
                 (lib.types.isa/temporal? (first new-dimensions)))
           false

           ;; both or neither primary dimension must be numeric
           ;; a timestamp field is both date and number so don't enforce the condition if both fields are dates; see #2811
           (and (not= (lib.types.isa/numeric? (first initial-dimensions))
                      (lib.types.isa/numeric? (first new-dimensions)))
                (not (and
                      (lib.types.isa/temporal? (first initial-dimensions))
                      (lib.types.isa/temporal? (first new-dimensions)))))
           false

           :else true))))

(defmulti series-are-compatible?
  "Check if the `second-card` is compatible to be used as series of `card`."
  (fn [card _second-card]
   (:display card)))

(defmethod series-are-compatible? :area
  [first-card second-card]
  (area-bar-line-series-are-compatible? first-card second-card))

(defmethod series-are-compatible? :line
  [first-card second-card]
  (area-bar-line-series-are-compatible? first-card second-card))

(defmethod series-are-compatible? :bar
  [first-card second-card]
  (area-bar-line-series-are-compatible? first-card second-card))

(defmethod series-are-compatible? :scalar
  [first-card second-card]
  (and (= :scalar (:display second-card))
       (= 1
          (count (:result_metadata first-card))
          (count (:result_metadata second-card)))))

(def ^:private supported-series-display-type (set (keys (methods series-are-compatible?))))

(defn- fetch-compatible-series*
  "Implementaiton of `fetch-compatible-series`.

  Provide `page-size` to limit the number of cards returned, it does not guaranteed to return exactly `page-size` cards.
  Use `fetch-compatible-series` for that."
  [card {:keys [query last-cursor page-size exclude-ids] :as _options}]
  (let [matching-cards  (t2/select Card
                                   :archived false
                                   :display [:in supported-series-display-type]
                                   :id [:not= (:id card)]
                                   (cond-> {:order-by [[:id :desc]]
                                            :where    [:and]}
                                     last-cursor
                                     (update :where conj [:< :id last-cursor])

                                     (seq exclude-ids)
                                     (update :where conj [:not [:in :id exclude-ids]])

                                     query
                                     (update :where conj [:like :%lower.name (str "%" (u/lower-case-en query) "%")])

                                     ;; add a little buffer to the page to account for cards that are not
                                     ;; compatible + do not have permissions to read
                                     ;; this is just a heuristic, but it should be good enough
                                     page-size
                                     (assoc :limit (+ 10 page-size))))

        compatible-cards (->> matching-cards
                              (filter mi/can-read?)
                              (filter #(or
                                         ;; columns name on native query are not match with the column name in viz-settings. why??
                                         ;; so we can't use series-are-compatible? to filter out incompatible native cards.
                                         ;; => we assume all native queries are compatible and FE will figure it out later
                                         (= (:query_type %) :native)
                                         (series-are-compatible? card %))))]
    (if page-size
      (take page-size compatible-cards)
      compatible-cards)))

(defn- fetch-compatible-series
  "Fetch a list of compatible series for `card`.

  options:
  - exclude-ids: filter out these card ids
  - query:       filter cards by name
  - last-cursor: the id of the last card from the previous page
  - page-size:   is nullable, it'll try to fetches exactly `page-size` cards if there are enough cards."
  ([card options]
   (fetch-compatible-series card options []))

  ([card {:keys [page-size] :as options} current-cards]
   (let [cards     (fetch-compatible-series* card options)
         new-cards (concat current-cards cards)]
     ;; if the total card fetches is less than page-size and there are still more, continue fetching
     (if (and (some? page-size)
              (seq cards)
              (< (count cards) page-size))
       (fetch-compatible-series card
                                (merge options
                                       {:page-size   (- page-size (count cards))
                                        :last-cursor (:id (last cards))})
                                new-cards)
       new-cards))))

(api/defendpoint GET "/:id/series"
  "Fetches a list of comptatible series with the card with id `card_id`.

  - `last_cursor` with value is the id of the last card from the previous page to fetch the next page.
  - `query` to search card by name.
  - `exclude_ids` to filter out a list of card ids"
  [id last_cursor query exclude_ids]
  {id          int?
   last_cursor [:maybe ms/PositiveInt]
   query       [:maybe ms/NonBlankString]
   exclude_ids [:maybe [:fn
                        {:error/fn (fn [_ _] (deferred-tru "value must be a sequence of positive integers"))}
                        (fn [ids]
                          (every? pos-int? (api/parse-multi-values-param ids parse-long)))]]}
  (let [exclude_ids  (when exclude_ids (api/parse-multi-values-param exclude_ids parse-long))
        card         (-> (t2/select-one :model/Card :id id) api/check-404 api/read-check)
        card-display (:display card)]
   (when-not (supported-series-display-type card-display)
             (throw (ex-info (tru "Card with type {0} is not compatible to have series" (name card-display))
                             {:display         card-display
                              :allowed-display (map name supported-series-display-type)
                              :status-code     400})))
   (fetch-compatible-series
     card
     {:exclude-ids exclude_ids
      :query       query
      :last-cursor last_cursor
      :page-size   mw.offset-paging/*limit*})))

(api/defendpoint GET "/:id/timelines"
  "Get the timelines for card with ID. Looks up the collection the card is in and uses that."
  [id include start end]
  {id      ms/PositiveInt
   include [:maybe [:= "events"]]
   start   [:maybe ms/TemporalString]
   end     [:maybe ms/TemporalString]}
  (let [{:keys [collection_id] :as _card} (api/read-check Card id)]
    ;; subtlety here. timeline access is based on the collection at the moment so this check should be identical. If
    ;; we allow adding more timelines to a card in the future, we will need to filter on read-check and i don't think
    ;; the read-checks are particularly fast on multiple items
    (timeline/timelines-for-collection collection_id
                                       {:timeline/events? (= include "events")
                                        :events/start     (when start (u.date/parse start))
                                        :events/end       (when end (u.date/parse end))})))


;;; -------------------------------------------------- Saving Cards --------------------------------------------------

(defn check-data-permissions-for-query
  "Make sure the Current User has the appropriate *data* permissions to run `query`. We don't want Users saving Cards
  with queries they wouldn't be allowed to run!"
  [query]
  {:pre [(map? query)]}
  (when-not (query-perms/can-run-query? query)
    (let [required-perms (try
                           (query-perms/perms-set query :throw-exceptions? true)
                           (catch Throwable e
                             e))]
      (throw (ex-info (tru "You cannot save this Question because you do not have permissions to run its query.")
                      {:status-code    403
                       :query          query
                       :required-perms (if (instance? Throwable required-perms)
                                         :error
                                         required-perms)
                       :actual-perms   @api/*current-user-permissions-set*}
                      (when (instance? Throwable required-perms)
                        required-perms))))))

;;; ------------------------------------------------- Creating Cards -------------------------------------------------


(api/defendpoint POST "/"
  "Create a new `Card`."
<<<<<<< HEAD
  [:as {{:keys [collection_id collection_position dashboard_id dataset dataset_query description display name
                parameters parameter_mappings result_metadata visualization_settings cache_ttl], :as body} :body}]
=======
  [:as {{:keys [collection_id collection_position dataset dataset_query description display name
                parameters parameter_mappings result_metadata visualization_settings cache_ttl type], :as body} :body}]
>>>>>>> 16b85351
  {name                   ms/NonBlankString
   dataset                [:maybe :boolean]
   type                   [:maybe card/CardTypes]
   dataset_query          ms/Map
   parameters             [:maybe [:sequential ms/Parameter]]
   parameter_mappings     [:maybe [:sequential ms/ParameterMapping]]
   description            [:maybe ms/NonBlankString]
   display                ms/NonBlankString
   visualization_settings ms/Map
   collection_id          [:maybe ms/PositiveInt]
   collection_position    [:maybe ms/PositiveInt]
   result_metadata        [:maybe qr/ResultsMetadata]
   cache_ttl              [:maybe ms/PositiveInt]
   dashboard_id           [:maybe ms/PositiveInt]}
  ;; check that we have permissions to run the query that we're trying to save
  (check-data-permissions-for-query dataset_query)
  ;; check that we have permissions for the collection we're trying to save this card to, if applicable
  (collection/check-write-perms-for-collection collection_id)
  (-> (card/create-card! body @api/*current-user*)
      hydrate-card-details
      (assoc :last-edit-info (last-edit/edit-information-for-user @api/*current-user*))))

(api/defendpoint POST "/:id/copy"
  "Copy a `Card`, with the new name 'Copy of _name_'"
  [id]
  {id [:maybe ms/PositiveInt]}
  (let [orig-card (api/read-check Card id)
        new-name  (str (trs "Copy of ") (:name orig-card))
        new-card  (assoc orig-card :name new-name)]
    (-> (card/create-card! new-card @api/*current-user*)
        hydrate-card-details
        (assoc :last-edit-info (last-edit/edit-information-for-user @api/*current-user*)))))

;;; ------------------------------------------------- Updating Cards -------------------------------------------------

(defn- check-allowed-to-modify-query
  "If the query is being modified, check that we have data permissions to run the query."
  [card-before-updates card-updates]
  (let [card-updates (m/update-existing card-updates :dataset_query mbql.normalize/normalize)]
    (when (api/column-will-change? :dataset_query card-before-updates card-updates)
      (check-data-permissions-for-query (:dataset_query card-updates)))))

(defn- check-allowed-to-change-embedding
  "You must be a superuser to change the value of `enable_embedding` or `embedding_params`. Embedding must be
  enabled."
  [card-before-updates card-updates]
  (when (or (api/column-will-change? :enable_embedding card-before-updates card-updates)
            (api/column-will-change? :embedding_params card-before-updates card-updates))
    (validation/check-embedding-enabled)
    (api/check-superuser)))

(api/defendpoint PUT "/:id"
  "Update a `Card`."
  [id :as {{:keys [dataset_query description display name visualization_settings archived collection_id
                   collection_position enable_embedding embedding_params result_metadata parameters
                   cache_ttl dataset collection_preview type]
            :as   card-updates} :body}]
  {id                     ms/PositiveInt
   name                   [:maybe ms/NonBlankString]
   parameters             [:maybe [:sequential ms/Parameter]]
   dataset_query          [:maybe ms/Map]
   dataset                [:maybe :boolean]
   type                   [:maybe card/CardTypes]
   display                [:maybe ms/NonBlankString]
   description            [:maybe :string]
   visualization_settings [:maybe ms/Map]
   archived               [:maybe :boolean]
   enable_embedding       [:maybe :boolean]
   embedding_params       [:maybe ms/EmbeddingParams]
   collection_id          [:maybe ms/PositiveInt]
   collection_position    [:maybe ms/PositiveInt]
   result_metadata        [:maybe qr/ResultsMetadata]
   cache_ttl              [:maybe ms/PositiveInt]
   collection_preview     [:maybe :boolean]}
  (let [card-before-update     (t2/hydrate (api/write-check Card id)
                                           [:moderation_reviews :moderator_details])
        is-model-after-update? (if (and (nil? type) (nil? dataset))
                                 (card/model? card-before-update)
                                 (card/model? (card/ensure-type-and-dataset-are-consistent card-updates)))]
    ;; Do various permissions checks
    (doseq [f [collection/check-allowed-to-change-collection
               check-allowed-to-modify-query
               check-allowed-to-change-embedding]]
      (f card-before-update card-updates))
    ;; make sure we have the correct `result_metadata`
    (let [result-metadata-chan  (card/result-metadata-async {:original-query    (:dataset_query card-before-update)
                                                             :query             dataset_query
                                                             :metadata          result_metadata
                                                             :original-metadata (:result_metadata card-before-update)
                                                             :dataset?          is-model-after-update?})
          card-updates          (merge card-updates
                                       (when (and (or (some? type) (some? dataset))
                                                  is-model-after-update?)
                                         {:display :table}))
          metadata-timeout      (a/timeout card/metadata-sync-wait-ms)
          [fresh-metadata port] (a/alts!! [result-metadata-chan metadata-timeout])
          timed-out?            (= port metadata-timeout)
          card-updates          (cond-> card-updates
                                  (not timed-out?)
                                  (assoc :result_metadata fresh-metadata))]
      (u/prog1 (-> (card/update-card! {:card-before-update card-before-update
                                       :card-updates       card-updates
                                       :actor              @api/*current-user*})
                   hydrate-card-details
                   (assoc :last-edit-info (last-edit/edit-information-for-user @api/*current-user*)))
        (when timed-out?
          (log/info (trs "Metadata not available soon enough. Saving card {0} and asynchronously updating metadata" id))
          (card/schedule-metadata-saving result-metadata-chan <>))))))


;;; ------------------------------------------------- Deleting Cards -------------------------------------------------

;; TODO - Pretty sure this endpoint is not actually used any more, since Cards are supposed to get archived (via PUT
;;        /api/card/:id) instead of deleted.  Should we remove this?
(api/defendpoint DELETE "/:id"
  "Delete a Card. (DEPRECATED -- don't delete a Card anymore -- archive it instead.)"
  [id]
  {id ms/PositiveInt}
  (log/warn (tru "DELETE /api/card/:id is deprecated. Instead, change its `archived` value via PUT /api/card/:id."))
  (let [card (api/write-check Card id)]
    (t2/delete! Card :id id)
    (events/publish-event! :event/card-delete {:object card :user-id api/*current-user-id*}))
  api/generic-204-no-content)

;;; -------------------------------------------- Bulk Collections Update ---------------------------------------------

(defn- update-collection-positions!
  "For cards that have a position in the previous collection, add them to the end of the new collection, trying to
  preseve the order from the original collections. Note it's possible for there to be multiple collections
  (and thus duplicate collection positions) merged into this new collection. No special tie breaker logic for when
  that's the case, just use the order the DB returned it in"
  [new-collection-id-or-nil cards]
  ;; Sorting by `:collection_position` to ensure lower position cards are appended first
  (let [sorted-cards        (sort-by :collection_position cards)
        max-position-result (t2/select-one [Card [:%max.collection_position :max_position]]
                              :collection_id new-collection-id-or-nil)
        ;; collection_position for the next card in the collection
        starting-position   (inc (get max-position-result :max_position 0))]

    ;; This is using `map` but more like a `doseq` with multiple seqs. Wrapping this in a `doall` as we don't want it
    ;; to be lazy and we're just going to discard the results
    (doall
     (map (fn [idx {:keys [collection_id collection_position] :as card}]
            ;; We are removing this card from `collection_id` so we need to reconcile any
            ;; `collection_position` entries left behind by this move
            (api/reconcile-position-for-collection! collection_id collection_position nil)
            ;; Now we can update the card with the new collection and a new calculated position
            ;; that appended to the end
            (t2/update! Card
                        (u/the-id card)
                        {:collection_position idx
                         :collection_id       new-collection-id-or-nil}))
          ;; These are reversed because of the classic issue when removing an item from array. If we remove an
          ;; item at index 1, everthing above index 1 will get decremented. By reversing our processing order we
          ;; can avoid changing the index of cards we haven't yet updated
          (reverse (range starting-position (+ (count sorted-cards) starting-position)))
          (reverse sorted-cards)))))

(defn- move-cards-to-collection! [new-collection-id-or-nil card-ids]
  ;; if moving to a collection, make sure we have write perms for it
  (when new-collection-id-or-nil
    (api/write-check Collection new-collection-id-or-nil))
  ;; for each affected card...
  (when (seq card-ids)
    (let [cards (t2/select [Card :id :collection_id :collection_position :dataset_query]
                  {:where [:and [:in :id (set card-ids)]
                                [:or [:not= :collection_id new-collection-id-or-nil]
                                  (when new-collection-id-or-nil
                                    [:= :collection_id nil])]]})] ; poisioned NULLs = ick
      ;; ...check that we have write permissions for it...
      (doseq [card cards]
        (api/write-check card))
      ;; ...and check that we have write permissions for the old collections if applicable
      (doseq [old-collection-id (set (filter identity (map :collection_id cards)))]
        (api/write-check Collection old-collection-id))

      ;; Ensure all of the card updates occur in a transaction. Read commited (the default) really isn't what we want
      ;; here. We are querying for the max card position for a given collection, then using that to base our position
      ;; changes if the cards are moving to a different collection. Without repeatable read here, it's possible we'll
      ;; get duplicates
      (t2/with-transaction [_conn]
        ;; If any of the cards have a `:collection_position`, we'll need to fixup the old collection now that the cards
        ;; are gone and update the position in the new collection
        (when-let [cards-with-position (seq (filter :collection_position cards))]
          (update-collection-positions! new-collection-id-or-nil cards-with-position))

        ;; ok, everything checks out. Set the new `collection_id` for all the Cards that haven't been updated already
        (when-let [cards-without-position (seq (for [card cards
                                                     :when (not (:collection_position card))]
                                                 (u/the-id card)))]
          (t2/update! (t2/table-name Card)
                      {:id [:in (set cards-without-position)]}
                      {:collection_id new-collection-id-or-nil}))))))

(api/defendpoint POST "/collections"
  "Bulk update endpoint for Card Collections. Move a set of `Cards` with `card_ids` into a `Collection` with
  `collection_id`, or remove them from any Collections by passing a `null` `collection_id`."
  [:as {{:keys [card_ids collection_id]} :body}]
  {card_ids      [:sequential ms/PositiveInt]
   collection_id [:maybe ms/PositiveInt]}
  (move-cards-to-collection! collection_id card_ids)
  {:status :ok})


;;; ------------------------------------------------ Running a Query -------------------------------------------------


(api/defendpoint POST "/:card-id/query"
  "Run the query associated with a Card."
  [card-id :as {{:keys [parameters ignore_cache dashboard_id collection_preview], :or {ignore_cache false dashboard_id nil}} :body}]
  {card-id            ms/PositiveInt
   ignore_cache       [:maybe :boolean]
   collection_preview [:maybe :boolean]
   dashboard_id       [:maybe ms/PositiveInt]}
  ;; TODO -- we should probably warn if you pass `dashboard_id`, and tell you to use the new
  ;;
  ;;    POST /api/dashboard/:dashboard-id/card/:card-id/query
  ;;
  ;; endpoint instead. Or error in that situtation? We're not even validating that you have access to this Dashboard.
  (qp.card/run-query-for-card-async
   card-id :api
   :parameters   parameters
   :ignore_cache ignore_cache
   :dashboard-id dashboard_id
   :context      (if collection_preview :collection :question)
   :middleware   {:process-viz-settings? false}))

(api/defendpoint POST "/:card-id/query/:export-format"
  "Run the query associated with a Card, and return its results as a file in the specified format.

  `parameters` should be passed as query parameter encoded as a serialized JSON string (this is because this endpoint
  is normally used to power 'Download Results' buttons that use HTML `form` actions)."
  [card-id export-format :as {{:keys [parameters]} :params}]
  {card-id       ms/PositiveInt
   parameters    [:maybe ms/JSONString]
   export-format (into [:enum] api.dataset/export-formats)}
  (qp.card/run-query-for-card-async
   card-id export-format
   :parameters  (json/parse-string parameters keyword)
   :constraints nil
   :context     (api.dataset/export-format->context export-format)
   :middleware  {:process-viz-settings?  true
                 :skip-results-metadata? true
                 :ignore-cached-results? true
                 :format-rows?           false
                 :js-int-to-string?      false}))

;;; ----------------------------------------------- Sharing is Caring ------------------------------------------------

(api/defendpoint POST "/:card-id/public_link"
  "Generate publicly-accessible links for this Card. Returns UUID to be used in public links. (If this Card has
  already been shared, it will return the existing public link rather than creating a new one.)  Public sharing must
  be enabled."
  [card-id]
  {card-id ms/PositiveInt}
  (validation/check-has-application-permission :setting)
  (validation/check-public-sharing-enabled)
  (api/check-not-archived (api/read-check Card card-id))
  (let [{existing-public-uuid :public_uuid} (t2/select-one [Card :public_uuid] :id card-id)]
    {:uuid (or existing-public-uuid
               (u/prog1 (str (random-uuid))
                 (t2/update! Card card-id
                             {:public_uuid       <>
                              :made_public_by_id api/*current-user-id*})))}))

(api/defendpoint DELETE "/:card-id/public_link"
  "Delete the publicly-accessible link to this Card."
  [card-id]
  {card-id ms/PositiveInt}
  (validation/check-has-application-permission :setting)
  (validation/check-public-sharing-enabled)
  (api/check-exists? Card :id card-id, :public_uuid [:not= nil])
  (t2/update! Card card-id
              {:public_uuid       nil
               :made_public_by_id nil})
  {:status 204, :body nil})

(api/defendpoint GET "/public"
  "Fetch a list of Cards with public UUIDs. These cards are publicly-accessible *if* public sharing is enabled."
  []
  (validation/check-has-application-permission :setting)
  (validation/check-public-sharing-enabled)
  (t2/select [Card :name :id :public_uuid], :public_uuid [:not= nil], :archived false))

(api/defendpoint GET "/embeddable"
  "Fetch a list of Cards where `enable_embedding` is `true`. The cards can be embedded using the embedding endpoints
  and a signed JWT."
  []
  (validation/check-has-application-permission :setting)
  (validation/check-embedding-enabled)
  (t2/select [Card :name :id], :enable_embedding true, :archived false))

(api/defendpoint GET "/:id/related"
  "Return related entities."
  [id]
  {id ms/PositiveInt}
  (-> (t2/select-one Card :id id) api/read-check related/related))

(api/defendpoint POST "/related"
  "Return related entities for an ad-hoc query."
  [:as {query :body}]
  (related/related (query/adhoc-query query)))

(api/defendpoint POST "/pivot/:card-id/query"
  "Run the query associated with a Card."
  [card-id :as {{:keys [parameters ignore_cache]
                 :or   {ignore_cache false}} :body}]
  {card-id      ms/PositiveInt
   ignore_cache [:maybe :boolean]}
  (qp.card/run-query-for-card-async card-id :api
                            :parameters parameters,
                            :qp-runner qp.pivot/run-pivot-query
                            :ignore_cache ignore_cache))

(api/defendpoint POST "/:card-id/persist"
  "Mark the model (card) as persisted. Runs the query and saves it to the database backing the card and hot swaps this
  query in place of the model's query."
  [card-id]
  {card-id ms/PositiveInt}
  (premium-features/assert-has-feature :cache-granular-controls (tru "Granular cache controls"))
  (api/let-404 [{:keys [database_id] :as card} (t2/select-one Card :id card-id)]
    (let [database (t2/select-one Database :id database_id)]
      (api/write-check database)
      (when-not (driver/database-supports? (:engine database)
                                           :persist-models database)
        (throw (ex-info (tru "Database does not support persisting")
                        {:status-code 400
                         :database    (:name database)})))
      (when-not (driver/database-supports? (:engine database)
                                           :persist-models-enabled database)
        (throw (ex-info (tru "Persisting models not enabled for database")
                        {:status-code 400
                         :database    (:name database)})))
      (when-not (card/model? card)
        (throw (ex-info (tru "Card is not a model") {:status-code 400})))
      (when-let [persisted-info (persisted-info/turn-on-model! api/*current-user-id* card)]
        (task.persist-refresh/schedule-refresh-for-individual! persisted-info))
      api/generic-204-no-content)))

(api/defendpoint POST "/:card-id/refresh"
  "Refresh the persisted model caching `card-id`."
  [card-id]
  {card-id ms/PositiveInt}
  (api/let-404 [card           (t2/select-one Card :id card-id)
                persisted-info (t2/select-one PersistedInfo :card_id card-id)]
    (when (not (card/model? card))
      (throw (ex-info (trs "Cannot refresh a non-model question") {:status-code 400})))
    (when (:archived card)
      (throw (ex-info (trs "Cannot refresh an archived model") {:status-code 400})))
    (api/write-check (t2/select-one Database :id (:database_id persisted-info)))
    (task.persist-refresh/schedule-refresh-for-individual! persisted-info)
    api/generic-204-no-content))

(api/defendpoint POST "/:card-id/unpersist"
  "Unpersist this model. Deletes the persisted table backing the model and all queries after this will use the card's
  query rather than the saved version of the query."
  [card-id]
  {card-id ms/PositiveInt}
  (premium-features/assert-has-feature :cache-granular-controls (tru "Granular cache controls"))
  (api/let-404 [_card (t2/select-one Card :id card-id)]
    (api/let-404 [persisted-info (t2/select-one PersistedInfo :card_id card-id)]
      (api/write-check (t2/select-one Database :id (:database_id persisted-info)))
      (persisted-info/mark-for-pruning! {:id (:id persisted-info)} "off")
      api/generic-204-no-content)))

(defn mapping->field-values
  "Get param values for the \"old style\" parameters. This mimic's the api/dashboard version except we don't have
  chain-filter issues or dashcards to worry about."
  [card param query]
  (when-let [field-clause (params/param-target->field-clause (:target param) card)]
    (when-let [field-id (mbql.u/match-one field-clause [:field (id :guard integer?) _] id)]
      (api.field/search-values-from-field-id field-id query))))

(mu/defn param-values
  "Fetch values for a parameter that contain `query`. If `query` is nil or not provided, return all values.

  The source of values could be:
  - static-list: user defined values list
  - card: values is result of running a card"
  ([card param-key]
   (param-values card param-key nil))

  ([card      :- ms/Map
    param-key :- ms/NonBlankString
    query     :- [:maybe ms/NonBlankString]]
   (let [param (get (m/index-by :id (or (seq (:parameters card))
                                        ;; some older cards or cards in e2e just use the template tags on native queries
                                        (card/template-tag-parameters card)))
                    param-key)]
     (when-not param
       (throw (ex-info (tru "Card does not have a parameter with the ID {0}" (pr-str param-key))
                       {:status-code 400})))
     (custom-values/parameter->values param query (fn [] (mapping->field-values card param query))))))

(api/defendpoint GET "/:card-id/params/:param-key/values"
  "Fetch possible values of the parameter whose ID is `:param-key`.

    ;; fetch values for Card 1 parameter 'abc' that are possible
    GET /api/card/1/params/abc/values"
  [card-id param-key]
  {card-id   ms/PositiveInt
   param-key ms/NonBlankString}
  (param-values (api/read-check Card card-id) param-key))

(api/defendpoint GET "/:card-id/params/:param-key/search/:query"
  "Fetch possible values of the parameter whose ID is `:param-key` that contain `:query`.

    ;; fetch values for Card 1 parameter 'abc' that contain 'Orange';
     GET /api/card/1/params/abc/search/Orange

  Currently limited to first 1000 results."
  [card-id param-key query]
  {card-id   ms/PositiveInt
   param-key ms/NonBlankString
   query     ms/NonBlankString}
  (param-values (api/read-check Card card-id) param-key query))

(defn- from-csv!
  "This helper function exists to make testing the POST /api/card/from-csv endpoint easier."
  [{:keys [collection-id filename file]}]
  (try
    (let [model (upload/create-csv-upload! {:collection-id collection-id
                                            :filename      filename
                                            :file          file
                                            :schema-name   (public-settings/uploads-schema-name)
                                            :table-prefix  (public-settings/uploads-table-prefix)
                                            :db-id         (or (public-settings/uploads-database-id)
                                                               (throw (ex-info (tru "The uploads database is not configured.")
                                                                               {:status-code 422})))})]
      {:status 200
       :body   (:id model)})
    (catch Throwable e
      {:status (or (-> e ex-data :status-code)
                   500)
       :body   {:message (or (ex-message e)
                             (tru "There was an error uploading the file"))}})
    (finally (io/delete-file file :silently))))

(api/defendpoint ^:multipart POST "/from-csv"
  "Create a table and model populated with the values from the attached CSV. Returns the model ID if successful."
  [:as {raw-params :params}]
  ;; parse-long returns nil with "root" as the collection ID, which is what we want anyway
  (from-csv! {:collection-id (parse-long (get raw-params "collection_id"))
              :filename      (get-in raw-params ["file" :filename])
              :file          (get-in raw-params ["file" :tempfile])}))

(api/define-routes)<|MERGE_RESOLUTION|>--- conflicted
+++ resolved
@@ -387,13 +387,8 @@
 
 (api/defendpoint POST "/"
   "Create a new `Card`."
-<<<<<<< HEAD
   [:as {{:keys [collection_id collection_position dashboard_id dataset dataset_query description display name
-                parameters parameter_mappings result_metadata visualization_settings cache_ttl], :as body} :body}]
-=======
-  [:as {{:keys [collection_id collection_position dataset dataset_query description display name
                 parameters parameter_mappings result_metadata visualization_settings cache_ttl type], :as body} :body}]
->>>>>>> 16b85351
   {name                   ms/NonBlankString
    dataset                [:maybe :boolean]
    type                   [:maybe card/CardTypes]
