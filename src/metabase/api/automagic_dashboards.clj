--- conflicted
+++ resolved
@@ -151,11 +151,7 @@
   {show Show}
   (-> id Card api/check-404 (magic/automagic-analysis {:show (keyword show)})))
 
-<<<<<<< HEAD
-(api/defendpoint GET "/question/:id/:prefix/:rule"
-=======
 (api/defendpoint GET "/question/:id/rule/:prefix/:rule"
->>>>>>> c5fdebe2
   "Return an automagic dashboard analyzing question with id `id` using rule `rule`."
   [id prefix rule show]
   {show Show
@@ -174,11 +170,7 @@
       query/adhoc-query
       (magic/automagic-analysis {:show (keyword show)})))
 
-<<<<<<< HEAD
-(api/defendpoint GET "/adhoc/:query/:prefix/:rule"
-=======
 (api/defendpoint GET "/adhoc/:query/rule/:prefix/:rule"
->>>>>>> c5fdebe2
   "Return an automagic dashboard analyzing ad hoc query."
   [query prefix rule show]
   {show   Show
