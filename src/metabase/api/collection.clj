(ns metabase.api.collection
  "`/api/collection` endpoints. By default, these endpoints operate on Collections in the 'default' namespace, which is
  the namespace that has things like Dashboards and Cards. Other namespaces of Collections exist as well, such as the
  `:snippet` namespace, ('Snippet folders' in the UI). These namespaces are independent hierarchies. To use these
  endpoints for other Collections namespaces, you can pass the `?namespace=` parameter (e.g., `?namespace=snippet`)."
  (:require
   [cheshire.core :as json]
   [clojure.string :as str]
   [compojure.core :refer [GET POST PUT]]
   [honey.sql.helpers :as sql.helpers]
   [malli.core :as mc]
   [malli.transform :as mtx]
   [medley.core :as m]
   [metabase.api.card :as api.card]
   [metabase.api.common :as api]
   [metabase.db :as mdb]
   [metabase.db.query :as mdb.query]
   [metabase.driver.common.parameters :as params]
   [metabase.driver.common.parameters.parse :as params.parse]
   [metabase.mbql.normalize :as mbql.normalize]
   [metabase.models.card :refer [Card]]
   [metabase.models.collection :as collection :refer [Collection]]
   [metabase.models.collection.graph :as graph]
   [metabase.models.collection.root :as collection.root]
   [metabase.models.dashboard :refer [Dashboard]]
   [metabase.models.interface :as mi]
   [metabase.models.native-query-snippet :refer [NativeQuerySnippet]]
   [metabase.models.permissions :as perms]
   [metabase.models.pulse :as pulse :refer [Pulse]]
   [metabase.models.revision.last-edit :as last-edit]
   [metabase.models.timeline :as timeline :refer [Timeline]]
   [metabase.public-settings.premium-features
    :as premium-features
    :refer [defenterprise]]
   [metabase.server.middleware.offset-paging :as mw.offset-paging]
   [metabase.util :as u]
   [metabase.util.honey-sql-2 :as h2x]
   [metabase.util.i18n :refer [tru]]
   [metabase.util.malli :as mu]
   [metabase.util.malli.schema :as ms]
   [toucan2.core :as t2]))

(set! *warn-on-reflection* true)

;;; when alias defined for namespaced keywords is run through kondo macro, ns should be regarded as used
(comment collection.root/keep-me)

(declare root-collection)

(defn- remove-other-users-personal-collections
  [user-id collections]
  (let [personal-ids (into #{} (comp (filter :personal_owner_id)
                                     (remove (comp #{user-id} :personal_owner_id))
                                     (map :id))
                           collections)
        prefixes     (into #{} (map (fn [id] (format "/%d/" id))) personal-ids)
        personal?    (fn [{^String location :location id :id}]
                       (or (personal-ids id)
                           (prefixes (re-find #"^/\d+/" location))))]
    (if (seq prefixes)
      (remove personal? collections)
      collections)))

(defn- filter-audit-collection
  "We should filter the audit collection from showing up if audit app is no longer enabled."
  [colls]
  (if (premium-features/enable-audit-app?)
    colls
    (filter (fn [coll] (not (perms/is-collection-id-audit? (:id coll)))) colls)))

(api/defendpoint GET "/"
  "Fetch a list of all Collections that the current user has read permissions for (`:can_write` is returned as an
  additional property of each Collection so you can tell which of these you have write permissions for.)

  By default, this returns non-archived Collections, but instead you can show archived ones by passing
  `?archived=true`.

  By default, admin users will see all collections. To hide other user's collections pass in
  `?exclude-other-user-collections=true`."
  [archived exclude-other-user-collections namespace]
  {archived                       [:maybe ms/BooleanValue]
   exclude-other-user-collections [:maybe ms/BooleanValue]
   namespace                      [:maybe ms/NonBlankString]}
  (as-> (t2/select Collection
                   {:where    [:and
                               [:= :archived archived]
                               [:= :namespace namespace]
                               (collection/visible-collection-ids->honeysql-filter-clause
                                :id
                                (collection/permissions-set->visible-collection-ids @api/*current-user-permissions-set*))]
<<<<<<< HEAD
                    :order-by [[:type :nulls-first] [:%lower.name :asc]]}) collections
=======
                    :order-by [[:type :asc] [:%lower.name :asc]]}) collections
>>>>>>> 85af744c
    ;; Remove other users' personal collections
    (if exclude-other-user-collections
      (remove-other-users-personal-collections api/*current-user-id* collections)
      collections)
    ;; include Root Collection at beginning or results if archived isn't `true`
    (if archived
      collections
      (let [root (root-collection namespace)]
        (cond->> collections
          (mi/can-read? root)
          (cons root))))
    (t2/hydrate collections :can_write)
    (filter-audit-collection collections)
    ;; remove the :metabase.models.collection.root/is-root? tag since FE doesn't need it
    ;; and for personal collections we translate the name to user's locale
    (for [collection collections]
      (-> collection
          (dissoc ::collection.root/is-root?)
          collection/personal-collection-with-ui-details))))

(api/defendpoint GET "/tree"
  "Similar to `GET /`, but returns Collections in a tree structure, e.g.

  ```
  [{:name     \"A\"
  :below    #{:card :dataset}
  :children [{:name \"B\"}
             {:name     \"C\"
              :here     #{:dataset :card}
              :below    #{:dataset :card}
              :children [{:name     \"D\"
                          :here     #{:dataset}
                          :children [{:name \"E\"}]}
                         {:name     \"F\"
                          :here     #{:card}
                          :children [{:name \"G\"}]}]}]}
  {:name \"H\"}]
  ```

  The here and below keys indicate the types of items at this particular level of the tree (here) and in its
  subtree (below)."
  [exclude-archived exclude-other-user-collections namespace]
  {exclude-archived               [:maybe :boolean]
   exclude-other-user-collections [:maybe :boolean]
   namespace                      [:maybe ms/NonBlankString]}
  (let [exclude-archived? exclude-archived
        exclude-other-user-collections? exclude-other-user-collections
        coll-type-ids (reduce (fn [acc {:keys [collection_id dataset] :as _x}]
                                (update acc (if dataset :dataset :card) conj collection_id))
                              {:dataset #{}
                               :card    #{}}
                              (mdb.query/reducible-query {:select-distinct [:collection_id :dataset]
                                                          :from            [:report_card]
                                                          :where           [:= :archived false]}))
        colls (cond->>
                (t2/select Collection
                  {:where [:and
                           (when exclude-archived?
                             [:= :archived false])
                           [:= :namespace namespace]
                           (collection/visible-collection-ids->honeysql-filter-clause
                            :id
                            (collection/permissions-set->visible-collection-ids @api/*current-user-permissions-set*))]})
                exclude-other-user-collections?
                (remove-other-users-personal-collections api/*current-user-id*))
        colls-with-details (map collection/personal-collection-with-ui-details colls)
        filtered-colls     (filter-audit-collection colls-with-details)]
    (collection/collections->tree coll-type-ids filtered-colls)))


;;; --------------------------------- Fetching a single Collection & its 'children' ----------------------------------

(def ^:private valid-model-param-values
  "Valid values for the `?model=` param accepted by endpoints in this namespace.
  `no_models` is for nilling out the set because a nil model set is actually the total model set"
  #{"card" "dataset" "collection" "dashboard" "pulse" "snippet" "no_models" "timeline"})

(def ^:private ModelString
  (into [:enum] valid-model-param-values))

(def ^:private Models
  "This is basically a union type. [[api/defendpoint]] splits the string if it only gets one."
  [:or
   [:sequential ModelString]
   ModelString])

(def ^:private valid-pinned-state-values
  "Valid values for the `?pinned_state` param accepted by endpoints in this namespace."
  #{"all" "is_pinned" "is_not_pinned"})

(def ^:private valid-sort-columns #{"name" "last_edited_at" "last_edited_by" "model"})
(def ^:private valid-sort-directions #{"asc" "desc"})
(defn- normalize-sort-choice [w] (when w (keyword (str/replace w #"_" "-"))))

(def ^:private CollectionChildrenOptions
  [:map
   [:archived?                     :boolean]
   [:pinned-state {:optional true} [:maybe (into [:enum] (map keyword) valid-pinned-state-values)]]
   ;; when specified, only return results of this type.
   [:models       {:optional true} [:maybe [:set (into [:enum] (map keyword) valid-model-param-values)]]]
   [:sort-info    {:optional true} [:maybe [:tuple
                                            (into [:enum {:error/message "sort-columns"}]
                                                  (map normalize-sort-choice)
                                                  valid-sort-columns)
                                            (into [:enum {:error/message "sort-direction"}]
                                                  (map normalize-sort-choice)
                                                  valid-sort-directions)]]]])

(defmulti ^:private collection-children-query
  "Query that will fetch the 'children' of a `collection`, for different types of objects. Possible options are listed
  in the [[CollectionChildrenOptions]] schema above.

  NOTES:

  *  `collection` will be either a CollectionInstance, or the Root Collection special placeholder object, so do not use
     `u/the-id` on it! Use `:id`, which will return `nil` for the Root Collection, which is exactly what we want.

  * These queries will be combined into a union-all query. You do not need to put all of the columns into the query,
  any you don't select will be added in the correct position so the union will work (see `all-select-columns` for more
  details)."
  {:arglists '([model collection options])}
  (fn [model _ _] (keyword model)))

;;; TODO -- in Postgres and H2 at least I think we could just do `true` or `false` here... not sure about MySQL.

(def ^:private always-true-hsql-expr
  "A Honey SQL expression that is always true.

    1 = 1"
  [:= [:inline 1] [:inline 1]])

(def ^:private always-false-hsql-expr
  "A Honey SQL expression that is never true.

    1 = 2"
  [:= [:inline 1] [:inline 2]])

(defn- pinned-state->clause
  ([pinned-state]
   (pinned-state->clause pinned-state :collection_position))
  ([pinned-state col]
   (case pinned-state
     :all           always-true-hsql-expr
     :is_pinned     [:<> col nil]
     :is_not_pinned [:= col nil]
     always-true-hsql-expr)))

(defn- poison-when-pinned-clause
  "Poison a query to return no results when filtering to pinned items. Use for items that do not have a notion of
  pinning so that no results return when asking for pinned items."
  [pinned-state]
  (if (= pinned-state :is_pinned)
    always-false-hsql-expr
    always-true-hsql-expr))

(defmulti ^:private post-process-collection-children
  {:arglists '([model rows])}
  (fn [model _]
    (keyword model)))

(defmethod ^:private post-process-collection-children :default
  [_ rows]
  rows)

(defmethod collection-children-query :pulse
  [_ collection {:keys [archived? pinned-state]}]
  (-> {:select-distinct [:p.id
                         :p.name
                         :p.entity_id
                         :p.collection_position
                         [(h2x/literal "pulse") :model]]
       :from            [[:pulse :p]]
       :left-join       [[:pulse_card :pc] [:= :p.id :pc.pulse_id]]
       :where           [:and
                         [:= :p.collection_id      (:id collection)]
                         [:= :p.archived           (boolean archived?)]
                         ;; exclude alerts
                         [:= :p.alert_condition    nil]
                         ;; exclude dashboard subscriptions
                         [:= :p.dashboard_id nil]]}
      (sql.helpers/where (pinned-state->clause pinned-state :p.collection_position))))

(defmethod post-process-collection-children :pulse
  [_ rows]
  (for [row rows]
    (dissoc row
            :description :display :authority_level :moderated_status :icon :personal_owner_id
            :collection_preview :dataset_query)))

(defenterprise snippets-collection-children-query
  "Collection children query for snippets on OSS. Returns all snippets regardless of collection, because snippet
  collections are an EE feature."
  metabase-enterprise.snippet-collections.api.native-query-snippet
  [_ {:keys [archived?]}]
  {:select [:id :name :entity_id [(h2x/literal "snippet") :model]]
   :from   [[:native_query_snippet :nqs]]
   :where  [:= :archived (boolean archived?)]})

(defmethod collection-children-query :snippet
  [_ collection options]
  (snippets-collection-children-query collection options))

(defmethod collection-children-query :timeline
  [_ collection {:keys [archived? pinned-state]}]
  {:select [:id :name [(h2x/literal "timeline") :model] :description :entity_id :icon]
   :from   [[:timeline :timeline]]
   :where  [:and
            (poison-when-pinned-clause pinned-state)
            [:= :collection_id (:id collection)]
            [:= :archived (boolean archived?)]]})

(defmethod post-process-collection-children :timeline
  [_ rows]
  (for [row rows]
    (dissoc row
            :description :display :collection_position :authority_level :moderated_status
            :collection_preview :dataset_query)))

(defmethod post-process-collection-children :snippet
  [_ rows]
  (for [row rows]
    (dissoc row
            :description :collection_position :display :authority_level
            :moderated_status :icon :personal_owner_id :collection_preview
            :dataset_query)))

(defn- card-query [dataset? collection {:keys [archived? pinned-state]}]
  (-> {:select    (cond->
                    [:c.id :c.name :c.description :c.entity_id :c.collection_position :c.display :c.collection_preview
                     :c.dataset_query
                     [(h2x/literal (if dataset? "dataset" "card")) :model]
                     [:u.id :last_edit_user]
                     [:u.email :last_edit_email]
                     [:u.first_name :last_edit_first_name]
                     [:u.last_name :last_edit_last_name]
                     [:r.timestamp :last_edit_timestamp]
                     [{:select   [:status]
                       :from     [:moderation_review]
                       :where    [:and
                                  [:= :moderated_item_type "card"]
                                  [:= :moderated_item_id :c.id]
                                  [:= :most_recent true]]
                       ;; limit 1 to ensure that there is only one result but this invariant should hold true, just
                       ;; protecting against potential bugs
                       :order-by [[:id :desc]]
                       :limit    1}
                      :moderated_status]]
                    dataset?
                    (conj :c.database_id))
       :from      [[:report_card :c]]
       ;; todo: should there be a flag, or a realized view?
       :left-join [[{:select    [:r1.*]
                     :from      [[:revision :r1]]
                     :left-join [[:revision :r2] [:and
                                                  [:= :r1.model_id :r2.model_id]
                                                  [:= :r1.model :r2.model]
                                                  [:< :r1.id :r2.id]]]
                     :where     [:and
                                 [:= :r2.id nil]
                                 [:= :r1.model (h2x/literal "Card")]]} :r]
                   [:= :r.model_id :c.id]
                   [:core_user :u] [:= :u.id :r.user_id]]
       :where     [:and
                   [:= :collection_id (:id collection)]
                   [:= :archived (boolean archived?)]
                   [:= :dataset dataset?]]}
      (sql.helpers/where (pinned-state->clause pinned-state))))

(defmethod collection-children-query :dataset
  [_ collection options]
  (card-query true collection options))

(defmethod post-process-collection-children :dataset
  [_ rows]
  (post-process-collection-children :card rows))

(defmethod collection-children-query :card
  [_ collection options]
  (card-query false collection options))

(defn- fully-parametrized-text?
  "Decide if `text`, usually (a part of) a query, is fully parametrized given the parameter types
  described by `template-tags` (usually the template tags of a native query).

  The rules to consider a piece of text fully parametrized is as follows:

  1. All parameters not in an optional block are field-filters or snippets or have a default value.
  2. All required parameters have a default value.

  The first rule is absolutely necessary, as queries violating it cannot be executed without
  externally supplied parameter values. The second rule is more controversial, as field-filters
  outside of optional blocks ([[ ... ]]) don't prevent the query from being executed without
  external parameter values (neither do parameters in optional blocks). The rule has been added
  nonetheless, because marking a parameter as required is something the user does intentionally
  and queries that are technically executable without parameters can be unacceptably slow
  without the necessary constraints. (Marking parameters in optional blocks as required doesn't
  seem to be useful any way, but if the user said it is required, we honor this flag.)"
  [text template-tags]
  (try
    (let [obligatory-params (into #{}
                                  (comp (filter params/Param?)
                                        (map :k))
                                  (params.parse/parse text))]
      (and (every? #(or (#{:dimension :snippet} (:type %))
                        (:default %))
                   (map template-tags obligatory-params))
           (every? #(or (not (:required %))
                        (:default %))
                   (vals template-tags))))
    (catch clojure.lang.ExceptionInfo _
      ;; An exception might be thrown during parameter parsing if the syntax is invalid. In this case we return
      ;; true so that we still can try to generate a preview for the query and display an error.
      false)))

(defn- fully-parametrized-query? [row]
  (let [native-query (-> row :dataset_query json/parse-string mbql.normalize/normalize :native)]
    (if-let [template-tags (:template-tags native-query)]
      (fully-parametrized-text? (:query native-query) template-tags)
      true)))

(defn- post-process-card-row [row]
  (-> row
      (dissoc :authority_level :icon :personal_owner_id :dataset_query)
      (update :collection_preview api/bit->boolean)
      (assoc :fully_parametrized (fully-parametrized-query? row))))

(defmethod post-process-collection-children :card
  [_ rows]
  (map post-process-card-row rows))

(defn- dashboard-query [collection {:keys [archived? pinned-state]}]
  (-> {:select    [:d.id :d.name :d.description :d.entity_id :d.collection_position
                   [(h2x/literal "dashboard") :model]
                   [:u.id :last_edit_user]
                   [:u.email :last_edit_email]
                   [:u.first_name :last_edit_first_name]
                   [:u.last_name :last_edit_last_name]
                   [:r.timestamp :last_edit_timestamp]]
       :from      [[:report_dashboard :d]]
       :left-join [[{:select    [:r1.*]
                     :from      [[:revision :r1]]
                     :left-join [[:revision :r2] [:and
                                                  [:= :r1.model_id :r2.model_id]
                                                  [:= :r1.model :r2.model]
                                                  [:< :r1.id :r2.id]]]
                     :where     [:and
                                 [:= :r2.id nil]
                                 [:= :r1.model (h2x/literal "Dashboard")]]} :r]
                   [:= :r.model_id :d.id]
                   [:core_user :u] [:= :u.id :r.user_id]]
       :where     [:and
                   [:= :collection_id (:id collection)]
                   [:= :archived (boolean archived?)]]}
      (sql.helpers/where (pinned-state->clause pinned-state))))

(defmethod collection-children-query :dashboard
  [_ collection options]
  (dashboard-query collection options))

(defmethod post-process-collection-children :dashboard
  [_ rows]
  (map #(dissoc %
                :display :authority_level :moderated_status :icon :personal_owner_id :collection_preview
                :dataset_query)
       rows))

(defenterprise snippets-collection-filter-clause
  "Clause to filter out snippet collections from the collection query on OSS instances, and instances without the
  snippet-collections. EE implementation returns `nil`, so as to not filter out snippet collections."
  metabase-enterprise.snippet-collections.api.native-query-snippet
  []
  [:or
   [:= :namespace nil]
   [:not= :namespace (u/qualified-name "snippets")]])

(defn- collection-query
  [collection {:keys [archived? collection-namespace pinned-state]}]
  (-> (assoc (collection/effective-children-query
              collection
              [:= :archived archived?]
              [:= :namespace (u/qualified-name collection-namespace)]
              (snippets-collection-filter-clause))
             ;; We get from the effective-children-query a normal set of columns selected:
             ;; want to make it fit the others to make UNION ALL work
             :select [:id
                      :name
                      :description
                      :entity_id
                      :personal_owner_id
                      [(h2x/literal "collection") :model]
                      :authority_level])
      ;; the nil indicates that collections are never pinned.
      (sql.helpers/where (pinned-state->clause pinned-state nil))))

(defmethod collection-children-query :collection
  [_ collection options]
  (collection-query collection options))

(defmethod post-process-collection-children :collection
  [_ rows]
  (letfn [(update-personal-collection [{:keys [personal_owner_id] :as row}]
            (if personal_owner_id
              ;; when fetching root collection, we might have personal collection
              (assoc row :name (collection/user->personal-collection-name (:personal_owner_id row) :user))
              (dissoc row :personal_owner_id)))]
    (for [row rows]
      ;; Go through this rigamarole instead of hydration because we
      ;; don't get models back from ulterior over-query
      ;; Previous examination with logging to DB says that there's no N+1 query for this.
      ;; However, this was only tested on H2 and Postgres
      (-> row
          (assoc :can_write (mi/can-write? Collection (:id row)))
          (dissoc :collection_position :display :moderated_status :icon
                  :collection_preview :dataset_query)
          update-personal-collection))))

(mu/defn ^:private coalesce-edit-info :- last-edit/MaybeAnnotated
  "Hoist all of the last edit information into a map under the key :last-edit-info. Considers this information present
  if `:last_edit_user` is not nil."
  [row]
  (letfn [(select-as [original k->k']
            (reduce (fn [m [k k']] (assoc m k' (get original k)))
                    {}
                    k->k'))]
    (let [mapping {:last_edit_user       :id
                   :last_edit_last_name  :last_name
                   :last_edit_first_name :first_name
                   :last_edit_email      :email
                   :last_edit_timestamp  :timestamp}]
      (cond-> (apply dissoc row :model_ranking (keys mapping))
        ;; don't use contains as they all have the key, we care about a value present
        (:last_edit_user row) (assoc :last-edit-info (select-as row mapping))))))

(defn- post-process-rows
  "Post process any data. Have a chance to process all of the same type at once using
  `post-process-collection-children`. Must respect the order passed in."
  [rows]
  (->> (map-indexed (fn [i row] (vary-meta row assoc ::index i)) rows) ;; keep db sort order
       (group-by :model)
       (into []
             (comp (map (fn [[model rows]]
                          (post-process-collection-children (keyword model) rows)))
                   cat
                   (map coalesce-edit-info)))
       (sort-by (comp ::index meta))))

(defn- model-name->toucan-model [model-name]
  (case (keyword model-name)
    :collection Collection
    :card       Card
    :dataset    Card
    :dashboard  Dashboard
    :pulse      Pulse
    :snippet    NativeQuerySnippet
    :timeline   Timeline))

(defn- select-name
  "Takes a honeysql select column and returns a keyword of which column it is.

  eg:
  (select-name :id) -> :id
  (select-name [(literal \"card\") :model]) -> :model
  (select-name :p.id) -> :id"
  [x]
  (if (vector? x)
    (recur (second x))
    (-> x name (str/split #"\.") peek keyword)))

(def ^:private all-select-columns
  "All columns that need to be present for the union-all. Generated with the comment form below. Non-text columns that
  are optional (not id, but last_edit_user for example) must have a type so that the union-all can unify the nil with
  the correct column type."
  [:id :name :description :entity_id :display [:collection_preview :boolean] :dataset_query
   :model :collection_position :authority_level [:personal_owner_id :integer]
   :last_edit_email :last_edit_first_name :last_edit_last_name :moderated_status :icon
   [:last_edit_user :integer] [:last_edit_timestamp :timestamp] [:database_id :integer]])

(defn- add-missing-columns
  "Ensures that all necessary columns are in the select-columns collection, adding `[nil :column]` as necessary."
  [select-columns necessary-columns]
  (let [columns (m/index-by select-name select-columns)]
    (map (fn [col]
           (let [[col-name typpe] (u/one-or-many col)]
             (get columns col-name (if (and typpe (= (mdb/db-type) :postgres))
                                     [(h2x/cast typpe nil) col-name]
                                     [nil col-name]))))
         necessary-columns)))

(defn- add-model-ranking
  [select-clause model]
  (let [rankings {:dashboard  1
                  :pulse      2
                  :dataset    3
                  :card       4
                  :snippet    5
                  :collection 6
                  :timeline   7}]
    (conj select-clause [[:inline (get rankings model 100)]
                         :model_ranking])))

(comment
  ;; generate the set of columns across all child queries. Remember to add type info if not a text column
  (into []
        (comp cat (map select-name) (distinct))
        (for [model [:card :dashboard :snippet :pulse :collection :timeline]]
          (:select (collection-children-query model {:id 1 :location "/"} nil)))))


(defn children-sort-clause
  "Given the client side sort-info, return sort clause to effect this. `db-type` is necessary due to complications from
  treatment of nulls in the different app db types."
  [sort-info db-type]
  (case sort-info
    nil                     [[:%lower.name :asc]]
    [:name :asc]            [[:%lower.name :asc]]
    [:name :desc]           [[:%lower.name :desc]]
    [:last-edited-at :asc]  [(if (= db-type :mysql)
                               [:%isnull.last_edit_timestamp]
                               [:last_edit_timestamp :nulls-last])
                             [:last_edit_timestamp :asc]
                             [:%lower.name :asc]]
    [:last-edited-at :desc] (remove nil?
                                    [(case db-type
                                       :mysql    [:%isnull.last_edit_timestamp]
                                       :postgres [:last_edit_timestamp :desc-nulls-last]
                                       :h2       nil)
                                     [:last_edit_timestamp :desc]
                                     [:%lower.name :asc]])
    [:last-edited-by :asc]  [(if (= db-type :mysql)
                               [:%isnull.last_edit_last_name]
                               [:last_edit_last_name :nulls-last])
                             [:last_edit_last_name :asc]
                             (if (= db-type :mysql)
                               [:%isnull.last_edit_first_name]
                               [:last_edit_first_name :nulls-last])
                             [:last_edit_first_name :asc]
                             [:%lower.name :asc]]
    [:last-edited-by :desc] (remove nil?
                                    [(case db-type
                                       :mysql    [:%isnull.last_edit_last_name]
                                       :postgres [:last_edit_last_name :desc-nulls-last]
                                       :h2       nil)
                                     [:last_edit_last_name :desc]
                                     (case db-type
                                       :mysql    [:%isnull.last_edit_first_name]
                                       :postgres [:last_edit_last_name :desc-nulls-last]
                                       :h2       nil)
                                     [:last_edit_first_name :desc]
                                     [:%lower.name :asc]])
    [:model :asc]           [[:model_ranking :asc]  [:%lower.name :asc]]
    [:model :desc]          [[:model_ranking :desc] [:%lower.name :asc]]))

(defn- collection-children*
  [collection models {:keys [sort-info] :as options}]
  (let [sql-order   (children-sort-clause sort-info (mdb/db-type))
        models      (sort (map keyword models))
        queries     (for [model models
                          :let  [query              (collection-children-query model collection options)
                                 select-clause-type (some
                                                     (fn [k]
                                                       (when (get query k)
                                                         k))
                                                     [:select :select-distinct])]]
                      (-> query
                          (update select-clause-type add-missing-columns all-select-columns)
                          (update select-clause-type add-model-ranking model)))
        total-query {:select [[:%count.* :count]]
                     :from   [[{:union-all queries} :dummy_alias]]}
        rows-query  {:select   [:*]
                     :from     [[{:union-all queries} :dummy_alias]]
                     :order-by sql-order}
        ;; We didn't implement collection pagination for snippets namespace for root/items
        ;; Rip out the limit for now and put it back in when we want it
        limit-query (if (or
                         (nil? mw.offset-paging/*limit*)
                         (nil? mw.offset-paging/*offset*)
                         (= (:collection-namespace options) "snippets"))
                      rows-query
                      (assoc rows-query
                             :limit  mw.offset-paging/*limit*
                             :offset mw.offset-paging/*offset*))
        res         {:total  (->> (mdb.query/query total-query) first :count)
                     :data   (->> (mdb.query/query limit-query) post-process-rows)
                     :models models}
        limit-res   (assoc res
                           :limit  mw.offset-paging/*limit*
                           :offset mw.offset-paging/*offset*)]
    (if (= (:collection-namespace options) "snippets")
      res
      limit-res)))

(mu/defn ^:private collection-children
  "Fetch a sequence of 'child' objects belonging to a Collection, filtered using `options`."
  [{collection-namespace :namespace, :as collection} :- collection/CollectionWithLocationAndIDOrRoot
   {:keys [models], :as options}                     :- CollectionChildrenOptions]
  (let [valid-models (for [model-kw [:collection :dataset :card :dashboard :pulse :snippet :timeline]
                           ;; only fetch models that are specified by the `model` param; or everything if it's empty
                           :when    (or (empty? models) (contains? models model-kw))
                           :let     [toucan-model       (model-name->toucan-model model-kw)
                                     allowed-namespaces (collection/allowed-namespaces toucan-model)]
                           :when    (or (= model-kw :collection)
                                        (contains? allowed-namespaces (keyword collection-namespace)))]
                       model-kw)]
    (if (seq valid-models)
      (collection-children* collection valid-models (assoc options :collection-namespace collection-namespace))
      {:total  0
       :data   []
       :limit  mw.offset-paging/*limit*
       :offset mw.offset-paging/*offset*
       :models valid-models})))

(mu/defn ^:private collection-detail
  "Add a standard set of details to `collection`, including things like `effective_location`.
  Works for either a normal Collection or the Root Collection."
  [collection :- collection/CollectionWithLocationAndIDOrRoot]
  (-> collection
      collection/personal-collection-with-ui-details
      (t2/hydrate :parent_id :effective_location [:effective_ancestors :can_write] :can_write)))

(api/defendpoint GET "/:id"
  "Fetch a specific Collection with standard details added"
  [id]
  {id ms/PositiveInt}
  (collection-detail (api/read-check Collection id)))

(api/defendpoint GET "/root/timelines"
  "Fetch the root Collection's timelines."
  [include archived]
  {include  [:maybe [:= "events"]]
   archived [:maybe :boolean]}
  (timeline/timelines-for-collection nil {:timeline/events?   (= include "events")
                                          :timeline/archived? archived}))

(api/defendpoint GET "/:id/timelines"
  "Fetch a specific Collection's timelines."
  [id include archived]
  {id       ms/PositiveInt
   include  [:maybe [:= "events"]]
   archived [:maybe :boolean]}
  (timeline/timelines-for-collection id {:timeline/events?   (= include "events")
                                         :timeline/archived? archived}))

(api/defendpoint GET "/:id/items"
  "Fetch a specific Collection's items with the following options:

  *  `models` - only include objects of a specific set of `models`. If unspecified, returns objects of all models
  *  `archived` - when `true`, return archived objects *instead* of unarchived ones. Defaults to `false`.
  *  `pinned_state` - when `is_pinned`, return pinned objects only.
                   when `is_not_pinned`, return non pinned objects only.
                   when `all`, return everything. By default returns everything"
  [id models archived pinned_state sort_column sort_direction]
  {id             ms/PositiveInt
   models         [:maybe Models]
   archived       [:maybe ms/BooleanString]
   pinned_state   [:maybe (into [:enum] valid-pinned-state-values)]
   sort_column    [:maybe (into [:enum] valid-sort-columns)]
   sort_direction [:maybe (into [:enum] valid-sort-directions)]}
  (let [model-kwds (set (map keyword (u/one-or-many models)))]
    (collection-children (api/read-check Collection id)
                         {:models       model-kwds
                          :archived?    (Boolean/parseBoolean archived)
                          :pinned-state (keyword pinned_state)
                          :sort-info    [(or (some-> sort_column normalize-sort-choice) :name)
                                         (or (some-> sort_direction normalize-sort-choice) :asc)]})))


;;; -------------------------------------------- GET /api/collection/root --------------------------------------------

(defn- root-collection [collection-namespace]
  (collection-detail (collection/root-collection-with-ui-details collection-namespace)))

(api/defendpoint GET "/root"
  "Return the 'Root' Collection object with standard details added"
  [namespace]
  {namespace [:maybe ms/NonBlankString]}
  (-> (root-collection namespace)
      (api/read-check)
      (dissoc ::collection.root/is-root?)))

(defn- visible-model-kwds
  "If you pass in explicitly keywords that you can't see, you can't see them.
  But there is an exception for the collections,
  because you might not be able to see the top-level collections
  but be able to see, children of those invisible top-level collections."
  [root-collection model-set]
  (if (mi/can-read? root-collection)
    model-set
    (if (or (empty? model-set) (contains? model-set :collection))
      #{:collection}
      #{:no_models})))

(api/defendpoint GET "/root/items"
  "Fetch objects that the current user should see at their root level. As mentioned elsewhere, the 'Root' Collection
  doesn't actually exist as a row in the application DB: it's simply a virtual Collection where things with no
  `collection_id` exist. It does, however, have its own set of Permissions.

  This endpoint will actually show objects with no `collection_id` for Users that have Root Collection
  permissions, but for people without Root Collection perms, we'll just show the objects that have an effective
  location of `/`.

  This endpoint is intended to power a 'Root Folder View' for the Current User, so regardless you'll see all the
  top-level objects you're allowed to access.

  By default, this will show the 'normal' Collections namespace; to view a different Collections namespace, such as
  `snippets`, you can pass the `?namespace=` parameter."
  [models archived namespace pinned_state sort_column sort_direction]
  {models         [:maybe Models]
   archived       [:maybe ms/BooleanString]
   namespace      [:maybe ms/NonBlankString]
   pinned_state   [:maybe (into [:enum] valid-pinned-state-values)]
   sort_column    [:maybe (into [:enum] valid-sort-columns)]
   sort_direction [:maybe (into [:enum] valid-sort-directions)]}
  ;; Return collection contents, including Collections that have an effective location of being in the Root
  ;; Collection for the Current User.
  (let [root-collection (assoc collection/root-collection :namespace namespace)
        model-set       (set (map keyword (u/one-or-many models)))
        model-kwds      (visible-model-kwds root-collection model-set)]
    (collection-children
     root-collection
     {:models       model-kwds
      :archived?    (Boolean/parseBoolean archived)
      :pinned-state (keyword pinned_state)
      :sort-info    [(or (some-> sort_column normalize-sort-choice) :name)
                     (or (some-> sort_direction normalize-sort-choice) :asc)]})))


;;; ----------------------------------------- Creating/Editing a Collection ------------------------------------------

(defn- write-check-collection-or-root-collection
  "Check that you're allowed to write Collection with `collection-id`; if `collection-id` is `nil`, check that you have
  Root Collection perms."
  [collection-id collection-namespace]
  (api/write-check (if collection-id
                     (t2/select-one Collection :id collection-id)
                     (cond-> collection/root-collection
                       collection-namespace (assoc :namespace collection-namespace)))))

(defn create-collection!
  "Create a new collection."
  [{:keys [name description parent_id namespace authority_level]}]
  ;; To create a new collection, you need write perms for the location you are going to be putting it in...
  (write-check-collection-or-root-collection parent_id namespace)
  (when (some? authority_level)
    ;; make sure only admin and an EE token is present to be able to create an Official token
    (premium-features/assert-has-feature :official-collections (tru "Official Collections"))
    (api/check-superuser))
  ;; Now create the new Collection :)
  (first
    (t2/insert-returning-instances!
      Collection
      (merge
        {:name        name
         :description description
         :authority_level authority_level
         :namespace   namespace}
        (when parent_id
          {:location (collection/children-location (t2/select-one [Collection :location :id] :id parent_id))})))))

(api/defendpoint POST "/"
  "Create a new Collection."
  [:as {{:keys [name description parent_id namespace authority_level] :as body} :body}]
  {name            ms/NonBlankString
   description     [:maybe ms/NonBlankString]
   parent_id       [:maybe ms/PositiveInt]
   namespace       [:maybe ms/NonBlankString]
   authority_level [:maybe collection/AuthorityLevel]}
  (create-collection! body))

;; TODO - I'm not 100% sure it makes sense that moving a Collection requires a special call to `move-collection!`,
;; while archiving is handled automatically as part of the `pre-update` logic when you change a Collection's
;; `archived` value. They are both recursive operations; couldn't we just have moving happen automatically when you
;; change a `:location` as well?
(defn- move-collection-if-needed!
  "If input the `PUT /api/collection/:id` endpoint (`collection-updates`) specify that we should *move* a Collection, do
  appropriate permissions checks and move it (and its descendants)."
  [collection-before-update collection-updates]
  ;; is a [new] parent_id update specified in the PUT request?
  (when (contains? collection-updates :parent_id)
    (let [orig-location (:location collection-before-update)
          new-parent-id (:parent_id collection-updates)
          new-parent    (if new-parent-id
                          (t2/select-one [Collection :location :id] :id new-parent-id)
                          collection/root-collection)
          new-location  (collection/children-location new-parent)]
      ;; check and make sure we're actually supposed to be moving something
      (when (not= orig-location new-location)
        ;; ok, make sure we have perms to do this operation
        (api/check-403
         (perms/set-has-full-permissions-for-set? @api/*current-user-permissions-set*
           (collection/perms-for-moving collection-before-update new-parent)))
        ;; ok, we're good to move!
        (collection/move-collection! collection-before-update new-location)))))

(defn- check-allowed-to-archive-or-unarchive
  "If input the `PUT /api/collection/:id` endpoint (`collection-updates`) specify that we should change the `archived`
  status of a Collection, do appropriate permissions checks. (Actual recurisve (un)archiving logic is handled by
  Collection's `pre-update`, so we do not need to manually call `collection/archive-collection!` and the like in this
  namespace.)"
  [collection-before-update collection-updates]
  (when (api/column-will-change? :archived collection-before-update collection-updates)
    ;; Check that we have approprate perms
    (api/check-403
     (perms/set-has-full-permissions-for-set? @api/*current-user-permissions-set*
       (collection/perms-for-archiving collection-before-update)))))

(defn- maybe-send-archived-notificaitons!
  "When a collection is archived, all of it's cards are also marked as archived, but this is down in the model layer
  which will not cause the archive notification code to fire. This will delete the relevant alerts and notify the
  users just as if they had be archived individually via the card API."
  [collection-before-update collection-updates]
  (when (api/column-will-change? :archived collection-before-update collection-updates)
    (when-let [alerts (seq (pulse/retrieve-alerts-for-cards
                            {:card-ids (t2/select-pks-set Card :collection_id (u/the-id collection-before-update))}))]
      (api.card/delete-alert-and-notify-archived! alerts))))

(api/defendpoint PUT "/:id"
  "Modify an existing Collection, including archiving or unarchiving it, or moving it."
  [id, :as {{:keys [name description archived parent_id authority_level], :as collection-updates} :body}]
  {id              ms/PositiveInt
   name            [:maybe ms/NonBlankString]
   description     [:maybe ms/NonBlankString]
   archived        [:maybe ms/BooleanValue]
   parent_id       [:maybe ms/PositiveInt]
   authority_level [:maybe collection/AuthorityLevel]}
  ;; do we have perms to edit this Collection?
  (let [collection-before-update (api/write-check Collection id)]
    ;; if we're trying to *archive* the Collection, make sure we're allowed to do that
    (check-allowed-to-archive-or-unarchive collection-before-update collection-updates)
    ;; if authority_level is changing, make sure we're allowed to do that
    (when (and (contains? collection-updates :authority_level)
               (not= (keyword authority_level) (:authority_level collection-before-update)))
      (premium-features/assert-has-feature :official-collections (tru "Official Collections"))
      (api/check-403 (and api/*is-superuser?*
                          ;; pre-update of model checks if the collection is a personal collection and rejects changes
                          ;; to authority_level, but it doesn't check if it is a sub-collection of a personal one so we add that
                          ;; here
                          (not (collection/is-personal-collection-or-descendant-of-one? collection-before-update)))))
    ;; ok, go ahead and update it! Only update keys that were specified in the `body`. But not `parent_id` since
    ;; that's not actually a property of Collection, and since we handle moving a Collection separately below.
    (let [updates (u/select-keys-when collection-updates :present [:name :description :archived :authority_level])]
      (when (seq updates)
        (t2/update! Collection id updates)))
    ;; if we're trying to *move* the Collection (instead or as well) go ahead and do that
    (move-collection-if-needed! collection-before-update collection-updates)
    ;; if we *did* end up archiving this Collection, we most post a few notifications
    (maybe-send-archived-notificaitons! collection-before-update collection-updates))
  ;; finally, return the updated object
  (collection-detail (t2/select-one Collection :id id)))

;;; ------------------------------------------------ GRAPH ENDPOINTS -------------------------------------------------

(api/defendpoint GET "/graph"
  "Fetch a graph of all Collection Permissions."
  [namespace]
  {namespace [:maybe ms/NonBlankString]}
  (api/check-superuser)
  (graph/graph namespace))

(def CollectionID "an id for a [[Collection]]."
  [pos-int? {:title "Collection ID"}])

(def GroupID "an id for a [[PermissionsGroup]]."
  [pos-int? {:title "Group ID"}])

(def CollectionPermissions
  "Malli enum for what sort of collection permissions we have. (:write :read or :none)"
  [:and keyword? [:enum :write :read :none]])

(def GroupPermissionsGraph
  "Map describing permissions for a (Group x Collection)"
  [:map-of
   [:or
    ;; We need the [:and keyword ...] piece to make decoding "root" work. There's a merged fix for this, but it hasn't
    ;; been released as of malli 0.9.2. When the malli version gets bumped, we should remove this.
    [:and keyword? [:= :root]]
    CollectionID]
   CollectionPermissions])

(def PermissionsGraph
  "Map describing permissions for 1 or more groups.
  Revision # is used for consistency"
  [:map
   [:revision int?]
   [:groups [:map-of GroupID GroupPermissionsGraph]]])

(def ^:private graph-decoder
  "Building it this way is a lot faster then calling mc/decode <value> <schema> <transformer>"
  (mc/decoder PermissionsGraph (mtx/string-transformer)))

(defn- decode-graph [permission-graph]
  ;; TODO: should use a coercer for this?
  (graph-decoder permission-graph))

(api/defendpoint PUT "/graph"
  "Do a batch update of Collections Permissions by passing in a modified graph.
  Will overwrite parts of the graph that are present in the request, and leave the rest unchanged."
  [:as {{:keys [namespace], :as body} :body}]
  {body      :map
   namespace [:maybe ms/NonBlankString]}
  (api/check-superuser)
  (->> (dissoc body :namespace)
       decode-graph
       (graph/update-graph! namespace))
  (graph/graph namespace))

(api/define-routes)<|MERGE_RESOLUTION|>--- conflicted
+++ resolved
@@ -88,11 +88,7 @@
                                (collection/visible-collection-ids->honeysql-filter-clause
                                 :id
                                 (collection/permissions-set->visible-collection-ids @api/*current-user-permissions-set*))]
-<<<<<<< HEAD
-                    :order-by [[:type :nulls-first] [:%lower.name :asc]]}) collections
-=======
                     :order-by [[:type :asc] [:%lower.name :asc]]}) collections
->>>>>>> 85af744c
     ;; Remove other users' personal collections
     (if exclude-other-user-collections
       (remove-other-users-personal-collections api/*current-user-id* collections)
