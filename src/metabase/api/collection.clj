--- conflicted
+++ resolved
@@ -728,20 +728,6 @@
                    (map coalesce-edit-info)))
        (map remove-unwanted-keys)
        (sort-by (comp ::index meta))))
-
-<<<<<<< HEAD
-(defn- model-name->toucan-model [model-name]
-  (case (keyword model-name)
-    :collection Collection
-    :card       Card
-    :dataset    Card
-    :metric     Card
-    :dashboard  Dashboard
-    :pulse      Pulse
-    :snippet    NativeQuerySnippet
-    :timeline   Timeline))
-=======
->>>>>>> 147b9f7d
 
 (defn- select-name
   "Takes a honeysql select column and returns a keyword of which column it is.
