(ns metabase.api.database
  "/api/database endpoints."
  (:require
   [clojure.string :as str]
   [compojure.core :refer [DELETE GET POST PUT]]
   [medley.core :as m]
   [metabase.analytics.snowplow :as snowplow]
   [metabase.api.common :as api]
   [metabase.api.table :as api.table]
   [metabase.config :as config]
   [metabase.db :as mdb]
   [metabase.db.query :as mdb.query]
   [metabase.driver :as driver]
   [metabase.driver.ddl.interface :as ddl.i]
   [metabase.driver.h2 :as h2]
   [metabase.driver.util :as driver.u]
   [metabase.events :as events]
   [metabase.lib.schema.id :as lib.schema.id]
   [metabase.lib.util.match :as lib.util.match]
   [metabase.models.card :as card :refer [Card]]
   [metabase.models.collection :as collection :refer [Collection]]
   [metabase.models.data-permissions :as data-perms]
   [metabase.models.database
    :as database
    :refer [Database protected-password]]
   [metabase.models.field :refer [Field readable-fields-only]]
   [metabase.models.interface :as mi]
   [metabase.models.persisted-info :as persisted-info]
   [metabase.models.secret :as secret]
   [metabase.models.setting :as setting :refer [defsetting]]
   [metabase.models.table :refer [Table]]
   [metabase.plugins.classloader :as classloader]
   [metabase.public-settings :as public-settings]
   [metabase.public-settings.premium-features
    :as premium-features
    :refer [defenterprise]]
   [metabase.sample-data :as sample-data]
   [metabase.server.middleware.session :as mw.session]
   [metabase.sync.analyze :as analyze]
   [metabase.sync.field-values :as field-values]
   [metabase.sync.schedules :as sync.schedules]
   [metabase.sync.sync-metadata :as sync-metadata]
   [metabase.sync.util :as sync-util]
   [metabase.task.persist-refresh :as task.persist-refresh]
   [metabase.upload :as upload]
   [metabase.util :as u]
   [metabase.util.cron :as u.cron]
   [metabase.util.honey-sql-2 :as h2x]
   [metabase.util.i18n :refer [deferred-tru trs tru]]
   [metabase.util.log :as log]
   [metabase.util.malli :as mu]
   [metabase.util.malli.schema :as ms]
   [toucan2.core :as t2]))

(set! *warn-on-reflection* true)

(def DBEngineString
  "Schema for a valid database engine name, e.g. `h2` or `postgres`."
  (mu/with-api-error-message
   [:and
    ms/NonBlankString
    [:fn
     {:error/message "Valid database engine"}
     #(u/ignore-exceptions (driver/the-driver %))]]
   (deferred-tru "value must be a valid database engine.")))


;;; ----------------------------------------------- GET /api/database ------------------------------------------------

(defn- add-tables [dbs]
  (let [db-id->tables (group-by :db_id (filter mi/can-read? (t2/select Table
                                                              :active          true
                                                              :db_id           [:in (map :id dbs)]
                                                              :visibility_type nil
                                                              {:order-by [[:%lower.schema :asc]
                                                                          [:%lower.display_name :asc]]})))]
    (for [db dbs]
      (assoc db :tables (get db-id->tables (:id db) [])))))

(mu/defn ^:private add-native-perms-info :- [:maybe
                                             [:sequential
                                              [:map
                                               [:native_permissions [:enum :write :none]]]]]
  "For each database in DBS add a `:native_permissions` field describing the current user's permissions for running
  native (e.g. SQL) queries. Will be either `:write` or `:none`. `:write` means you can run ad-hoc native queries,
  and save new Cards with native queries; `:none` means you can do neither.

  For the curious: the use of `:write` and `:none` is mainly for legacy purposes, when we had data-access-based
  permissions; there was a specific option where you could give a Perms Group permissions to run existing Cards with
  native queries, but not to create new ones. With the advent of what is currently being called 'Space-Age
  Permissions', all Cards' permissions are based on their parent Collection, removing the need for native read perms."
  [dbs :- [:maybe [:sequential :map]]]
  (for [db dbs]
    (assoc db
           :native_permissions
           (if (= :query-builder-and-native
                  (data-perms/full-db-permission-for-user
                   api/*current-user-id*
                   :perms/create-queries
                   (u/the-id db)))
             :write
             :none))))

(defn- card-database-supports-nested-queries? [{{database-id :database, :as database} :dataset_query, :as _card}]
  (when database-id
    (when-let [driver (driver.u/database->driver database-id)]
      (driver/database-supports? driver :nested-queries database))))

(defn- card-has-ambiguous-columns?
  "We know a card has ambiguous columns if any of the columns that come back end in `_2` (etc.) because that's what
   clojure.java.jdbc 'helpfully' does for us automatically.
   Presence of ambiguous columns disqualifies a query for use as a source query because something like

     SELECT name
     FROM (
       SELECT x.name, y.name
       FROM x
       LEFT JOIN y on x.id = y.id
     )

   would be ambiguous. Too many things break when attempting to use a query like this. In the future, this may be
   supported, but it will likely require rewriting the source SQL query to add appropriate aliases (this is even
   trickier if the source query uses `SELECT *`)."
  [{result-metadata :result_metadata, dataset-query :dataset_query}]
  (and (= (:type dataset-query) :native)
       (some (partial re-find #"_2$")
             (map (comp name :name) result-metadata))))

(defn- card-uses-unnestable-aggregation?
  "Since cumulative count and cumulative sum aggregations are done in Clojure-land we can't use Cards that use queries
  with those aggregations as source queries. This function determines whether `card` is using one of those queries so
  we can filter it out in Clojure-land."
  [{{{aggregations :aggregation} :query} :dataset_query}]
  (lib.util.match/match aggregations #{:cum-count :cum-sum}))

(defn card-can-be-used-as-source-query?
  "Does `card`'s query meet the conditions required for it to be used as a source query for another query?"
  [card]
  (and (card-database-supports-nested-queries? card)
       (not (or (card-uses-unnestable-aggregation? card)
                (card-has-ambiguous-columns? card)))))

(defn- ids-of-dbs-that-support-source-queries []
  (set (filter (fn [db-id]
                 (try
                   (when-let [db (t2/select-one Database :id db-id)]
                     (driver/database-supports? (:engine db) :nested-queries db))
                   (catch Throwable e
                     (log/error e "Error determining whether Database supports nested queries"))))
               (t2/select-pks-set Database))))

(mu/defn ^:private source-query-cards
  "Fetch the Cards that can be used as source queries (e.g. presented as virtual tables)."
  [card-type :- ::card/type
   & {:keys [additional-constraints xform], :or {xform identity}}]
  (when-let [ids-of-dbs-that-support-source-queries (not-empty (ids-of-dbs-that-support-source-queries))]
    (transduce
     (comp (map (partial mi/do-after-select Card))
           (filter card-can-be-used-as-source-query?)
           xform)
     (completing conj #(t2/hydrate % :collection))
     []
<<<<<<< HEAD
     (mdb.query/reducible-query {:select   [:name :description :database_id :dataset_query :id :collection_id :result_metadata
                                            [{:select   [:status]
                                              :from     [:moderation_review]
                                              :where    [:and
                                                         [:= :moderated_item_type "card"]
                                                         [:= :moderated_item_id :report_card.id]
                                                         [:= :most_recent true]]
                                              :order-by [[:id :desc]]
                                              :limit    1}
                                             :moderated_status]]
                                 :from     [:report_card]
                                 :where    (into [:and
                                                  [:not= :result_metadata nil]
                                                  [:= :archived false]
                                                  ;; always return metrics for now
                                                  [:in :type [(u/qualified-name card-type) "metric"]]
                                                  [:in :database_id ids-of-dbs-that-support-source-queries]
                                                  (collection/visible-collection-ids->honeysql-filter-clause
                                                   (collection/permissions-set->visible-collection-ids
                                                    @api/*current-user-permissions-set*))]
                                                 additional-constraints)
                                 :order-by [[:%lower.name :asc]]}))))
=======
     (t2/reducible-query {:select   [:name :description :database_id :dataset_query :id :collection_id :result_metadata
                                     [{:select   [:status]
                                       :from     [:moderation_review]
                                       :where    [:and
                                                  [:= :moderated_item_type "card"]
                                                  [:= :moderated_item_id :report_card.id]
                                                  [:= :most_recent true]]
                                       :order-by [[:id :desc]]
                                       :limit    1}
                                      :moderated_status]]
                          :from     [:report_card]
                          :where    (into [:and
                                           [:not= :result_metadata nil]
                                           [:= :archived false]
                                           [:= :type (u/qualified-name card-type)]
                                           [:in :database_id ids-of-dbs-that-support-source-queries]
                                           (collection/visible-collection-ids->honeysql-filter-clause
                                            (collection/permissions-set->visible-collection-ids
                                             @api/*current-user-permissions-set*))]
                                          additional-constraints)
                          :order-by [[:%lower.name :asc]]}))))
>>>>>>> 6c9099bf

(mu/defn ^:private source-query-cards-exist?
  "Truthy if a single Card that can be used as a source query exists."
  [card-type :- ::card/type]
  (seq (source-query-cards card-type :xform (take 1))))

(mu/defn ^:private cards-virtual-tables
  "Return a sequence of 'virtual' Table metadata for eligible Cards.
   (This takes the Cards from `source-query-cards` and returns them in a format suitable for consumption by the Query
   Builder.)"
  [card-type :- ::card/type
   & {:keys [include-fields?]}]
  (for [card (source-query-cards card-type)]
    (api.table/card->virtual-table card :include-fields? include-fields?)))

(mu/defn ^:private saved-cards-virtual-db-metadata
  [card-type :- ::card/type
   & {:keys [include-tables? include-fields?]}]
  (when (public-settings/enable-nested-queries)
    (cond-> {:name               (trs "Saved Questions")
             :id                 lib.schema.id/saved-questions-virtual-database-id
             :features           #{:basic-aggregations}
             :is_saved_questions true}
      include-tables? (assoc :tables (cards-virtual-tables card-type
                                                           :include-fields? include-fields?)))))

;; "Virtual" tables for saved cards simulate the db->schema->table hierarchy by doing fake-db->collection->card
(defn- add-saved-questions-virtual-database [dbs & options]
  (let [virtual-db-metadata (apply saved-cards-virtual-db-metadata :question options)]
    ;; only add the 'Saved Questions' DB if there are Cards that can be used
    (cond-> dbs
      (and (source-query-cards-exist? :question) virtual-db-metadata) (concat [virtual-db-metadata]))))

(defn- filter-databases-by-data-model-perms
  "Filters the provided list of databases by data model perms, returning only the databases for which the current user
  can fully or partially edit the data model. If the user does not have data access for any databases, returns only the
  name and ID of these databases, removing all other fields."
  [dbs]
  (let [filtered-dbs
        (if-let [f (when config/ee-available?
                     (classloader/require 'metabase-enterprise.advanced-permissions.common)
                     (resolve 'metabase-enterprise.advanced-permissions.common/filter-databases-by-data-model-perms))]
          (f dbs)
          dbs)]
    (map
     (fn [db] (if (mi/can-read? db)
                db
                (select-keys db [:id :name :tables])))
     filtered-dbs)))

(defn- check-db-data-model-perms
  "Given a DB, checks that *current-user* has any data model editing perms for the DB. If yes, returns the DB,
  with its tables also filtered by data model editing perms. If it does not, throws a permissions exception."
  [db]
  (let [filtered-dbs (filter-databases-by-data-model-perms [db])]
    (api/check-403 (first filtered-dbs))))

(defn- uploadable-db?
  "Are uploads supported for this database?"
  [db]
  (driver/database-supports? (driver.u/database->driver db) :uploads db))

(defn- add-can-upload-to-dbs
  "Add an entry to each DB about whether the user can upload to it."
  [dbs]
  (let [uploads-db-id (public-settings/uploads-database-id)]
    (for [db dbs]
      (assoc db :can_upload (and (= (:id db) uploads-db-id)
                                 (upload/can-create-upload? db (public-settings/uploads-schema-name)))))))

(defn- dbs-list
  [& {:keys [include-tables?
             include-saved-questions-db?
             include-saved-questions-tables?
             include-editable-data-model?
             include-analytics?
             exclude-uneditable-details?
             include-only-uploadable?]}]
  (let [dbs (t2/select Database (merge {:order-by [:%lower.name :%lower.engine]}
                                       (when-not include-analytics?
                                         {:where [:= :is_audit false]})))
        filter-by-data-access? (not (or include-editable-data-model? exclude-uneditable-details?))]
    (cond-> (add-native-perms-info dbs)
      include-tables?              add-tables
      true                         add-can-upload-to-dbs
      include-editable-data-model? filter-databases-by-data-model-perms
      exclude-uneditable-details?  (#(filter mi/can-write? %))
      filter-by-data-access?       (#(filter mi/can-read? %))
      include-saved-questions-db?  (add-saved-questions-virtual-database :include-tables? include-saved-questions-tables?)
      ;; Perms checks for uploadable DBs are handled by exclude-uneditable-details? (see below)
      include-only-uploadable?     (#(filter uploadable-db? %)))))

(api/defendpoint GET "/"
  "Fetch all `Databases`.

  * `include=tables` means we should hydrate the Tables belonging to each DB. Default: `false`.

  * `saved` means we should include the saved questions virtual database. Default: `false`.

  * `include_editable_data_model` will only include DBs for which the current user has data model editing
    permissions. (If `include=tables`, this also applies to the list of tables in each DB). Should only be used if
    Enterprise Edition code is available the advanced-permissions feature is enabled.

  * `exclude_uneditable_details` will only include DBs for which the current user can edit the DB details. Has no
    effect unless Enterprise Edition code is available and the advanced-permissions feature is enabled.

  * `include_only_uploadable` will only include DBs into which Metabase can insert new data."
  [include saved include_editable_data_model exclude_uneditable_details include_only_uploadable include_analytics]
  {include                       (mu/with-api-error-message
                                   [:maybe [:= "tables"]]
                                   (deferred-tru "include must be either empty or the value 'tables'"))
   include_analytics             [:maybe :boolean]
   saved                         [:maybe :boolean]
   include_editable_data_model   [:maybe :boolean]
   exclude_uneditable_details    [:maybe :boolean]
   include_only_uploadable       [:maybe :boolean]}
  (let [include-tables?                 (= include "tables")
        include-saved-questions-tables? (and saved include-tables?)
        only-editable?                  (or include_only_uploadable exclude_uneditable_details)
        db-list-res                     (or (dbs-list :include-tables?                 include-tables?
                                                      :include-saved-questions-db?     saved
                                                      :include-saved-questions-tables? include-saved-questions-tables?
                                                      :include-editable-data-model?    include_editable_data_model
                                                      :exclude-uneditable-details?     only-editable?
                                                      :include-analytics?              include_analytics
                                                      :include-only-uploadable?        include_only_uploadable)
                                            [])]
   {:data  db-list-res
    :total (count db-list-res)}))

;;; --------------------------------------------- GET /api/database/:id ----------------------------------------------

(mu/defn ^:private expanded-schedules [db :- (ms/InstanceOf Database)]
  {:metadata_sync      (u.cron/cron-string->schedule-map (:metadata_sync_schedule db))
   :cache_field_values (some-> (:cache_field_values_schedule db) u.cron/cron-string->schedule-map)})

(defn- add-expanded-schedules
  "Add 'expanded' versions of the cron schedules strings for DB in a format that is appropriate for frontend
  consumption."
  [db]
  (assoc db :schedules (expanded-schedules db)))

(defn- filter-sensitive-fields
  [fields]
  (remove #(= :sensitive (:visibility_type %)) fields))

(defn- get-database-hydrate-include
  "If URL param `?include=` was passed to `GET /api/database/:id`, hydrate the Database appropriately."
  [db include]
  (if-not include
    db
    (-> (t2/hydrate db (case include
                         "tables"        :tables
                         "tables.fields" [:tables [:fields [:target :has_field_values] :has_field_values]]))
        (update :tables (fn [tables]
                          (cond->> tables
                            ; filter hidden tables
                            true                        (filter (every-pred (complement :visibility_type) mi/can-read?))
                            true                        (map (fn [table] (update table :schema str)))
                            ; filter hidden fields
                            (= include "tables.fields") (map #(update % :fields filter-sensitive-fields))))))))

(defn- add-can-upload
  "Add an entry about whether the user can upload to this DB."
  [db]
  (assoc db :can_upload (and (= (u/the-id db) (public-settings/uploads-database-id))
                             (upload/can-create-upload? db (public-settings/uploads-schema-name)))))

(api/defendpoint GET "/:id"
  "Get a single Database with `id`. Optionally pass `?include=tables` or `?include=tables.fields` to include the Tables
  belonging to this database, or the Tables and Fields, respectively.  If the requestor has write permissions for the DB
  (i.e. is an admin or has data model permissions), then certain inferred secret values will also be included in the
  returned details (see [[metabase.models.secret/expand-db-details-inferred-secret-values]] for full details).

  Passing include_editable_data_model will only return tables for which the current user has data model editing
  permissions, if Enterprise Edition code is available and a token with the advanced-permissions feature is present.
  In addition, if the user has no data access for the DB (aka block permissions), it will return only the DB name, ID
  and tables, with no additional metadata."
  [id include include_editable_data_model exclude_uneditable_details]
  {id      ms/PositiveInt
   include [:maybe [:enum "tables" "tables.fields"]]}
  (let [include-editable-data-model? (Boolean/parseBoolean include_editable_data_model)
        exclude-uneditable-details?  (Boolean/parseBoolean exclude_uneditable_details)
        filter-by-data-access?       (not (or include-editable-data-model? exclude-uneditable-details?))
        database                     (api/check-404 (t2/select-one Database :id id))]
    (cond-> database
      filter-by-data-access?       api/read-check
      exclude-uneditable-details?  api/write-check
      true                         add-expanded-schedules
      true                         (get-database-hydrate-include include)
      true                         add-can-upload
      include-editable-data-model? check-db-data-model-perms
      (mi/can-write? database)     (->
                                    secret/expand-db-details-inferred-secret-values
                                    (assoc :can-manage true)))))

(def ^:private database-usage-models
  "List of models that are used to report usage on a database."
  [:question :dataset :metric :segment]) ; TODO -- rename `:dataset` to `:model`?

(def ^:private always-false-hsql-expr
  "A Honey SQL expression that is never true.

    1 = 2"
  [:= [:inline 1] [:inline 2]])

(defmulti ^:private database-usage-query
  "Query that will returns the number of `model` that use the database with id `database-id`.
  The query must returns a scalar, and the method could return `nil` in case no query is available."
  {:arglists '([model database-id table-ids])}
  (fn [model _database-id _table-ids] (keyword model)))

(defmethod database-usage-query :question
  [_ db-id _table-ids]
  {:select [[:%count.* :question]]
   :from   [:report_card]
   :where  [:and
            [:= :database_id db-id]
            [:= :type "question"]]})

(defmethod database-usage-query :dataset
  [_model db-id _table-ids]
  {:select [[:%count.* :dataset]]
   :from   [:report_card]
   :where  [:and
            [:= :database_id db-id]
            [:= :type "model"]]})

(defmethod database-usage-query :metric
  [_ _db-id table-ids]
  {:select [[:%count.* :metric]]
   :from   [:metric]
   :where  (if table-ids
             [:in :table_id table-ids]
             always-false-hsql-expr)})

(defmethod database-usage-query :segment
  [_ _db-id table-ids]
  {:select [[:%count.* :segment]]
   :from   [:segment]
   :where  (if table-ids
             [:in :table_id table-ids]
             always-false-hsql-expr)})

(api/defendpoint GET "/:id/usage_info"
  "Get usage info for a database.
  Returns a map with keys are models and values are the number of entities that use this database."
  [id]
  {id ms/PositiveInt}
  (api/check-superuser)
  (api/check-404 (t2/exists? Database :id id))
  (let [table-ids (t2/select-pks-set Table :db_id id)]
    (first (mdb.query/query
             {:select [:*]
              :from   (for [model database-usage-models
                            :let [query (database-usage-query model id table-ids)]
                            :when query]
                        [query model])}))))


;;; ----------------------------------------- GET /api/database/:id/metadata -----------------------------------------

;; Since the normal `:id` param in the normal version of the endpoint will never match with negative numbers
;; we'll create another endpoint to specifically match the ID of the 'virtual' database. The `defendpoint` macro
;; requires either strings or vectors for the route so we'll have to use a vector and create a regex to only
;; match the virtual ID (and nothing else).
(api/defendpoint GET ["/:virtual-db/metadata" :virtual-db (re-pattern (str lib.schema.id/saved-questions-virtual-database-id))]
  "Endpoint that provides metadata for the Saved Questions 'virtual' database. Used for fooling the frontend
   and allowing it to treat the Saved Questions virtual DB just like any other database."
  []
  (saved-cards-virtual-db-metadata :question :include-tables? true, :include-fields? true))

(defn- db-metadata [id include-hidden? include-editable-data-model? remove_inactive? skip-fields?]
  (let [db (-> (if include-editable-data-model?
                 (api/check-404 (t2/select-one Database :id id))
                 (api/read-check Database id))
               (t2/hydrate
                (if skip-fields?
                  [:tables :segments :metrics]
                  [:tables [:fields :has_field_values [:target :has_field_values]] :segments :metrics])))
        db (if include-editable-data-model?
             ;; We need to check data model perms after hydrating tables, since this will also filter out tables for
             ;; which the *current-user* does not have data model perms
             (check-db-data-model-perms db)
             db)]
    (-> db
        (update :tables (if include-hidden?
                          identity
                          (fn [tables]
                            (->> tables
                                 (remove :visibility_type)
                                 (map #(update % :fields filter-sensitive-fields))))))
        (update :tables (fn [tables]
                          (if-not include-editable-data-model?
                            ;; If we're filtering by data model perms, table perm checks were already done by
                            ;; check-db-data-model-perms
                            (filter mi/can-read? tables)
                            tables)))
        (update :tables (fn [tables]
                          (for [table tables]
                            (-> table
                                (update :segments (partial filter mi/can-read?))
                                (update :metrics  (partial filter mi/can-read?))))))
        (update :tables (if remove_inactive?
                          (fn [tables]
                            (filter :active tables))
                          identity)))))

(api/defendpoint GET "/:id/metadata"
  "Get metadata about a `Database`, including all of its `Tables` and `Fields`. Returns DB, fields, and field values.
  By default only non-hidden tables and fields are returned. Passing include_hidden=true includes them.

  Passing include_editable_data_model will only return tables for which the current user has data model editing
  permissions, if Enterprise Edition code is available and a token with the advanced-permissions feature is present.
  In addition, if the user has no data access for the DB (aka block permissions), it will return only the DB name, ID
  and tables, with no additional metadata."
  [id include_hidden include_editable_data_model remove_inactive skip_fields]
  {id                          ms/PositiveInt
   include_hidden              [:maybe ms/BooleanValue]
   include_editable_data_model [:maybe ms/BooleanValue]
   remove_inactive             [:maybe ms/BooleanValue]
   skip_fields                 [:maybe ms/BooleanValue]}
  (db-metadata id
               include_hidden
               include_editable_data_model
               remove_inactive
               skip_fields))


;;; --------------------------------- GET /api/database/:id/autocomplete_suggestions ---------------------------------

(defn- autocomplete-tables [db-id search-string limit]
  (t2/select [Table :id :db_id :schema :name]
    {:where    [:and [:= :db_id db-id]
                     [:= :active true]
                     [:like :%lower.name (u/lower-case-en search-string)]
                     [:= :visibility_type nil]]
     :order-by [[:%lower.name :asc]]
     :limit    limit}))

(defn- autocomplete-cards
  "Returns cards that match the search string in the given database, ordered by id.
  `search-card-slug` should be in a format like '123-foo-bar' or '123' or 'foo-bar', where 123 is the card ID
   and foo-bar is a prefix of the card name converted into a slug.

   If the search string contains a number like '123' we match that as a prefix against the card IDs.
   If the search string contains a number at the start AND text like '123-foo' we match do an exact match on card ID, and a substring match on the card name.
   If the search string does not start with a number, and is text like 'foo' we match that as a substring on the card name."
  [database-id search-card-slug]
  (let [search-id   (re-find #"\d*" search-card-slug)
        search-name (-> (re-matches #"\d*-?(.*)" search-card-slug)
                        second
                        (str/replace #"-" " ")
                        u/lower-case-en)]
    (t2/select [Card :id :type :database_id :name :collection_id [:collection.name :collection_name]]
               {:where    [:and
                           [:= :report_card.database_id database-id]
                           [:= :report_card.archived false]
                           (cond
                             ;; e.g. search-string = "123"
                             (and (not-empty search-id) (empty? search-name))
                             [:like
                              (h2x/cast (if (= (mdb/db-type) :mysql) :char :text) :report_card.id)
                              (str search-id "%")]

                             ;; e.g. search-string = "123-foo"
                             (and (not-empty search-id) (not-empty search-name))
                             [:and
                              [:= :report_card.id (Integer/parseInt search-id)]
                              ;; this is a prefix match to be consistent with substring matches on the entire slug
                              [:like [:lower :report_card.name] (str search-name "%")]]

                             ;; e.g. search-string = "foo"
                             (and (empty? search-id) (not-empty search-name))
                             [:like [:lower :report_card.name] (str "%" search-name "%")])]
                :left-join [[:collection :collection] [:= :collection.id :report_card.collection_id]]
                ;; prioritize models. This relies of `model` coming before `question` alphabetically, and Tamas pointed
                ;; out this is a little brittle. He's right -- once we put v2 Metrics in then we can replace this with a
                ;; fancy `CASE` expression or something so we can sort things exactly how we like.
                :order-by [[:type :asc]
                           [:report_card.id :desc]] ; sort by most recently created after sorting by type
                :limit    50})))

(defn- autocomplete-fields [db-id search-string limit]
  ;; NOTE: measuring showed that this query performance is improved ~4x when adding trgm index in pgsql and ~10x when
  ;; adding a index on `lower(metabase_field.name)` for ordering (trgm index having on impact on queries with index).
  ;; Pgsql now has an index on that (see migration `v49.2023-01-24T12:00:00`) as other dbms do not support indexes on
  ;; expressions.
  (t2/select [Field :name :base_type :semantic_type :id :table_id [:table.name :table_name]]
             :metabase_field.active          true
             :%lower.metabase_field/name     [:like (u/lower-case-en search-string)]
             :metabase_field.visibility_type [:not-in ["sensitive" "retired"]]
             :table.db_id                    db-id
             {:order-by   [[[:lower :metabase_field.name] :asc]
                           [[:lower :table.name] :asc]]
              ;; checking for table.active in join makes query faster when there are a lot of inactive tables
              :inner-join [[:metabase_table :table] [:and :table.active
                                                     [:= :table.id :metabase_field.table_id]]]
              :limit      limit}))

(defn- autocomplete-results [tables fields limit]
  (let [tbl-count   (count tables)
        fld-count   (count fields)
        take-tables (min tbl-count (- limit (/ fld-count 2)))
        take-fields (- limit take-tables)]
    (concat (for [{table-name :name} (take take-tables tables)]
              [table-name "Table"])
            (for [{:keys [table_name base_type semantic_type name]} (take take-fields fields)]
              [name (str table_name
                         " "
                         base_type
                         (when semantic_type
                           (str " " semantic_type)))]))))

(defn- autocomplete-suggestions
  "match-string is a string that will be used with ilike. The it will be lowercased by autocomplete-{tables,fields}. "
  [db-id match-string]
  (let [limit  50
        tables (filter mi/can-read? (autocomplete-tables db-id match-string limit))
        fields (readable-fields-only (autocomplete-fields db-id match-string limit))]
    (autocomplete-results tables fields limit)))

(def ^:private autocomplete-matching-options
  "Valid options for the autocomplete types. Can match on a substring (\"%input%\"), on a prefix (\"input%\"), or reject
  autocompletions. Large instances with lots of fields might want to use prefix matching or turn off the feature if it
  causes too many problems."
  #{:substring :prefix :off})

(defsetting native-query-autocomplete-match-style
  (deferred-tru
    (str "Matching style for native query editor's autocomplete. Can be \"substring\", \"prefix\", or \"off\". "
         "Larger instances can have performance issues matching using substring, so can use prefix matching, "
         " or turn autocompletions off."))
  :visibility :public
  :export?    true
  :type       :keyword
  :default    :substring
  :audit      :raw-value
  :setter     (fn [v]
                (let [v (cond-> v (string? v) keyword)]
                  (if (autocomplete-matching-options v)
                    (setting/set-value-of-type! :keyword :native-query-autocomplete-match-style v)
                    (throw (ex-info (tru "Invalid `native-query-autocomplete-match-style` option")
                                    {:option v
                                     :valid-options autocomplete-matching-options}))))))

(api/defendpoint GET "/:id/autocomplete_suggestions"
  "Return a list of autocomplete suggestions for a given `prefix`, or `substring`. Should only specify one, but
  `substring` will have priority if both are present.

  This is intended for use with the ACE Editor when the User is typing raw SQL. Suggestions include matching `Tables`
  and `Fields` in this `Database`.

  Tables are returned in the format `[table_name \"Table\"]`;
  When Fields have a semantic_type, they are returned in the format `[field_name \"table_name base_type semantic_type\"]`
  When Fields lack a semantic_type, they are returned in the format `[field_name \"table_name base_type\"]`"
  [id prefix substring]
  {id        ms/PositiveInt
   prefix    [:maybe ms/NonBlankString]
   substring [:maybe ms/NonBlankString]}
  (api/read-check Database id)
  (when (and (str/blank? prefix) (str/blank? substring))
    (throw (ex-info (tru "Must include prefix or search") {:status-code 400})))
  (try
    {:status  200
     ;; Presumably user will repeat same prefixes many times writing the query,
     ;; so let them cache response to make autocomplete feel fast. 60 seconds
     ;; is not enough to be a nuisance when schema or permissions change. Cache
     ;; is user-specific since we're checking for permissions.
     :headers {"Cache-Control" "public, max-age=60"
               "Vary"          "Cookie"}
     :body    (cond
                substring (autocomplete-suggestions id (str "%" substring "%"))
                prefix    (autocomplete-suggestions id (str prefix "%")))}
    (catch Throwable e
      (log/warnf e "Error with autocomplete: %s" (ex-message e)))))

(api/defendpoint GET "/:id/card_autocomplete_suggestions"
  "Return a list of `Card` autocomplete suggestions for a given `query` in a given `Database`.

  This is intended for use with the ACE Editor when the User is typing in a template tag for a `Card`, e.g. {{#...}}."
  [id query]
  {id    ms/PositiveInt
   query ms/NonBlankString}
  (api/read-check Database id)
  (try
    (->> (autocomplete-cards id query)
         (filter mi/can-read?)
         (map #(select-keys % [:id :name :type :collection_name])))
    (catch Throwable e
      (log/warnf e "Error with autocomplete: %s" (ex-message e)))))


;;; ------------------------------------------ GET /api/database/:id/fields ------------------------------------------

(api/defendpoint GET "/:id/fields"
  "Get a list of all `Fields` in `Database`."
  [id]
  {id ms/PositiveInt}
  (api/read-check Database id)
  (let [fields (filter mi/can-read? (-> (t2/select [Field :id :name :display_name :table_id :base_type :semantic_type]
                                          :table_id        [:in (t2/select-fn-set :id Table, :db_id id)]
                                          :visibility_type [:not-in ["sensitive" "retired"]])
                                        (t2/hydrate :table)))]
    (for [{:keys [id name display_name table base_type semantic_type]} fields]
      {:id            id
       :name          name
       :display_name  display_name
       :base_type     base_type
       :semantic_type semantic_type
       :table_name    (:name table)
       :schema        (:schema table "")})))


;;; ----------------------------------------- GET /api/database/:id/idfields -----------------------------------------

(api/defendpoint GET "/:id/idfields"
  "Get a list of all primary key `Fields` for `Database`."
  [id include_editable_data_model]
  {id ms/PositiveInt}
  (let [[db-perm-check field-perm-check] (if (Boolean/parseBoolean include_editable_data_model)
                                           [check-db-data-model-perms mi/can-write?]
                                           [api/read-check mi/can-read?])]
    (db-perm-check (t2/select-one Database :id id))
    (sort-by (comp u/lower-case-en :name :table)
             (filter field-perm-check (-> (database/pk-fields {:id id})
                                          (t2/hydrate :table))))))


;;; ----------------------------------------------- POST /api/database -----------------------------------------------

(defn test-database-connection
  "Try out the connection details for a database and useful error message if connection fails, returns `nil` if
   connection succeeds."
  [engine {:keys [host port] :as details}, & {:keys [log-exception]
                                              :or   {log-exception true}}]
  {:pre [(some? engine)]}
  (let [engine  (keyword engine)
        details (assoc details :engine engine)]
    (try
      (cond
        (driver.u/can-connect-with-details? engine details :throw-exceptions)
        nil

        (and host port (u/host-port-up? host port))
        {:message (tru "Connection to ''{0}:{1}'' successful, but could not connect to DB."
                       host port)}

        (and host (u/host-up? host))
        {:message (tru "Connection to host ''{0}'' successful, but port {1} is invalid."
                       host port)
         :errors  {:port (deferred-tru "check your port settings")}}

        host
        {:message (tru "Host ''{0}'' is not reachable" host)
         :errors  {:host (deferred-tru "check your host settings")}}

        :else
        {:message (tru "Unable to connect to database.")})
      (catch Throwable e
        (when (and log-exception (not (some->> e ex-cause ex-data ::driver/can-connect-message?)))
          (log/error e "Cannot connect to Database"))
        (if (-> e ex-data :message)
          (ex-data e)
          {:message (.getMessage e)})))))

;; TODO - Just make `:ssl` a `feature`
(defn- supports-ssl?
  "Does the given `engine` have an `:ssl` setting?"
  [driver]
  {:pre [(driver/available? driver)]}
  (let [driver-props (set (for [field (driver/connection-properties driver)]
                            (:name field)))]
    (contains? driver-props "ssl")))

(mu/defn ^:private test-connection-details :- :map
  "Try a making a connection to database `engine` with `details`.

  If the `details` has SSL explicitly enabled, go with that and do not accept plaintext connections. If it is disabled,
  try twice: once with SSL, and a second time without if the first fails. If either attempt is successful, returns
  the details used to successfully connect. Otherwise returns a map with the connection error message. (This map will
  also contain the key `:valid` = `false`, which you can use to distinguish an error from valid details.)"
  [engine  :- DBEngineString
   details :- :map]
  (let [;; Try SSL first if SSL is supported and not already enabled
        ;; If not successful or not applicable, details-with-ssl will be nil
        details-with-ssl (assoc details :ssl true)
        details-with-ssl (when (and (supports-ssl? (keyword engine))
                                    (not (true? (:ssl details)))
                                    (nil? (test-database-connection engine details-with-ssl :log-exception false)))
                           details-with-ssl)]
    (or
      ;; Opportunistic SSL
      details-with-ssl
      ;; Try with original parameters
      (some-> (test-database-connection engine details)
              (assoc :valid false))
      details)))

(api/defendpoint POST "/"
  "Add a new `Database`."
  [:as {{:keys [name engine details is_full_sync is_on_demand schedules auto_run_queries cache_ttl connection_source]} :body}]
  {name              ms/NonBlankString
   engine            DBEngineString
   details           ms/Map
   is_full_sync      [:maybe {:default true} ms/BooleanValue]
   is_on_demand      [:maybe {:default false} ms/BooleanValue]
   schedules         [:maybe sync.schedules/ExpandedSchedulesMap]
   auto_run_queries  [:maybe :boolean]
   cache_ttl         [:maybe ms/PositiveInt]
   connection_source [:maybe {:default :admin} [:enum :admin :setup]]}
  (api/check-superuser)
  (when cache_ttl
    (api/check (premium-features/enable-cache-granular-controls?)
               [402 (tru (str "The cache TTL database setting is only enabled if you have a premium token with the "
                              "cache granular controls feature."))]))
  (let [details-or-error (test-connection-details engine details)
        valid?           (not= (:valid details-or-error) false)]
    (if valid?
      ;; no error, proceed with creation. If record is inserted successfuly, publish a `:database-create` event.
      ;; Throw a 500 if nothing is inserted
      (u/prog1 (api/check-500 (first (t2/insert-returning-instances!
                                      Database
                                      (merge
                                       {:name         name
                                        :engine       engine
                                        :details      details-or-error
                                        :is_full_sync is_full_sync
                                        :is_on_demand is_on_demand
                                        :cache_ttl    cache_ttl
                                        :creator_id   api/*current-user-id*}
                                       (when schedules
                                         (sync.schedules/schedule-map->cron-strings schedules))
                                       (when (some? auto_run_queries)
                                         {:auto_run_queries auto_run_queries})))))
        (events/publish-event! :event/database-create {:object <> :user-id api/*current-user-id*})
        (snowplow/track-event! ::snowplow/database-connection-successful
                               api/*current-user-id*
                               {:database     engine
                                :database-id  (u/the-id <>)
                                :source       connection_source
                                :dbms-version (:version (driver/dbms-version (keyword engine) <>))}))
      ;; failed to connect, return error
      (do
        (snowplow/track-event! ::snowplow/database-connection-failed
                               api/*current-user-id*
                               {:database engine :source connection_source})
        {:status 400
         :body   (dissoc details-or-error :valid)}))))

(api/defendpoint POST "/validate"
  "Validate that we can connect to a database given a set of details."
  ;; TODO - why do we pass the DB in under the key `details`?
  [:as {{{:keys [engine details]} :details} :body}]
  {engine  DBEngineString
   details :map}
  (api/check-superuser)
  (let [details-or-error (test-connection-details engine details)]
    ;; details that come back without a `:valid` key at all are... valid!
    (update details-or-error :valid (comp not false?))))

;;; --------------------------------------- POST /api/database/sample_database ----------------------------------------

(api/defendpoint POST "/sample_database"
  "Add the sample database as a new `Database`."
  []
  (api/check-superuser)
  (sample-data/extract-and-sync-sample-database!)
  (t2/select-one Database :is_sample true))


;;; --------------------------------------------- PUT /api/database/:id ----------------------------------------------

(defn- upsert-sensitive-fields
  "Replace any sensitive values not overriden in the PUT with the original values"
  [database details]
  (when details
    (merge (:details database)
           (reduce
            (fn [details k]
              (if (= protected-password (get details k))
                (m/update-existing details k (constantly (get-in database [:details k])))
                details))
            details
            (database/sensitive-fields-for-db database)))))

(api/defendpoint POST "/:id/persist"
  "Attempt to enable model persistence for a database. If already enabled returns a generic 204."
  [id]
  {id ms/PositiveInt}
  (api/check (public-settings/persisted-models-enabled)
             400
             (tru "Persisting models is not enabled."))
  (api/let-404 [database (t2/select-one Database :id id)]
    (api/write-check database)
    (if (-> database :settings :persist-models-enabled)
      ;; todo: some other response if already persisted?
      api/generic-204-no-content
      (let [[success? error] (ddl.i/check-can-persist database)
            schema           (ddl.i/schema-name database (public-settings/site-uuid))]
        (if success?
          ;; do secrets require special handling to not clobber them or mess up encryption?
          (do (t2/update! Database id {:settings (assoc (:settings database) :persist-models-enabled true)})
              (task.persist-refresh/schedule-persistence-for-database!
                database
                (public-settings/persisted-model-refresh-cron-schedule))
              api/generic-204-no-content)
          (throw (ex-info (ddl.i/error->message error schema)
                          {:error error
                           :database (:name database)})))))))

(api/defendpoint POST "/:id/unpersist"
  "Attempt to disable model persistence for a database. If already not enabled, just returns a generic 204."
  [id]
  {id ms/PositiveInt}
  (api/let-404 [database (t2/select-one Database :id id)]
    (api/write-check database)
    (if (-> database :settings :persist-models-enabled)
      (do (t2/update! Database id {:settings (dissoc (:settings database) :persist-models-enabled)})
          (persisted-info/mark-for-pruning! {:database_id id})
          (task.persist-refresh/unschedule-persistence-for-database! database)
          api/generic-204-no-content)
      ;; todo: a response saying this was a no-op? an error? same on the post to persist
      api/generic-204-no-content)))

(api/defendpoint PUT "/:id"
  "Update a `Database`."
  [id :as {{:keys [name engine details is_full_sync is_on_demand description caveats points_of_interest schedules
                   auto_run_queries refingerprint cache_ttl settings]} :body}]
  {id                 ms/PositiveInt
   name               [:maybe ms/NonBlankString]
   engine             [:maybe DBEngineString]
   refingerprint      [:maybe :boolean]
   details            [:maybe ms/Map]
   schedules          [:maybe sync.schedules/ExpandedSchedulesMap]
   description        [:maybe :string]   ; :string instead of ms/NonBlankString because we don't care
   caveats            [:maybe :string]   ; whether someone sets these to blank strings
   points_of_interest [:maybe :string]
   auto_run_queries   [:maybe :boolean]
   cache_ttl          [:maybe ms/PositiveInt]
   settings           [:maybe ms/Map]}
  ;; TODO - ensure that custom schedules and let-user-control-scheduling go in lockstep
  (let [existing-database (api/write-check (t2/select-one Database :id id))
        details           (some->> details
                                   (driver.u/db-details-client->server (or engine (:engine existing-database)))
                                   (upsert-sensitive-fields existing-database))
        ;; verify that we can connect to the database if `:details` OR `:engine` have changed.
        details-changed?  (some-> details (not= (:details existing-database)))
        engine-changed?   (some-> engine keyword (not= (:engine existing-database)))
        conn-error        (when (or details-changed? engine-changed?)
                            (test-database-connection (or engine (:engine existing-database))
                                                      (or details (:details existing-database))))
        full-sync?        (some-> is_full_sync boolean)
        on-demand?        (boolean is_on_demand)]
    (if conn-error
      ;; failed to connect, return error
      {:status 400
       :body   conn-error}
      ;; no error, proceed with update
      (do
       ;; TODO - is there really a reason to let someone change the engine on an existing database?
       ;;       that seems like the kind of thing that will almost never work in any practical way
       ;; TODO - this means one cannot unset the description. Does that matter?
       (t2/update! Database id
                   (merge
                    (m/remove-vals
                     nil?
                     (merge
                      {:name               name
                       :engine             engine
                       :details            details
                       :refingerprint      refingerprint
                       :is_full_sync       full-sync?
                       :is_on_demand       on-demand?
                       :description        description
                       :caveats            caveats
                       :points_of_interest points_of_interest
                       :auto_run_queries   auto_run_queries}
                      ;; upsert settings with a PATCH-style update. `nil` key means unset the Setting.
                      (when (seq settings)
                        {:settings (into {}
                                         (remove (fn [[_k v]] (nil? v)))
                                         (merge (:settings existing-database) settings))})))
                    ;; cache_field_values_schedule can be nil
                    (when schedules
                      (sync.schedules/schedule-map->cron-strings schedules))))
       ;; unlike the other fields, folks might want to nil out cache_ttl. it should also only be settable on EE
       ;; with the advanced-config feature enabled.
       (when (premium-features/enable-cache-granular-controls?)
         (t2/update! Database id {:cache_ttl cache_ttl}))

       (let [db (t2/select-one Database :id id)]
         (events/publish-event! :event/database-update {:object db
                                                        :user-id api/*current-user-id*
                                                        :previous-object existing-database})
         ;; return the DB with the expanded schedules back in place
         (add-expanded-schedules db))))))


;;; -------------------------------------------- DELETE /api/database/:id --------------------------------------------

(api/defendpoint DELETE "/:id"
  "Delete a `Database`."
  [id]
  {id ms/PositiveInt}
  (api/check-superuser)
  (api/let-404 [db (t2/select-one Database :id id)]
    (api/check-403 (mi/can-write? db))
    (t2/delete! Database :id id)
    (events/publish-event! :event/database-delete {:object db :user-id api/*current-user-id*}))
  api/generic-204-no-content)

;;; ------------------------------------------ POST /api/database/:id/sync_schema -------------------------------------------

;; Should somehow trigger sync-database/sync-database!
(api/defendpoint POST "/:id/sync_schema"
  "Trigger a manual update of the schema metadata for this `Database`."
  [id]
  {id ms/PositiveInt}
  ;; just wrap this in a future so it happens async
  (let [db (api/write-check (t2/select-one Database :id id))]
    (events/publish-event! :event/database-manual-sync {:object db :user-id api/*current-user-id*})
    (if-let [ex (try
                  ;; it's okay to allow testing H2 connections during sync. We only want to disallow you from testing them for the
                  ;; purposes of creating a new H2 database.
                  (binding [h2/*allow-testing-h2-connections* true]
                    (driver.u/can-connect-with-details? (:engine db) (:details db) :throw-exceptions))
                  nil
                  (catch Throwable e
                    e))]
      (throw (ex-info (ex-message ex) {:status-code 422}))
      (do
        (future
          (sync-metadata/sync-db-metadata! db)
          (analyze/analyze-db! db))
        {:status :ok}))))

(api/defendpoint POST "/:id/dismiss_spinner"
  "Manually set the initial sync status of the `Database` and corresponding
  tables to be `complete` (see #20863)"
  [id]
  {id ms/PositiveInt}
  ;; manual full sync needs to be async, but this is a simple update of `Database`
  (let [db     (api/write-check (t2/select-one Database :id id))
        tables (map api/write-check (:tables (first (add-tables [db]))))]
    (sync-util/set-initial-database-sync-complete! db)
    ;; avoid n+1
    (when-let [table-ids (seq (map :id tables))]
      (t2/update! Table {:id [:in table-ids]} {:initial_sync_status "complete"})))
  {:status :ok})

;;; ------------------------------------------ POST /api/database/:id/rescan_values -------------------------------------------

;; TODO - do we also want an endpoint to manually trigger analysis. Or separate ones for classification/fingerprinting?

(def ^:dynamic *rescan-values-async*
  "Boolean indicating whether the rescan_values job should be done async or not. Defaults to `true`. Should only be rebound
  in tests to force the scan to block."
  true)

;; Should somehow trigger cached-values/cache-field-values-for-database!
(api/defendpoint POST "/:id/rescan_values"
  "Trigger a manual scan of the field values for this `Database`."
  [id]
  {id ms/PositiveInt}
  ;; just wrap this is a future so it happens async
  (let [db (api/write-check (t2/select-one Database :id id))]
    (events/publish-event! :event/database-manual-scan {:object db :user-id api/*current-user-id*})
    ;; Grant full permissions so that permission checks pass during sync. If a user has DB detail perms
    ;; but no data perms, they should stll be able to trigger a sync of field values. This is fine because we don't
    ;; return any actual field values from this API. (#21764)
    (mw.session/as-admin
      (if *rescan-values-async*
        (future (field-values/update-field-values! db))
        (field-values/update-field-values! db))))
  {:status :ok})

;; "Discard saved field values" action in db UI
(defn- database->field-values-ids [database-or-id]
  (map :id (mdb.query/query {:select    [[:fv.id :id]]
                             :from      [[:metabase_fieldvalues :fv]]
                             :left-join [[:metabase_field :f] [:= :fv.field_id :f.id]
                                         [:metabase_table :t] [:= :f.table_id :t.id]]
                             :where     [:= :t.db_id (u/the-id database-or-id)]})))

(defn- delete-all-field-values-for-database! [database-or-id]
  (when-let [field-values-ids (seq (database->field-values-ids database-or-id))]
    (t2/query-one {:delete-from :metabase_fieldvalues
                   :where       [:in :id field-values-ids]})))


;; TODO - should this be something like DELETE /api/database/:id/field_values instead?
(api/defendpoint POST "/:id/discard_values"
  "Discards all saved field values for this `Database`."
  [id]
  {id ms/PositiveInt}
  (let [db (api/write-check (t2/select-one Database :id id))]
    (events/publish-event! :event/database-discard-field-values {:object db :user-id api/*current-user-id*})
    (delete-all-field-values-for-database! db))
  {:status :ok})


;;; ------------------------------------------ GET /api/database/:id/schemas -----------------------------------------

(defenterprise current-user-can-read-schema?
  "OSS implementation. Returns a boolean whether the current user can write the given field."
  metabase-enterprise.advanced-permissions.common
  [_db-id _schema-name]
  (mi/superuser?))

(defn- can-read-schema?
  "Does the current user have permissions to know the schema with `schema-name` exists? (Do they have permissions to see
  at least some of its tables?)"
  [database-id schema-name]
  (or
   (and (= :unrestricted (data-perms/full-db-permission-for-user api/*current-user-id*
                                                                 :perms/view-data
                                                                 database-id))
        (contains? #{:query-builder :query-builder-and-native}
                   (data-perms/schema-permission-for-user api/*current-user-id*
                                                          :perms/create-queries
                                                          database-id
                                                          schema-name)))
   (current-user-can-read-schema? database-id schema-name)))

(api/defendpoint GET "/:id/syncable_schemas"
  "Returns a list of all syncable schemas found for the database `id`."
  [id]
  {id ms/PositiveInt}
  (let [db (api/check-404 (t2/select-one Database id))]
    (api/check-403 (mi/can-write? db))
    (->> db
         (driver/syncable-schemas (:engine db))
         (vec)
         (sort))))

(api/defendpoint GET "/:id/schemas"
  "Returns a list of all the schemas with tables found for the database `id`. Excludes schemas with no tables."
  [id include_editable_data_model include_hidden]
  {id                          ms/PositiveInt
   include_editable_data_model [:maybe ms/BooleanValue]
   include_hidden              [:maybe ms/BooleanValue]}
  (let [filter-schemas (fn [schemas]
                         (if include_editable_data_model
                           (if-let [f (u/ignore-exceptions
                                       (classloader/require 'metabase-enterprise.advanced-permissions.common)
                                       (resolve 'metabase-enterprise.advanced-permissions.common/filter-schema-by-data-model-perms))]
                             (map :schema (f (map (fn [s] {:db_id id :schema s}) schemas)))
                             schemas)
                           (filter (partial can-read-schema? id) schemas)))]
    (if include_editable_data_model
      (api/check-404 (t2/select-one Database id))
      (api/read-check Database id))
    (->> (t2/select-fn-set :schema Table
                           :db_id id :active true
                           (merge
                            {:order-by [[:%lower.schema :asc]]}
                            (when-not include_hidden
                              ;; a non-nil value means Table is hidden -- see [[metabase.models.table/visibility-types]]
                              {:where [:= :visibility_type nil]})))
         filter-schemas
         ;; for `nil` schemas return the empty string
         (map #(if (nil? %) "" %))
         distinct
         sort)))

(api/defendpoint GET ["/:virtual-db/schemas"
                      :virtual-db (re-pattern (str lib.schema.id/saved-questions-virtual-database-id))]
  "Returns a list of all the schemas found for the saved questions virtual database."
  []
  (when (public-settings/enable-nested-queries)
    (->> (cards-virtual-tables :question)
         (map :schema)
         distinct
         (sort-by u/lower-case-en))))

(api/defendpoint GET ["/:virtual-db/datasets"
                      :virtual-db (re-pattern (str lib.schema.id/saved-questions-virtual-database-id))]
  "Returns a list of all the datasets found for the saved questions virtual database."
  []
  (when (public-settings/enable-nested-queries)
    (->> (cards-virtual-tables :model)
         (map :schema)
         distinct
         (sort-by u/lower-case-en))))


;;; ------------------------------------- GET /api/database/:id/schema/:schema ---------------------------------------

(defn- schema-tables-list
  ([db-id schema]
   (schema-tables-list db-id schema nil nil))
  ([db-id schema include_hidden include_editable_data_model]
   (when-not include_editable_data_model
     (api/read-check Database db-id)
     (api/check-403 (can-read-schema? db-id schema)))
   (let [tables (if include_hidden
                  (t2/select Table
                             :db_id db-id
                             :schema schema
                             :active true
                             {:order-by [[:display_name :asc]]})
                  (t2/select Table
                             :db_id db-id
                             :schema schema
                             :active true
                             :visibility_type nil
                             {:order-by [[:display_name :asc]]}))]
     (if include_editable_data_model
       (if-let [f (when config/ee-available?
                    (classloader/require 'metabase-enterprise.advanced-permissions.common)
                    (resolve 'metabase-enterprise.advanced-permissions.common/filter-tables-by-data-model-perms))]
         (f tables)
         tables)
       (filter mi/can-read? tables)))))

(api/defendpoint GET "/:id/schema/:schema"
  "Returns a list of Tables for the given Database `id` and `schema`"
  [id include_hidden include_editable_data_model schema]
  {id                          ms/PositiveInt
   include_hidden              [:maybe ms/BooleanValue]
   include_editable_data_model [:maybe ms/BooleanValue]}
  (api/check-404 (seq (schema-tables-list
                       id
                       schema
                       include_hidden
                       include_editable_data_model))))

(api/defendpoint GET "/:id/schema/"
  "Return a list of Tables for a Database whose `schema` is `nil` or an empty string."
  [id include_hidden include_editable_data_model]
  {id                          ms/PositiveInt
   include_hidden              [:maybe ms/BooleanValue]
   include_editable_data_model [:maybe ms/BooleanValue]}
  (api/check-404 (seq (concat (schema-tables-list id nil include_hidden include_editable_data_model)
                              (schema-tables-list id "" include_hidden include_editable_data_model)))))

(api/defendpoint GET ["/:virtual-db/schema/:schema"
                      :virtual-db (re-pattern (str lib.schema.id/saved-questions-virtual-database-id))]
  "Returns a list of Tables for the saved questions virtual database."
  [schema]
  (when (public-settings/enable-nested-queries)
    (->> (source-query-cards
          :question
          :additional-constraints [(if (= schema (api.table/root-collection-schema-name))
                                     [:= :collection_id nil]
                                     [:in :collection_id (api/check-404 (not-empty (t2/select-pks-set Collection :name schema)))])])
         (map api.table/card->virtual-table))))

(api/defendpoint GET ["/:virtual-db/datasets/:schema"
                      :virtual-db (re-pattern (str lib.schema.id/saved-questions-virtual-database-id))]
  "Returns a list of Tables for the datasets virtual database."
  [schema]
  (when (public-settings/enable-nested-queries)
    (->> (source-query-cards
          :model
          :additional-constraints [(if (= schema (api.table/root-collection-schema-name))
                                     [:= :collection_id nil]
                                     [:in :collection_id (api/check-404 (not-empty (t2/select-pks-set Collection :name schema)))])])
         (map api.table/card->virtual-table))))

(api/define-routes)<|MERGE_RESOLUTION|>--- conflicted
+++ resolved
@@ -160,30 +160,6 @@
            xform)
      (completing conj #(t2/hydrate % :collection))
      []
-<<<<<<< HEAD
-     (mdb.query/reducible-query {:select   [:name :description :database_id :dataset_query :id :collection_id :result_metadata
-                                            [{:select   [:status]
-                                              :from     [:moderation_review]
-                                              :where    [:and
-                                                         [:= :moderated_item_type "card"]
-                                                         [:= :moderated_item_id :report_card.id]
-                                                         [:= :most_recent true]]
-                                              :order-by [[:id :desc]]
-                                              :limit    1}
-                                             :moderated_status]]
-                                 :from     [:report_card]
-                                 :where    (into [:and
-                                                  [:not= :result_metadata nil]
-                                                  [:= :archived false]
-                                                  ;; always return metrics for now
-                                                  [:in :type [(u/qualified-name card-type) "metric"]]
-                                                  [:in :database_id ids-of-dbs-that-support-source-queries]
-                                                  (collection/visible-collection-ids->honeysql-filter-clause
-                                                   (collection/permissions-set->visible-collection-ids
-                                                    @api/*current-user-permissions-set*))]
-                                                 additional-constraints)
-                                 :order-by [[:%lower.name :asc]]}))))
-=======
      (t2/reducible-query {:select   [:name :description :database_id :dataset_query :id :collection_id :result_metadata
                                      [{:select   [:status]
                                        :from     [:moderation_review]
@@ -198,14 +174,14 @@
                           :where    (into [:and
                                            [:not= :result_metadata nil]
                                            [:= :archived false]
-                                           [:= :type (u/qualified-name card-type)]
+                                           ;; always return metrics for now
+                                                  [:in :type [(u/qualified-name card-type) "metric"]]
                                            [:in :database_id ids-of-dbs-that-support-source-queries]
                                            (collection/visible-collection-ids->honeysql-filter-clause
                                             (collection/permissions-set->visible-collection-ids
                                              @api/*current-user-permissions-set*))]
                                           additional-constraints)
                           :order-by [[:%lower.name :asc]]}))))
->>>>>>> 6c9099bf
 
 (mu/defn ^:private source-query-cards-exist?
   "Truthy if a single Card that can be used as a source query exists."
