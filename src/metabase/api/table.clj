--- conflicted
+++ resolved
@@ -4,12 +4,8 @@
             [compojure.core :refer [GET PUT]]
             [medley.core :as m]
             [metabase
-<<<<<<< HEAD
              [driver :as driver]
-             [sync-database :as sync-database]
-=======
              [sync :as sync]
->>>>>>> c93a600c
              [util :as u]]
             [metabase.api.common :as api]
             [metabase.models
