(ns metabase.api.public
  "Metabase API endpoints for viewing publicly-accessible Cards and Dashboards."
  (:require
   [cheshire.core :as json]
   [compojure.core :refer [GET]]
   [medley.core :as m]
   [metabase.actions.core :as actions]
   [metabase.analytics.snowplow :as snowplow]
   [metabase.api.card :as api.card]
   [metabase.api.common :as api]
   [metabase.api.common.validation :as validation]
   [metabase.api.dashboard :as api.dashboard]
   [metabase.api.dataset :as api.dataset]
   [metabase.api.field :as api.field]
   [metabase.db.query :as mdb.query]
   [metabase.events :as events]
   [metabase.lib.schema.id :as lib.schema.id]
   [metabase.lib.util.match :as lib.util.match]
   [metabase.models.action :as action]
   [metabase.models.card :as card :refer [Card]]
   [metabase.models.dashboard :refer [Dashboard]]
   [metabase.models.dimension :refer [Dimension]]
   [metabase.models.field :refer [Field]]
   [metabase.models.interface :as mi]
   [metabase.models.params :as params]
   [metabase.query-processor.card :as qp.card]
   [metabase.query-processor.dashboard :as qp.dashboard]
   [metabase.query-processor.error-type :as qp.error-type]
   [metabase.query-processor.middleware.constraints :as qp.constraints]
   [metabase.query-processor.pipeline :as qp.pipeline]
   [metabase.query-processor.pivot :as qp.pivot]
   [metabase.query-processor.streaming :as qp.streaming]
   [metabase.server.middleware.session :as mw.session]
   [metabase.util :as u]
   [metabase.util.embed :as embed]
   [metabase.util.i18n :refer [tru]]
   [metabase.util.malli :as mu]
   [metabase.util.malli.schema :as ms]
   [throttle.core :as throttle]
   [toucan2.core :as t2])
  (:import
   (clojure.lang ExceptionInfo)))

(set! *warn-on-reflection* true)

(def ^:private ^:const ^Integer default-embed-max-height 800)
(def ^:private ^:const ^Integer default-embed-max-width 1024)


;;; -------------------------------------------------- Public Cards --------------------------------------------------

(defn combine-parameters-and-template-tags
  "Update `card.parameters` to include parameters from template-tags.

  On native queries parameters exists in 2 forms:
  - parameters
  - dataset_query.native.template-tags

  In most cases, these 2 are sync, meaning, if you have a template-tag, there will be a parameter.
  However, since card.parameters is a recently added feature, there may be instances where a template-tag
  is not present in the parameters.
  This function ensures that all template-tags are converted to parameters and added to card.parameters."
  [{:keys [parameters] :as card}]
  (let [template-tag-parameters     (card/template-tag-parameters card)
        id->template-tags-parameter (m/index-by :id template-tag-parameters)
        id->parameter               (m/index-by :id parameters)]
    (assoc card :parameters (vals (reduce-kv (fn [acc id parameter]
                                               ;; order importance: we want the info from `template-tag` to be merged last
                                               (update acc id #(merge % parameter)))
                                             id->parameter
                                             id->template-tags-parameter)))))

(defn- remove-card-non-public-columns
  "Remove everyting from public `card` that shouldn't be visible to the general public."
  [card]
  (mi/instance
   Card
   (u/select-nested-keys card [:id :name :description :display :visualization_settings :parameters
                               [:dataset_query :type [:native :template-tags]]])))

(defn public-card
  "Return a public Card matching key-value `conditions`, removing all columns that should not be visible to the general
  public. Throws a 404 if the Card doesn't exist."
  [& conditions]
  (binding [params/*ignore-current-user-perms-and-return-all-field-values* true]
    (-> (api/check-404 (apply t2/select-one [Card :id :dataset_query :description :display :name :parameters :visualization_settings]
                              :archived false, conditions))
        remove-card-non-public-columns
        combine-parameters-and-template-tags
        (t2/hydrate :param_values :param_fields))))

(defn- card-with-uuid [uuid] (public-card :public_uuid uuid))

(api/defendpoint GET "/card/:uuid"
  "Fetch a publicly-accessible Card an return query results as well as `:card` information. Does not require auth
   credentials. Public sharing must be enabled."
  [uuid]
  {uuid ms/UUIDString}
  (validation/check-public-sharing-enabled)
  (u/prog1 (card-with-uuid uuid)
<<<<<<< HEAD
    (events/publish-event! :event/card-read {:object-id (:id <>), :user-id api/*current-user-id*, :context :public-question})))
=======
    (events/publish-event! :event/card-read {:object-id (:id <>), :user-id api/*current-user-id*, :context :question})))
>>>>>>> 9cea6fe3

(defmulti ^:private transform-qp-result
  "Transform results to be suitable for a public endpoint"
  {:arglists '([results])}
  :status)

(defmethod transform-qp-result :default
  [x]
  x)

(defmethod transform-qp-result :completed
  [results]
  (u/select-nested-keys
   results
   [[:data :cols :rows :rows_truncated :insights :requested_timezone :results_timezone]
    [:json_query :parameters]
    :status]))

(defmethod transform-qp-result :failed
  [{error-type :error_type, :as results}]
  ;; if the query failed instead, unless the error type is specified and is EXPLICITLY allowed to be shown for embeds,
  ;; instead of returning anything about the query just return a generic error message
  (merge
   (select-keys results [:status :error :error_type])
   (when-not (qp.error-type/show-in-embeds? error-type)
     {:error (tru "An error occurred while running the query.")})))

(defn- process-query-for-card-with-id-run-fn
  "Create the `:run` function used for [[process-query-for-card-with-id]] and [[process-query-for-dashcard]]."
  [qp export-format]
  (fn run [query info]
    (qp.streaming/streaming-response [rff export-format (u/slugify (:card-name info))]
      (binding [qp.pipeline/*result* (comp qp.pipeline/*result* transform-qp-result)]
        (mw.session/as-admin
          (qp (update query :info merge info) rff))))))

(mu/defn process-query-for-card-with-id
  "Run the query belonging to Card with `card-id` with `parameters` and other query options (e.g. `:constraints`).
  Returns a `StreamingResponse` object that should be returned as the result of an API endpoint."
  [card-id :- ::lib.schema.id/card
   export-format
   parameters
   & {:keys [qp]
      :or   {qp qp.card/process-query-for-card-default-qp}
      :as   options}]
  ;; run this query with full superuser perms
  ;;
  ;; we actually need to bind the current user perms here twice, once so `card-api` will have the full perms when it
  ;; tries to do the `read-check`, and a second time for when the query is ran (async) so the QP middleware will have
  ;; the correct perms
  (mw.session/as-admin
    (m/mapply qp.card/process-query-for-card card-id export-format
              :parameters parameters
              :context    :public-question
              :run        (process-query-for-card-with-id-run-fn qp export-format)
              options)))

(defn ^:private process-query-for-card-with-public-uuid
  "Run query for a *public* Card with UUID. If public sharing is not enabled, this throws an exception. Returns a
  `StreamingResponse` object that should be returned as the result of an API endpoint."
  [uuid export-format parameters & options]
  (validation/check-public-sharing-enabled)
  (let [card-id (api/check-404 (t2/select-one-pk Card :public_uuid uuid, :archived false))]
    (apply process-query-for-card-with-id card-id export-format parameters options)))

(api/defendpoint GET "/card/:uuid/query"
  "Fetch a publicly-accessible Card an return query results as well as `:card` information. Does not require auth
   credentials. Public sharing must be enabled."
  [uuid parameters]
  {uuid       ms/UUIDString
   parameters [:maybe ms/JSONString]}
  (process-query-for-card-with-public-uuid uuid :api (json/parse-string parameters keyword)))

(api/defendpoint GET "/card/:uuid/query/:export-format"
  "Fetch a publicly-accessible Card and return query results in the specified format. Does not require auth
  credentials. Public sharing must be enabled."
  [uuid export-format :as {{:keys [parameters format_rows]} :params}]
  {uuid          ms/UUIDString
   export-format api.dataset/ExportFormat
   format_rows   [:maybe :boolean]
   parameters    [:maybe ms/JSONString]}
  (process-query-for-card-with-public-uuid
   uuid
   export-format
   (json/parse-string parameters keyword)
   :constraints nil
   :middleware {:process-viz-settings? true
                :js-int-to-string?     false
                :format-rows?          format_rows}))


;;; ----------------------------------------------- Public Dashboards ------------------------------------------------

(def ^:private action-public-keys
  "The only keys for an action that should be visible to the general public."
  #{:name
    :id
    :database_id ;; needed to check if the database has actions enabled on the frontend
    :visualization_settings
    :parameters})

(defn- public-action
  "Returns a public version of `action`, removing all data that should not be visible to the general public."
  [action]
  (let [hidden-parameter-ids (->> (get-in action [:visualization_settings :fields])
                                  vals
                                  (keep (fn [x]
                                          (when (true? (:hidden x))
                                            (:id x))))
                                  set)]
    (-> action
        (update :parameters (fn [parameters]
                              (remove #(contains? hidden-parameter-ids (:id %)) parameters)))
        (update-in [:visualization_settings :fields] (fn [fields]
                                                       (m/remove-keys hidden-parameter-ids fields)))
        (select-keys action-public-keys))))

(defn public-dashboard
  "Return a public Dashboard matching key-value `conditions`, removing all columns that should not be visible to the
  general public. Throws a 404 if the Dashboard doesn't exist."
  [& conditions]
  {:pre [(even? (count conditions))]}
  (binding [params/*ignore-current-user-perms-and-return-all-field-values* true]
    (-> (api/check-404 (apply t2/select-one [Dashboard :name :description :id :parameters :auto_apply_filters :width], :archived false, conditions))
        (t2/hydrate [:dashcards :card :series :dashcard/action] :tabs :param_values :param_fields)
        api.dashboard/add-query-average-durations
        (update :dashcards (fn [dashcards]
                             (for [dashcard dashcards]
                               (-> (select-keys dashcard [:id :card :card_id :dashboard_id :series :col :row :size_x :dashboard_tab_id
                                                          :size_y :parameter_mappings :visualization_settings :action])
                                   (update :card remove-card-non-public-columns)
                                   (update :series (fn [series]
                                                     (for [series series]
                                                       (remove-card-non-public-columns series))))
                                   (m/update-existing :action public-action))))))))

(defn- dashboard-with-uuid [uuid] (public-dashboard :public_uuid uuid))

(api/defendpoint GET "/dashboard/:uuid"
  "Fetch a publicly-accessible Dashboard. Does not require auth credentials. Public sharing must be enabled."
  [uuid]
  {uuid ms/UUIDString}
  (validation/check-public-sharing-enabled)
  (u/prog1 (dashboard-with-uuid uuid)
    (events/publish-event! :event/dashboard-read {:object-id (:id <>), :user-id api/*current-user-id*})))

(defn process-query-for-dashcard
  "Return the results of running a query for Card with `card-id` belonging to Dashboard with `dashboard-id` via
  `dashcard-id`. `card-id`, `dashboard-id`, and `dashcard-id` are all required; other parameters are optional:

  * `parameters`    - MBQL query parameters, either already parsed or as a serialized JSON string
  * `export-format` - `:api` (default format with metadata), `:json` (results only), `:csv`, or `:xslx`. Default: `:api`
  * `qp`            - QP function to run the query with. Default [[qp/process-query]] + [[qp/userland-context]]

  Throws a 404 immediately if the Card isn't part of the Dashboard. Returns a `StreamingResponse`."
  {:arglists '([& {:keys [dashboard-id card-id dashcard-id export-format parameters] :as options}])}
  [& {:keys [export-format parameters qp]
      :or   {qp            qp.card/process-query-for-card-default-qp
             export-format :api}
      :as   options}]
  (let [options (merge
                 {:context     :public-dashboard
                  :constraints (qp.constraints/default-query-constraints)}
                 options
                 {:parameters    (cond-> parameters
                                   (string? parameters) (json/parse-string keyword))
                  :export-format export-format
                  :qp            qp
                  :run           (process-query-for-card-with-id-run-fn qp export-format)})]
    ;; Run this query with full superuser perms. We don't want the various perms checks failing because there are no
    ;; current user perms; if this Dashcard is public you're by definition allowed to run it without a perms check
    ;; anyway
    (mw.session/as-admin
      (m/mapply qp.dashboard/process-query-for-dashcard options))))

(api/defendpoint GET "/dashboard/:uuid/dashcard/:dashcard-id/card/:card-id"
  "Fetch the results for a Card in a publicly-accessible Dashboard. Does not require auth credentials. Public
   sharing must be enabled."
  [uuid card-id dashcard-id parameters]
  {uuid        ms/UUIDString
   dashcard-id ms/PositiveInt
   card-id     ms/PositiveInt
   parameters  [:maybe ms/JSONString]}
  (validation/check-public-sharing-enabled)
  (api/check-404 (t2/select-one-pk :model/Card :id card-id :archived false))
  (let [dashboard-id (api/check-404 (t2/select-one-pk Dashboard :public_uuid uuid, :archived false))]
    (u/prog1 (process-query-for-dashcard
              :dashboard-id  dashboard-id
              :card-id       card-id
              :dashcard-id   dashcard-id
              :export-format :api
              :parameters    parameters)
<<<<<<< HEAD
      (events/publish-event! :event/card-read {:object-id card-id, :user-id api/*current-user-id*, :context :public-dashboard}))))
=======
      (events/publish-event! :event/card-read {:object-id card-id, :user-id api/*current-user-id*, :context :dashboard}))))
>>>>>>> 9cea6fe3

(api/defendpoint GET "/dashboard/:uuid/dashcard/:dashcard-id/execute"
  "Fetches the values for filling in execution parameters. Pass PK parameters and values to select."
  [uuid dashcard-id parameters]
  {uuid        ms/UUIDString
   dashcard-id ms/PositiveInt
   parameters  ms/JSONString}
  (validation/check-public-sharing-enabled)
  (api/check-404 (t2/select-one-pk Dashboard :public_uuid uuid :archived false))
  (actions/fetch-values
   (api/check-404 (action/dashcard->action dashcard-id))
   (json/parse-string parameters)))

(def ^:private dashcard-execution-throttle (throttle/make-throttler :dashcard-id :attempts-threshold 5000))

(api/defendpoint POST "/dashboard/:uuid/dashcard/:dashcard-id/execute"
  "Execute the associated Action in the context of a `Dashboard` and `DashboardCard` that includes it.

   `parameters` should be the mapped dashboard parameters with values."
  [uuid dashcard-id :as {{:keys [parameters], :as _body} :body}]
  {uuid        ms/UUIDString
   dashcard-id ms/PositiveInt
   parameters  [:maybe [:map-of :keyword :any]]}
  (let [throttle-message (try
                           (throttle/check dashcard-execution-throttle dashcard-id)
                           nil
                           (catch ExceptionInfo e
                             (get-in (ex-data e) [:errors :dashcard-id])))
        throttle-time (when throttle-message
                        (second (re-find #"You must wait ([0-9]+) seconds" throttle-message)))]
    (if throttle-message
      (cond-> {:status 429
               :body throttle-message}
        throttle-time (assoc :headers {"Retry-After" throttle-time}))
      (do
        (validation/check-public-sharing-enabled)
        (let [dashboard-id (api/check-404 (t2/select-one-pk Dashboard :public_uuid uuid, :archived false))]
          ;; Run this query with full superuser perms. We don't want the various perms checks
          ;; failing because there are no current user perms; if this Dashcard is public
          ;; you're by definition allowed to run it without a perms check anyway
          (binding [api/*current-user-permissions-set* (delay #{"/"})]
            ;; Undo middleware string->keyword coercion
            (actions/execute-dashcard! dashboard-id dashcard-id (update-keys parameters name))))))))

(api/defendpoint GET "/oembed"
  "oEmbed endpoint used to retreive embed code and metadata for a (public) Metabase URL."
  [url format maxheight maxwidth]
  ;; the format param is not used by the API, but is required as part of the oEmbed spec: http://oembed.com/#section2
  ;; just return an error if `format` is specified and it's anything other than `json`.
  {url       ms/NonBlankString
   format    [:maybe [:enum "json"]]
   maxheight [:maybe ms/IntString]
   maxwidth  [:maybe ms/IntString]}
  (let [height (if maxheight (Integer/parseInt maxheight) default-embed-max-height)
        width  (if maxwidth  (Integer/parseInt maxwidth)  default-embed-max-width)]
    {:version "1.0"
     :type    "rich"
     :width   width
     :height  height
     :html    (embed/iframe url width height)}))


;;; ----------------------------------------------- Public Action ------------------------------------------------

(api/defendpoint GET "/action/:uuid"
  "Fetch a publicly-accessible Action. Does not require auth credentials. Public sharing must be enabled."
  [uuid]
  {uuid ms/UUIDString}
  (validation/check-public-sharing-enabled)
  (let [action (api/check-404 (action/select-action :public_uuid uuid :archived false))]
    (actions/check-actions-enabled! action)
    (public-action action)))


;;; +----------------------------------------------------------------------------------------------------------------+
;;; |                                        FieldValues, Search, Remappings                                         |
;;; +----------------------------------------------------------------------------------------------------------------+

;;; -------------------------------------------------- Field Values --------------------------------------------------

(defn- query->referenced-field-ids
  "Get the IDs of all Fields referenced by an MBQL `query` (not including any parameters)."
  [query]
  (lib.util.match/match (:query query) [:field id _] id))

(defn- card->referenced-field-ids
  "Return a set of all Field IDs referenced by `card`, in both the MBQL query itself and in its parameters ('template
  tags')."
  [card]
  (set (concat (query->referenced-field-ids (:dataset_query card))
               (params/card->template-tag-field-ids card))))

(defn- check-field-is-referenced-by-card
  "Check to make sure the query for Card with `card-id` references Field with `field-id`. Otherwise, or if the Card
  cannot be found, throw an Exception."
  [field-id card-id]
  (let [card                 (api/check-404 (t2/select-one [Card :dataset_query] :id card-id))
        referenced-field-ids (card->referenced-field-ids card)]
    (api/check-404 (contains? referenced-field-ids field-id))))

(defn- check-search-field-is-allowed
  "Check whether a search Field is allowed to be used in conjunction with another Field. A search Field is allowed if
  *any* of the following conditions is true:

  *  `search-field-id` and `field-id` are both the same Field
  *  `search-field-id` is equal to the other Field's Dimension's `human-readable-field-id`
  *  field is a `:type/PK` Field and search field is a `:type/Name` Field belonging to the same Table.

  If none of these conditions are met, you are not allowed to use the search field in combination with the other
  field, and an 400 exception will be thrown."
  [field-id search-field-id]
  {:pre [(integer? field-id) (integer? search-field-id)]}
  (api/check-400
   (or (= field-id search-field-id)
       (t2/exists? Dimension :field_id field-id, :human_readable_field_id search-field-id)
       ;; just do a couple small queries to figure this out, we could write a fancy query to join Field against itself
       ;; and do this in one but the extra code complexity isn't worth it IMO
       (when-let [table-id (t2/select-one-fn :table_id Field :id field-id, :semantic_type (mdb.query/isa :type/PK))]
         (t2/exists? Field :id search-field-id, :table_id table-id, :semantic_type (mdb.query/isa :type/Name))))))

(defn- check-field-is-referenced-by-dashboard
  "Check that `field-id` belongs to a Field that is used as a parameter in a Dashboard with `dashboard-id`, or throw a
  404 Exception."
  [field-id dashboard-id]
  (let [dashboard       (-> (t2/select-one Dashboard :id dashboard-id)
                            api/check-404
                            (t2/hydrate [:dashcards :card]))
        param-field-ids (params/dashcards->param-field-ids (:dashcards dashboard))]
    (api/check-404 (contains? param-field-ids field-id))))

(defn card-and-field-id->values
  "Return the FieldValues for a Field with `field-id` that is referenced by Card with `card-id`."
  [card-id field-id]
  (check-field-is-referenced-by-card field-id card-id)
  (api.field/field->values (t2/select-one Field :id field-id)))

(api/defendpoint GET "/card/:uuid/field/:field-id/values"
  "Fetch FieldValues for a Field that is referenced by a public Card."
  [uuid field-id]
  {uuid     ms/UUIDString
   field-id ms/PositiveInt}
  (validation/check-public-sharing-enabled)
  (let [card-id (t2/select-one-pk Card :public_uuid uuid, :archived false)]
    (card-and-field-id->values card-id field-id)))

(defn dashboard-and-field-id->values
  "Return the FieldValues for a Field with `field-id` that is referenced by Card with `card-id` which itself is present
  in Dashboard with `dashboard-id`."
  [dashboard-id field-id]
  (check-field-is-referenced-by-dashboard field-id dashboard-id)
  (api.field/field->values (t2/select-one Field :id field-id)))

(api/defendpoint GET "/dashboard/:uuid/field/:field-id/values"
  "Fetch FieldValues for a Field that is referenced by a Card in a public Dashboard."
  [uuid field-id]
  {uuid     ms/UUIDString
   field-id ms/PositiveInt}
  (validation/check-public-sharing-enabled)
  (let [dashboard-id (api/check-404 (t2/select-one-pk Dashboard :public_uuid uuid, :archived false))]
    (dashboard-and-field-id->values dashboard-id field-id)))


;;; --------------------------------------------------- Searching ----------------------------------------------------

(defn search-card-fields
  "Wrapper for `metabase.api.field/search-values` for use with public/embedded Cards. See that functions
  documentation for a more detailed explanation of exactly what this does."
  [card-id field-id search-id value limit]
  (check-field-is-referenced-by-card field-id card-id)
  (check-search-field-is-allowed field-id search-id)
  (api.field/search-values (t2/select-one Field :id field-id) (t2/select-one Field :id search-id) value limit))

(defn search-dashboard-fields
  "Wrapper for `metabase.api.field/search-values` for use with public/embedded Dashboards. See that functions
  documentation for a more detailed explanation of exactly what this does."
  [dashboard-id field-id search-id value limit]
  (check-field-is-referenced-by-dashboard field-id dashboard-id)
  (check-search-field-is-allowed field-id search-id)
  (api.field/search-values (t2/select-one Field :id field-id) (t2/select-one Field :id search-id) value limit))

(api/defendpoint GET "/card/:uuid/field/:field-id/search/:search-field-id"
  "Search for values of a Field that is referenced by a public Card."
  [uuid field-id search-field-id value limit]
  {uuid            ms/UUIDString
   field-id        ms/PositiveInt
   search-field-id ms/PositiveInt
   value           ms/NonBlankString
   limit           [:maybe ms/PositiveInt]}
  (validation/check-public-sharing-enabled)
  (let [card-id (t2/select-one-pk Card :public_uuid uuid, :archived false)]
    (search-card-fields card-id field-id search-field-id value limit)))

(api/defendpoint GET "/dashboard/:uuid/field/:field-id/search/:search-field-id"
  "Search for values of a Field that is referenced by a Card in a public Dashboard."
  [uuid field-id search-field-id value limit]
  {uuid            ms/UUIDString
   field-id        ms/PositiveInt
   search-field-id ms/PositiveInt
   value           ms/NonBlankString
   limit           [:maybe ms/PositiveInt]}
  (validation/check-public-sharing-enabled)
  (let [dashboard-id (api/check-404 (t2/select-one-pk Dashboard :public_uuid uuid, :archived false))]
    (search-dashboard-fields dashboard-id field-id search-field-id value limit)))


;;; --------------------------------------------------- Remappings ---------------------------------------------------

(defn- field-remapped-values [field-id remapped-field-id, ^String value-str]
  (let [field          (api/check-404 (t2/select-one Field :id field-id))
        remapped-field (api/check-404 (t2/select-one Field :id remapped-field-id))]
    (check-search-field-is-allowed field-id remapped-field-id)
    (api.field/remapped-value field remapped-field (api.field/parse-query-param-value-for-field field value-str))))

(defn card-field-remapped-values
  "Return the reampped Field values for a Field referenced by a *Card*. This explanation is almost useless, so see the
  one in `metabase.api.field/remapped-value` if you would actually like to understand what is going on here."
  [card-id field-id remapped-field-id, ^String value-str]
  (check-field-is-referenced-by-card field-id card-id)
  (field-remapped-values field-id remapped-field-id value-str))

(defn dashboard-field-remapped-values
  "Return the reampped Field values for a Field referenced by a *Dashboard*. This explanation is almost useless, so see
  the one in `metabase.api.field/remapped-value` if you would actually like to understand what is going on here."
  [dashboard-id field-id remapped-field-id, ^String value-str]
  (check-field-is-referenced-by-dashboard field-id dashboard-id)
  (field-remapped-values field-id remapped-field-id value-str))

(api/defendpoint GET "/card/:uuid/field/:field-id/remapping/:remapped-id"
  "Fetch remapped Field values. This is the same as `GET /api/field/:id/remapping/:remapped-id`, but for use with public
  Cards."
  [uuid field-id remapped-id value]
  {uuid        ms/UUIDString
   field-id    ms/PositiveInt
   remapped-id ms/PositiveInt
   value       ms/NonBlankString}
  (validation/check-public-sharing-enabled)
  (let [card-id (api/check-404 (t2/select-one-pk Card :public_uuid uuid, :archived false))]
    (card-field-remapped-values card-id field-id remapped-id value)))

(api/defendpoint GET "/dashboard/:uuid/field/:field-id/remapping/:remapped-id"
  "Fetch remapped Field values. This is the same as `GET /api/field/:id/remapping/:remapped-id`, but for use with public
  Dashboards."
  [uuid field-id remapped-id value]
  {uuid        ms/UUIDString
   field-id    ms/PositiveInt
   remapped-id ms/PositiveInt
   value       ms/NonBlankString}
  (validation/check-public-sharing-enabled)
  (let [dashboard-id (t2/select-one-pk Dashboard :public_uuid uuid, :archived false)]
    (dashboard-field-remapped-values dashboard-id field-id remapped-id value)))

;;; ------------------------------------------------ Param Values -------------------------------------------------

(api/defendpoint GET "/card/:uuid/params/:param-key/values"
  "Fetch values for a parameter on a public card."
  [uuid param-key]
  {uuid      ms/UUIDString
   param-key ms/NonBlankString}
  (validation/check-public-sharing-enabled)
  (let [card (t2/select-one Card :public_uuid uuid, :archived false)]
    (mw.session/as-admin
     (api.card/param-values card param-key))))

(api/defendpoint GET "/card/:uuid/params/:param-key/search/:query"
  "Fetch values for a parameter on a public card containing `query`."
  [uuid param-key query]
  {uuid      ms/UUIDString
   param-key ms/NonBlankString
   query     ms/NonBlankString}
  (validation/check-public-sharing-enabled)
  (let [card (t2/select-one Card :public_uuid uuid, :archived false)]
    (mw.session/as-admin
     (api.card/param-values card param-key query))))

(api/defendpoint GET "/dashboard/:uuid/params/:param-key/values"
  "Fetch filter values for dashboard parameter `param-key`."
  [uuid param-key :as {constraint-param-key->value :query-params}]
  {uuid      ms/UUIDString
   param-key ms/NonBlankString}
  (let [dashboard (dashboard-with-uuid uuid)]
    (mw.session/as-admin
     (api.dashboard/param-values dashboard param-key constraint-param-key->value))))

(api/defendpoint GET "/dashboard/:uuid/params/:param-key/search/:query"
  "Fetch filter values for dashboard parameter `param-key`, containing specified `query`."
  [uuid param-key query :as {constraint-param-key->value :query-params}]
  {uuid      ms/UUIDString
   param-key ms/NonBlankString
   query     ms/NonBlankString}
  (let [dashboard (dashboard-with-uuid uuid)]
    (mw.session/as-admin
     (api.dashboard/param-values dashboard param-key constraint-param-key->value query))))

;;; ----------------------------------------------------- Pivot Tables -----------------------------------------------

;; TODO -- why do these endpoints START with `/pivot/` whereas the version in Dash
(api/defendpoint GET "/pivot/card/:uuid/query"
  "Fetch a publicly-accessible Card an return query results as well as `:card` information. Does not require auth
   credentials. Public sharing must be enabled."
  [uuid parameters]
  {uuid       ms/UUIDString
   parameters [:maybe ms/JSONString]}
  (process-query-for-card-with-public-uuid uuid :api (json/parse-string parameters keyword)
                                             :qp qp.pivot/run-pivot-query))

(api/defendpoint GET "/pivot/dashboard/:uuid/dashcard/:dashcard-id/card/:card-id"
  "Fetch the results for a Card in a publicly-accessible Dashboard. Does not require auth credentials. Public
  sharing must be enabled."
  [uuid card-id dashcard-id parameters]
  {uuid        ms/UUIDString
   card-id     ms/PositiveInt
   dashcard-id ms/PositiveInt
   parameters  [:maybe ms/JSONString]}
  (validation/check-public-sharing-enabled)
  (let [dashboard-id (api/check-404 (t2/select-one-pk Dashboard :public_uuid uuid, :archived false))]
    (u/prog1 (process-query-for-dashcard
              :dashboard-id  dashboard-id
              :card-id       card-id
              :dashcard-id   dashcard-id
              :export-format :api
              :parameters    parameters
              :qp            qp.pivot/run-pivot-query)
<<<<<<< HEAD
      (events/publish-event! :event/card-read {:object-id card-id, :user-id api/*current-user-id*, :context :public-dashboard}))))
=======
      (events/publish-event! :event/card-read {:object-id card-id, :user-id api/*current-user-id*, :context :dashboard}))))
>>>>>>> 9cea6fe3

(def ^:private action-execution-throttle
  "Rate limit at 10 actions per 1000 ms on a per action basis.
   The goal of rate limiting should be to prevent very obvious abuse, but it should
   be relatively lax so we don't annoy legitimate users."
  (throttle/make-throttler :action-uuid
                           :attempts-threshold 10
                           :initial-delay-ms 1000
                           :attempt-ttl-ms 1000
                           :delay-exponent 1))

(api/defendpoint POST "/action/:uuid/execute"
  "Execute the Action.

   `parameters` should be the mapped dashboard parameters with values."
  [uuid :as {{:keys [parameters], :as _body} :body}]
  {uuid       ms/UUIDString
   parameters [:maybe [:map-of :keyword any?]]}
  (let [throttle-message (try
                           (throttle/check action-execution-throttle uuid)
                           nil
                           (catch ExceptionInfo e
                             (get-in (ex-data e) [:errors :action-uuid])))
        throttle-time (when throttle-message
                        (second (re-find #"You must wait ([0-9]+) seconds" throttle-message)))]
    (if throttle-message
      (cond-> {:status 429
               :body   throttle-message}
        throttle-time (assoc :headers {"Retry-After" throttle-time}))
      (do
        (validation/check-public-sharing-enabled)
        ;; Run this query with full superuser perms. We don't want the various perms checks
        ;; failing because there are no current user perms; if this Dashcard is public
        ;; you're by definition allowed to run it without a perms check anyway
        (binding [api/*current-user-permissions-set* (delay #{"/"})]
          (let [action (api/check-404 (action/select-action :public_uuid uuid :archived false))]
            (snowplow/track-event! ::snowplow/action-executed api/*current-user-id* {:source    :public_form
                                                                                     :type      (:type action)
                                                                                     :action_id (:id action)})
            ;; Undo middleware string->keyword coercion
            (actions/execute-action! action (update-keys parameters name))))))))


;;; ----------------------------------------- Route Definitions & Complaints -----------------------------------------

;; TODO - why don't we just make these routes have a bit of middleware that includes the
;; `validation/check-public-sharing-enabled` check in each of them? That way we don't need to remember to include the line in
;; every single endpoint definition here? Wouldn't that be 100x better?!
;;
;; TODO - also a smart person would probably just parse the UUIDs automatically in middleware as appropriate for
;;`/dashboard` vs `/card`
(api/define-routes)<|MERGE_RESOLUTION|>--- conflicted
+++ resolved
@@ -98,11 +98,7 @@
   {uuid ms/UUIDString}
   (validation/check-public-sharing-enabled)
   (u/prog1 (card-with-uuid uuid)
-<<<<<<< HEAD
-    (events/publish-event! :event/card-read {:object-id (:id <>), :user-id api/*current-user-id*, :context :public-question})))
-=======
     (events/publish-event! :event/card-read {:object-id (:id <>), :user-id api/*current-user-id*, :context :question})))
->>>>>>> 9cea6fe3
 
 (defmulti ^:private transform-qp-result
   "Transform results to be suitable for a public endpoint"
@@ -295,11 +291,7 @@
               :dashcard-id   dashcard-id
               :export-format :api
               :parameters    parameters)
-<<<<<<< HEAD
-      (events/publish-event! :event/card-read {:object-id card-id, :user-id api/*current-user-id*, :context :public-dashboard}))))
-=======
       (events/publish-event! :event/card-read {:object-id card-id, :user-id api/*current-user-id*, :context :dashboard}))))
->>>>>>> 9cea6fe3
 
 (api/defendpoint GET "/dashboard/:uuid/dashcard/:dashcard-id/execute"
   "Fetches the values for filling in execution parameters. Pass PK parameters and values to select."
@@ -622,11 +614,7 @@
               :export-format :api
               :parameters    parameters
               :qp            qp.pivot/run-pivot-query)
-<<<<<<< HEAD
-      (events/publish-event! :event/card-read {:object-id card-id, :user-id api/*current-user-id*, :context :public-dashboard}))))
-=======
       (events/publish-event! :event/card-read {:object-id card-id, :user-id api/*current-user-id*, :context :dashboard}))))
->>>>>>> 9cea6fe3
 
 (def ^:private action-execution-throttle
   "Rate limit at 10 actions per 1000 ms on a per action basis.
