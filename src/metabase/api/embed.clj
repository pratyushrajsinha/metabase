--- conflicted
+++ resolved
@@ -220,13 +220,9 @@
   not automatically converted. Thus we must do it ourselves here to make sure things are done as we'd expect.
   Also, any param values that are blank strings should be parsed as nil, representing the absence of a value."
   [query-params]
-<<<<<<< HEAD
-  (update-keys query-params keyword))
-=======
   (-> query-params
       (update-keys keyword)
       (update-vals (fn [v] (if (= v "") nil v)))))
->>>>>>> 2d98cd74
 
 
 ;;; ---------------------------- Card Fns used by both /api/embed and /api/preview_embed -----------------------------
@@ -416,7 +412,7 @@
   (run-query-for-unsigned-token-async
    (embed/unsign token)
    export-format
-   (update-keys query-params keyword)
+   (m/map-keys keyword query-params)
    :constraints nil
    :middleware {:process-viz-settings? true
                 :js-int-to-string?     false
@@ -570,7 +566,7 @@
     dashcard-id
     card-id
     export-format
-    (update-keys query-params keyword)
+    (m/map-keys keyword query-params)
     :constraints nil
     :middleware {:process-viz-settings? true
                  :js-int-to-string?     false
