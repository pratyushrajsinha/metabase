;; # API Endpoints at Metabase
;;
;; We use a custom macro called `defendpoint` for defining all endpoints. It's best illustrated with an example:
;;
;; <pre><code>
;; (ns metabase.api.dashboard ...)
;;
;; (api/defendpoint GET "/"
;;  "Get `Dashboards`. With filter option `f`..."
;;  [f]
;;  {f [:maybe [:enum "all" "mine" "archived"]]}
;;  (let ...))
;;
;;  ; ...
;;
;; (api/define-routes)
;; </code></pre>
;;
;; As you can see, the arguments are:
;;
;; * **The HTTP verb.**  (`GET`, `PUT`, `POST`, etc)
;; * **The route.** This will automatically have `api` and the namespace prefixed to it, so in this case `"/"` is defining
;;   the route for `/api/dashboard/`.
;; * **A docstring.** Apart from being helpful to us, this is used for API documentation for third-party devs, so please
;;   be thorough!
;; * **A schema.** This uses [Malli's vector syntax](https://github.com/metosin/malli#vector-syntax). This is documented
;;   on Malli's page, of course, but we also have some of our own schemas defined. Start by looking in
;;   [`metabase.util.malli.schema`](#metabase.util.malli.schema)
;; * **The parameters.** This uses Compojure's
;;   [destructuring syntax](https://github.com/weavejester/compojure/wiki/Destructuring-Syntax) (a superset of Clojure's
;;   normal destructuring syntax).
;; * **The actual code for the endpoint.** The returned value could be one of several types. The Right Thing (such as
;;   converting to JSON or setting an appropriate status code) usually happens by default. Consult
;;   [Compojure's documentation](https://github.com/weavejester/compojure/blob/master/src/compojure/response.clj),
;;   but it may be more instructive to look at examples in our codebase.
;;
;;  <hr />

(ns metabase.api.common
  "Dynamic variables and utility functions/macros for writing API functions."
  (:require
   [clojure.set :as set]
   [clojure.spec.alpha :as s]
   [clojure.string :as str]
   [clojure.tools.macro :as macro]
   [compojure.core :as compojure]
   [metabase.api.common.internal
    :refer [add-route-param-schema
            auto-coerce
            route-dox
            route-fn-name
            validate-params
            wrap-response-if-needed]]
   [metabase.api.common.openapi :as openapi]
   [metabase.config :as config]
   [metabase.events :as events]
   [metabase.models.interface :as mi]
   [metabase.util :as u]
   [metabase.util.i18n :as i18n :refer [deferred-tru tru]]
   [metabase.util.log :as log]
   [metabase.util.malli :as mu]
   [metabase.util.malli.schema :as ms]
   [potemkin :as p]
   [ring.middleware.multipart-params :as mp]
   [toucan2.core :as t2]))

(declare check-403 check-404)

(p/import-vars [openapi openapi-object])

;;; ----------------------------------------------- DYNAMIC VARIABLES ------------------------------------------------
;; These get bound by middleware for each HTTP request.

(def ^:dynamic ^Integer *current-user-id*
  "Int ID or `nil` of user associated with current API call."
  nil)

(def ^:dynamic *current-user*
  "Delay that returns the `User` (or nil) associated with the current API call.
   ex. `@*current-user*`"
  (atom nil)) ; default binding is just something that will return nil when dereferenced

(def ^:dynamic ^Boolean *is-superuser?*
  "Is the current user a superuser?"
  false)

(def ^:dynamic ^Boolean *is-group-manager?*
  "Is the current user a group manager of at least one group?"
  false)

(def ^:dynamic *current-user-permissions-set*
  "Delay to the set of permissions granted to the current user. See documentation in [[metabase.models.permissions]] for
  more information about the Metabase permissions system."
  (atom #{}))


;;; ---------------------------------------- Precondition checking helper fns ----------------------------------------

(defn- check-one [condition code message]
  (when-not condition
    (let [[message info] (if (and (map? message)
                                  (not (i18n/localized-string? message)))
                           [(:message message) message]
                           [message])]
      (throw (ex-info (str message) (assoc info :status-code code)))))
  condition)

(defn check
  "Assertion mechanism for use inside API functions.
  Checks that `test` is true, or throws an `ExceptionInfo` with `status-code` and `message`.

  `message` can be either a plain string error message, or a map including the key `:message` and any additional
  details, such as an `:error_code`.

  This exception is automatically caught in the body of `defendpoint` functions, and the appropriate HTTP response is
  generated.

  `check` can be called with the form

      (check test code message)

  or with the form

      (check test [code message])

  You can also include multiple tests in a single call:

    (check test1 code1 message1
           test2 code2 message2)"
  {:style/indent [:form], :arglists '([condition [code message] & more] [condition code message & more])}
  [condition & args]
  (let [[code message & more] (if (sequential? (first args))
                                (concat (first args) (rest args))
                                args)]
    (check-one condition code message)
    (if (seq more)
      (recur (first more) (rest more))
      condition)))

(defn check-exists?
  "Check that object with ID (or other key/values) exists in the DB, or throw a 404."
  ([entity id]
   (check-exists? entity :id id))
  ([entity k v & more]
   (check-404 (apply t2/exists? entity k v more))))

(defn check-superuser
  "Check that `*current-user*` is a superuser or throw a 403. This doesn't require a DB call."
  []
  (check-403 *is-superuser?*))

;; checkp- functions: as in "check param". These functions expect that you pass a symbol so they can throw exceptions
;; w/ relevant error messages.

(defn throw-invalid-param-exception
  "Throw an `ExceptionInfo` that contains information about an invalid API params in the expected format."
  [field-name message]
  (throw (ex-info (tru "Invalid field: {0}" field-name)
           {:status-code 400
            :errors      {(keyword field-name) message}})))

(defn checkp
  "Assertion mechanism for use inside API functions that validates individual input params.
  Checks that `test` is true, or throws an `ExceptionInfo` with `field-name` and `message`.

  This exception is automatically caught in the body of `defendpoint` functions, and the appropriate HTTP response is
  generated.

  `checkp` can be called with the form

      (checkp test field-name message)"
  {:style/indent 1}
  ([tst field-name message]
   (when-not tst
     (throw-invalid-param-exception (str field-name) message))))


;;; ---------------------------------------------- api-let, api->, etc. ----------------------------------------------

;; The following all work exactly like the corresponding Clojure versions
;; but take an additional arg at the beginning called RESPONSE-PAIR.
;; RESPONSE-PAIR is of the form `[status-code message]`.
;; ex.
;;
;;     (let [binding x] ...) -> (api-let [500 \"Not OK!\"] [binding x] ...)

(defmacro do-api-let
  "If `test` is true, bind it to `binding` and evaluate `body`. Intended for internal use only by macros such as
  `let-400` below.

    (api-let [404 \"Not found.\"] [user @*current-user*]
      (:id user))"
  [response-pair bindings & body]
  ;; so `response-pair` doesn't get evaluated more than once
  (let [response-pair-symb (gensym "response-pair-")]
    `(let [~response-pair-symb ~response-pair
           ~@(vec (apply concat (for [[binding test] (partition-all 2 bindings)]
                                  [binding `(check ~test ~response-pair-symb)])))]
       ~@body)))


;;; ### GENERIC RESPONSE HELPERS
;; These are basically the same as the `api-` versions but with RESPONSE-PAIR already bound

;; #### GENERIC 400 RESPONSE HELPERS
(def ^:private generic-400
  [400 (deferred-tru "Invalid Request.")])

(defn check-400
  "Throw a `400` if `arg` is `false` or `nil`, otherwise return as-is."
  [arg]
  (check arg generic-400))

;; #### GENERIC 404 RESPONSE HELPERS
(def ^:private generic-404
  [404 (deferred-tru "Not found.")])

(defn check-404
  "Throw a `404` if `arg` is `false` or `nil`, otherwise return as-is."
  [arg]
  (check arg generic-404))

(defmacro let-404
  "Bind a form as with `let`; throw a 404 if it is `nil` or `false`."
  {:style/indent 1}
  [bindings & body]
  `(do-api-let ~generic-404 ~bindings ~@body))

;; #### GENERIC 403 RESPONSE HELPERS
;; If you can't be bothered to write a custom error message
(defn- generic-403 []
  [403 (tru "You don''t have permissions to do that.")])

(defn check-403
  "Throw a `403` (no permissions) if `arg` is `false` or `nil`, otherwise return as-is."
  [arg]
  (check arg (generic-403)))

(defn throw-403
  "Throw a generic 403 (no permissions) error response."
  ([]
   (throw-403 nil))

  ([e]
   (throw (ex-info (tru "You don''t have permissions to do that.") {:status-code 403} e))))

;; #### GENERIC 500 RESPONSE HELPERS
;; For when you don't feel like writing something useful
(def ^:private generic-500
  [500 (deferred-tru "Internal server error.")])

(defn check-500
  "Throw a `500` if `arg` is `false` or `nil`, otherwise return as-is."
  [arg]
  (check arg generic-500))

(def generic-204-no-content
  "A 'No Content' response for `DELETE` endpoints to return."
  {:status 204, :body nil})


;;; --------------------------------------- DEFENDPOINT AND RELATED FUNCTIONS ----------------------------------------

(s/def ::defendpoint-args
  (s/cat
   :method      symbol?
   :route       (some-fn string? sequential?)
   :docstr      (s/? string?)
   :args        vector?
   :arg->schema (s/? (s/map-of symbol? any?)) ;; any? is either a plumatic or malli schema
   :body        (s/* any?)))

(defn- parse-defendpoint-args [args]
  (let [parsed (s/conform ::defendpoint-args args)]
    (when (= parsed ::s/invalid)
<<<<<<< HEAD
      (throw (ex-info (str "Invalid defendpoint-schema args: " (s/explain-str ::defendpoint-args args))
                      (s/explain-data ::defendpoint-args args))))
    (let [{:keys [method route docstr args arg->schema body]} parsed
          fn-name                                             (route-fn-name method route)
          route                                               (add-route-param-regexes route)
          ;; eval the vals in arg->schema to make sure the actual schemas are resolved so we can document
          ;; their API error messages
          docstr                                              (route-dox method route docstr args
                                                                         (update-vals arg->schema #_{:clj-kondo/ignore [:discouraged-var]} eval)
                                                                         body)]
      ;; Don't i18n this, it's dev-facing only
      (when-not docstr
        (log/warn (u/format-color 'red "Warning: endpoint %s/%s does not have a docstring. Go add one."
                                  (ns-name *ns*) fn-name)))
      (assoc parsed :fn-name fn-name, :route route, :docstr docstr))))

(defn- malli-parse-defendpoint-args [args]
  (let [parsed (s/conform ::defendpoint-args args)]
    (when (= parsed ::s/invalid)
=======
>>>>>>> 2d98cd74
      (throw (ex-info (str "Invalid defendpoint args: " (s/explain-str ::defendpoint-args args))
                      (s/explain-data ::defendpoint-args args))))
    (let [{:keys [method route docstr args arg->schema body]} parsed
          fn-name                                             (route-fn-name method route)
          route                                               (add-route-param-schema arg->schema route)
          ;; eval the vals in arg->schema to make sure the actual schemas are resolved so we can document
          ;; their API error messages
<<<<<<< HEAD
          docstr                                              (malli-route-dox method route docstr args
                                                                               (update-vals arg->schema #_{:clj-kondo/ignore [:discouraged-var]} eval)
                                                                               body)]
=======
          route-doc                                           (route-dox method route docstr args
                                                                         (m/map-vals #_{:clj-kondo/ignore [:discouraged-var]} eval arg->schema)
                                                                            body)]
>>>>>>> 2d98cd74
      ;; Don't i18n this, it's dev-facing only
      (when-not docstr
        (log/warn (u/format-color 'red "Warning: endpoint %s/%s does not have a docstring. Go add one."
                                  (ns-name *ns*) fn-name)))
      (assoc parsed :fn-name fn-name, :route route, :route-doc route-doc, :docstr docstr))))

(defn validate-param-values
  "Log a warning if the request body contains any parameters not included in `expected-params` (which is presumably
  populated by the defendpoint schema)"
  [{method :request-method uri :uri body :body} expected-params]
  (when (and (not config/is-prod?)
             (map? body))
    (let [extraneous-params (set/difference (set (keys body))
                                            (set expected-params))]
      (when (seq extraneous-params)
        (log/warnf "Unexpected parameters at %s: %s\nPlease add them to the schema or remove them from the API client"
                   [method uri] (vec extraneous-params))))))

(defn method-symbol->keyword
  "Convert Compojure-style HTTP method symbols (PUT, POST, etc.) to the keywords used internally by
  Compojure (:put, :post, ...)"
  [method-symbol]
  (-> method-symbol
      name
      u/lower-case-en
      keyword))

(defmacro defendpoint*
  "Impl macro for [[defendpoint]]; don't use this directly."
  [{:keys [method route fn-name route-doc docstr args body arg->schema]}]
  {:pre [(or (string? route) (vector? route))]}
  (let [method-kw       (method-symbol->keyword method)
        allowed-params  (mapv keyword (keys arg->schema))
        prep-route      #'compojure/prepare-route
        multipart?      (get (meta method) :multipart false)
        handler-wrapper (if multipart? mp/wrap-multipart-params identity)
        schema          (into [:map] (for [[k v] arg->schema]
                                       [(keyword k) v]))
        quoted-args     (list 'quote args)]
    `(def ~(vary-meta fn-name
                      merge
                      {:doc          route-doc
                       :orig-doc     docstr
                       :method       method-kw
                       :path         route
                       :schema       schema
                       :args         quoted-args
                       :is-endpoint? true}
                      (meta method))
       ;; The next form is a copy of `compojure/compile-route`, with the sole addition of the call to
       ;; `validate-param-values`. This is because to validate the request body we need to intercept the request
       ;; before the destructuring takes place. I.e., we need to validate the value of `(:body request#)`, and that's
       ;; not available if we called `compile-route` ourselves.
       (compojure/make-route
        ~method-kw
        ~(prep-route route)
        (~handler-wrapper
         (fn [request#]
           (validate-param-values request# (quote ~allowed-params))
           (compojure/let-request [~args request#]
                                  ~@body)))))))

(defmacro defendpoint
  "Define an API function.
   This automatically does several things:

   -  converts `route` from a simple form like `\"/:id\"` to a regex-typed one like `[\"/:id\" :id #\"[0-9]+\"]` based
      on its malli schema

   -  sequentially applies specified annotation functions on args to validate them.

   -  automatically calls `wrap-response-if-needed` on the result of `body`

   -  tags function's metadata in a way that subsequent calls to `define-routes` (see below) will automatically include
      the function in the generated `defroutes` form.

   -  Generates a super-sophisticated Markdown-formatted docstring"
  {:arglists '([method route docstr? args schemas-map? & body])}
  [& defendpoint-args]
  (let [{:keys [args body arg->schema], :as defendpoint-args} (parse-defendpoint-args defendpoint-args)]
    `(defendpoint* ~(assoc defendpoint-args
                           :body `((auto-coerce ~args ~arg->schema
                                                ~@(validate-params arg->schema)
                                                (wrap-response-if-needed
                                                 (do ~@body))))))))

(defmacro defendpoint-async
  "Like `defendpoint`, but generates an endpoint that accepts the usual `[request respond raise]` params."
  {:arglists '([method route docstr? args schemas-map? & body])}
  [& defendpoint-args]
  (let [{:keys [args body arg->schema], :as defendpoint-args} (parse-defendpoint-args defendpoint-args)]
    `(defendpoint* ~(assoc defendpoint-args
                           :args []
                           :body `((fn ~args
                                     ~@(validate-params arg->schema)
                                     ~@body))))))

(defn- namespace->api-route-fns
  "Return a sequence of all API endpoint functions defined by `defendpoint` in a namespace."
  [nmspace]
  (for [[_symb varr] (ns-publics nmspace)
        :when       (:is-endpoint? (meta varr))]
    varr))

(defn- api-routes-docstring [nmspace route-fns middleware]
  (str
   (format "Ring routes for %s:\n%s"
           (-> (ns-name nmspace)
               (str/replace #"^metabase\." "")
               (str/replace #"\." "/"))
           (u/pprint-to-str route-fns))
   (when (seq middleware)
     (str "\nMiddleware applied to all endpoints in this namespace:\n"
          (u/pprint-to-str middleware)))))

(defmacro define-routes
  "Create a `(defroutes routes ...)` form that automatically includes all functions created with `defendpoint` in the
  current namespace. Optionally specify middleware that will apply to all of the endpoints in the current namespace.

    (api/define-routes api/+check-superuser) ; all API endpoints in this namespace will require superuser access"
  {:style/indent 0}
  [& middleware]
  (let [api-route-fns (vec (namespace->api-route-fns *ns*))
        routes        `(with-meta (compojure/routes ~@api-route-fns) {:routes ~api-route-fns})
        docstring     (str "Routes for " *ns*)]
    `(def ~(vary-meta 'routes assoc
                      :doc    (api-routes-docstring *ns* api-route-fns middleware)
                      :routes api-route-fns)
       ~docstring
       ~(if (seq middleware)
          `(-> ~routes ~@middleware)
          routes))))

(defmacro context
  "Replacement for `compojure.core/context`, but with metadata"
  [path args & routes]
  `(with-meta (compojure/context ~path ~args ~@routes) {:routes (vector ~@routes)
                                                        :path   ~path}))

(defmacro defroutes
  "Replacement for `compojure.core/defroutes, but with metadata"
  [name & routes]
  (let [[name routes] (macro/name-with-attributes name routes)
        name          (vary-meta name assoc :routes (vec routes))]
    `(def ~name (compojure/routes ~@routes))))

(defn +check-superuser
  "Wrap a Ring handler to make sure the current user is a superuser before handling any requests.

    (api/+check-superuser routes)"
  [handler]
  (fn
    ([request]
     (check-superuser)
     (handler request))
    ([request respond raise]
     (if-let [e (try
                  (check-superuser)
                  nil
                  (catch Throwable e
                    e))]
       (raise e)
       (handler request respond raise)))))

;;; ---------------------------------------- PERMISSIONS CHECKING HELPER FNS -----------------------------------------

(defn read-check
  "Check whether we can read an existing `obj`, or `entity` with `id`. If the object doesn't exist, throw a 404; if we
  don't have proper permissions, throw a 403. This will fetch the object if it was not already fetched, and returns
  `obj` if the check is successful."
  {:style/indent 2}
  ([obj]
   (check-404 obj)
   (try
     (check-403 (mi/can-read? obj))
     (catch clojure.lang.ExceptionInfo e
       (events/publish-event! :event/read-permission-failure {:user-id    *current-user-id*
                                                              :object     obj
                                                              :has-access false})
       (throw e)))
   obj)

  ([entity id]
   (read-check (t2/select-one entity :id id)))

  ([entity id & other-conditions]
   (read-check (apply t2/select-one entity :id id other-conditions))))

(defn write-check
  "Check whether we can write an existing `obj`, or `entity` with `id`. If the object doesn't exist, throw a 404; if we
  don't have proper permissions, throw a 403. This will fetch the object if it was not already fetched, and returns
  `obj` if the check is successful."
  {:style/indent 2}
  ([obj]
   (check-404 obj)
   (try
     (check-403 (mi/can-write? obj))
     (catch clojure.lang.ExceptionInfo e
       (events/publish-event! :event/write-permission-failure {:user-id *current-user-id*
                                                               :object obj})
       (throw e)))
   obj)
  ([entity id]
   (write-check (t2/select-one entity :id id)))
  ([entity id & other-conditions]
   (write-check (apply t2/select-one entity :id id other-conditions))))

(defn create-check
  "NEW! Check whether the current user has permissions to CREATE a new instance of an object with properties in map `m`.

  This function was added *years* after `read-check` and `write-check`, and at the time of this writing most models do
  not implement this method. Most `POST` API endpoints instead have the `can-create?` logic for a given model
  hardcoded into them -- this should be considered an antipattern and be refactored out going forward."
  {:added "0.32.0", :style/indent 2}
  [entity m]
  (try
    (check-403 (mi/can-create? entity m))
    (catch clojure.lang.ExceptionInfo e
      (events/publish-event! :event/create-permission-failure {:model entity
                                                               :user-id *current-user-id*})
      (throw e))))

(defn update-check
  "NEW! Check whether the current user has permissions to UPDATE an object by applying a map of `changes`.

  This function was added *years* after `read-check` and `write-check`, and at the time of this writing most models do
  not implement this method. Most `PUT` API endpoints instead have the `can-update?` logic for a given model hardcoded
  into them -- this should be considered an antipattern and be refactored out going forward."
  {:added "0.36.0", :style/indent 2}
  [instance changes]
  (try
    (check-403 (mi/can-update? instance changes))
    (catch clojure.lang.ExceptionInfo e
      (events/publish-event! :event/update-permission-failure {:user-id *current-user-id*
                                                               :object instance})
      (throw e))))

;;; ------------------------------------------------ OTHER HELPER FNS ------------------------------------------------

(defn check-not-archived
  "Check that the `object` exists and is not `:archived`, or throw a `404`. Returns `object` as-is if check passes."
  [object]
  (u/prog1 object
    (check-404 object)
    (check (not (:archived object))
      [404 {:message (tru "The object has been archived."), :error_code "archived"}])))

(defn check-valid-page-params
  "Check on paginated stuff that, if the limit exists, the offset exists, and vice versa."
  [limit offset]
  (check (not (and limit (not offset))) [400 (tru "When including a limit, an offset must also be included.")])
  (check (not (and offset (not limit))) [400 (tru "When including an offset, a limit must also be included.")]))

(mu/defn column-will-change? :- :boolean
  "Helper for PATCH-style operations to see if a column is set to change when `object-updates` (i.e., the input to the
  endpoint) is applied.

    ;; assuming we have a Collection 10, that is not currently archived...
    (api/column-will-change? :archived (t2/select-one Collection :id 10) {:archived true}) ; -> true, because value will change

    (api/column-will-change? :archived (t2/select-one Collection :id 10) {:archived false}) ; -> false, because value did not change

    (api/column-will-change? :archived (t2/select-one Collection :id 10) {}) ; -> false; value not specified in updates (request body)"
  [k :- :keyword object-before-updates :- :map object-updates :- :map]
  (boolean
   (and (contains? object-updates k)
        (not= (get object-before-updates k)
              (get object-updates k)))))

;;; ------------------------------------------ COLLECTION POSITION HELPER FNS ----------------------------------------

(mu/defn reconcile-position-for-collection!
  "Compare `old-position` and `new-position` to determine what needs to be updated based on the position change. Used
  for fixing card/dashboard/pulse changes that impact other instances in the collection"
  [collection-id :- [:maybe ms/PositiveInt]
   old-position  :- [:maybe ms/PositiveInt]
   new-position  :- [:maybe ms/PositiveInt]]
  (let [update-fn! (fn [plus-or-minus position-update-clause]
                     (doseq [model '[Card Dashboard Pulse]]
                       (t2/update! model {:collection_id       collection-id
                                          :collection_position position-update-clause}
                                   {:collection_position [plus-or-minus :collection_position 1]})))]
    (when (not= new-position old-position)
      (cond
        (and (nil? new-position)
             old-position)
        (update-fn! :-  [:> old-position])

        (and new-position (nil? old-position))
        (update-fn! :+ [:>= new-position])

        (> new-position old-position)
        (update-fn! :- [:between old-position new-position])

        (< new-position old-position)
        (update-fn! :+ [:between new-position old-position])))))

(def ^:private ModelWithPosition
  "Intended to cover Cards/Dashboards/Pulses, it only asserts collection id and position, allowing extra keys"
  [:map
   [:collection_id       [:maybe ms/PositiveInt]]
   [:collection_position [:maybe ms/PositiveInt]]])

(def ^:private ModelWithOptionalPosition
  "Intended to cover Cards/Dashboards/Pulses updates. Collection id and position are optional, if they are not
  present, they didn't change. If they are present, they might have changed and we need to compare."
  [:map
   [:collection_id       {:optional true} [:maybe ms/PositiveInt]]
   [:collection_position {:optional true} [:maybe ms/PositiveInt]]])

(mu/defn maybe-reconcile-collection-position!
  "Generic function for working on cards/dashboards/pulses. Checks the before and after changes to see if there is any
  impact to the collection position of that model instance. If so, executes updates to fix the collection position
  that goes with the change. The 2-arg version of this function is used for a new card/dashboard/pulse (i.e. not
  updating an existing instance, but creating a new one)."
  ([new-model-data :- ModelWithPosition]
   (maybe-reconcile-collection-position! nil new-model-data))
  ([{old-collection-id :collection_id, old-position :collection_position, :as _before-update} :- [:maybe ModelWithPosition]
    {new-collection-id :collection_id, new-position :collection_position, :as model-updates} :- ModelWithOptionalPosition]
   (let [updated-collection? (and (contains? model-updates :collection_id)
                                  (not= old-collection-id new-collection-id))
         updated-position?   (and (contains? model-updates :collection_position)
                                  (not= old-position new-position))]
     (cond
       ;; If the collection hasn't changed, but we have a new collection position, we might need to reconcile
       (and (not updated-collection?) updated-position?)
       (reconcile-position-for-collection! old-collection-id old-position new-position)

       ;; If we have a new collection id, but no new position, reconcile the old collection, then update the new
       ;; collection with the existing position
       (and updated-collection? (not updated-position?))
       (do
         (reconcile-position-for-collection! old-collection-id old-position nil)
         (reconcile-position-for-collection! new-collection-id nil old-position))

       ;; We have a new collection id AND and new collection position
       ;; Update the old collection using the old position
       ;; Update the new collection using the new position
       (and updated-collection? updated-position?)
       (do
         (reconcile-position-for-collection! old-collection-id old-position nil)
         (reconcile-position-for-collection! new-collection-id nil new-position))))))


;;; ------------------------------------------ PARAM PARSING FNS ----------------------------------------

(defn bit->boolean
  "Coerce a bit returned by some MySQL/MariaDB versions in some situations to Boolean."
  [v]
  (if (number? v)
    (not (zero? v))
    v))

(defn parse-multi-values-param
  "Parse a param that could have a single value or multiple values using `parse-fn`.
  Always return a vector.

  Used for API that can parse single value or multiple values for a param:
  e.g:
    single value: api/card/series?exclude_ids=1
    multi values: api/card/series?exclude_ids=1&exclude_ids=2

  Example usage:
    (parse-multi-values-param \"1\" parse-long)
    => [1]

    (parse-multi-values-param [\"1\" \"2\"] parse-long)
    => [1, 2]"
  [xs parse-fn]
  (if (sequential? xs)
    (map parse-fn xs)
    [(parse-fn xs)]))<|MERGE_RESOLUTION|>--- conflicted
+++ resolved
@@ -44,6 +44,7 @@
    [clojure.string :as str]
    [clojure.tools.macro :as macro]
    [compojure.core :as compojure]
+   [medley.core :as m]
    [metabase.api.common.internal
     :refer [add-route-param-schema
             auto-coerce
@@ -273,28 +274,6 @@
 (defn- parse-defendpoint-args [args]
   (let [parsed (s/conform ::defendpoint-args args)]
     (when (= parsed ::s/invalid)
-<<<<<<< HEAD
-      (throw (ex-info (str "Invalid defendpoint-schema args: " (s/explain-str ::defendpoint-args args))
-                      (s/explain-data ::defendpoint-args args))))
-    (let [{:keys [method route docstr args arg->schema body]} parsed
-          fn-name                                             (route-fn-name method route)
-          route                                               (add-route-param-regexes route)
-          ;; eval the vals in arg->schema to make sure the actual schemas are resolved so we can document
-          ;; their API error messages
-          docstr                                              (route-dox method route docstr args
-                                                                         (update-vals arg->schema #_{:clj-kondo/ignore [:discouraged-var]} eval)
-                                                                         body)]
-      ;; Don't i18n this, it's dev-facing only
-      (when-not docstr
-        (log/warn (u/format-color 'red "Warning: endpoint %s/%s does not have a docstring. Go add one."
-                                  (ns-name *ns*) fn-name)))
-      (assoc parsed :fn-name fn-name, :route route, :docstr docstr))))
-
-(defn- malli-parse-defendpoint-args [args]
-  (let [parsed (s/conform ::defendpoint-args args)]
-    (when (= parsed ::s/invalid)
-=======
->>>>>>> 2d98cd74
       (throw (ex-info (str "Invalid defendpoint args: " (s/explain-str ::defendpoint-args args))
                       (s/explain-data ::defendpoint-args args))))
     (let [{:keys [method route docstr args arg->schema body]} parsed
@@ -302,15 +281,9 @@
           route                                               (add-route-param-schema arg->schema route)
           ;; eval the vals in arg->schema to make sure the actual schemas are resolved so we can document
           ;; their API error messages
-<<<<<<< HEAD
-          docstr                                              (malli-route-dox method route docstr args
-                                                                               (update-vals arg->schema #_{:clj-kondo/ignore [:discouraged-var]} eval)
-                                                                               body)]
-=======
           route-doc                                           (route-dox method route docstr args
                                                                          (m/map-vals #_{:clj-kondo/ignore [:discouraged-var]} eval arg->schema)
                                                                             body)]
->>>>>>> 2d98cd74
       ;; Don't i18n this, it's dev-facing only
       (when-not docstr
         (log/warn (u/format-color 'red "Warning: endpoint %s/%s does not have a docstring. Go add one."
