(ns metabase.query-processor.streaming.csv
  (:require
   [clojure.data.csv]
   [java-time.api :as t]
   [medley.core :as m]
   [metabase.formatter :as formatter]
   [metabase.query-processor.pivot.postprocess :as qp.pivot.postprocess]
   [metabase.query-processor.streaming.common :as common]
   [metabase.query-processor.streaming.interface :as qp.si]
   [metabase.shared.models.visualization-settings :as mb.viz]
   [metabase.util.date-2 :as u.date]
   [metabase.util.performance :as perf])
  (:import
   (java.io BufferedWriter OutputStream OutputStreamWriter)
   (java.nio.charset StandardCharsets)))

(set! *warn-on-reflection* true)

(defmethod qp.si/stream-options :csv
  ([_]
   (qp.si/stream-options :csv "query_result"))
  ([_ filename-prefix]
   {:content-type              "text/csv"
    :status                    200
    :headers                   {"Content-Disposition" (format "attachment; filename=\"%s_%s.csv\""
                                                              (or filename-prefix "query_result")
                                                              (u.date/format (t/zoned-date-time)))}
    :write-keepalive-newlines? false}))

;; As a first step towards hollistically solving this issue: https://github.com/metabase/metabase/issues/44556
;; (which is basically that very large pivot tables can crash the export process),
;; The post processing is disabled completely.
;; This should remain `false` until it's fixed
;; TODO: rework this post-processing once there's a clear way in app to enable/disable it, or to select alternate download options
(def ^:dynamic *pivot-export-post-processing-enabled*
  "Flag to enable/disable export post-processing of pivot tables.
  Disabled by default and should remain disabled until Issue #44556 is resolved and a clear plan is made."
  false)

(defn- write-csv
  "Custom implementation of `clojure.data.csv/write-csv` with a more efficient quote? predicate and no support for
  options (we don't use them)."
  [writer data]
  (let [separator \,
        quote \"
        quote? (fn [^String s]
                 (let [n (.length s)]
                   (loop [i 0]
                     (if (>= i n) false
                         (let [ch (.charAt s (unchecked-int i))]
                           (if (or (= ch \,) ;; separator
                                   (= ch \") ;; quote
                                   (= ch \return)
                                   (= ch \newline))
                             true
                             (recur (unchecked-inc i))))))))
        newline "\n"]
    (#'clojure.data.csv/write-csv* writer data separator quote quote? newline)))

;; Rebind write-cell to avoid using clojure.core/escape. Instead, use String.replace with known arguments (we never
;; change quote symbol anyway).
(.bindRoot #'clojure.data.csv/write-cell
           (fn [^java.io.Writer writer obj _ _ quote?]
             (let [^String string (str obj)
                   must-quote (quote? string)]
               (when must-quote (.write writer "\""))
               (.write writer (if must-quote
                                (.replace string "\"" "\"\"")
                                string))
               (when must-quote (.write writer "\"")))))

(defmethod qp.si/streaming-results-writer :csv
  [_ ^OutputStream os]
  (let [writer             (BufferedWriter. (OutputStreamWriter. os StandardCharsets/UTF_8))
        ordered-formatters (volatile! nil)
        pivot-data         (atom nil)
        pivot-grouping     (atom nil)]
    (reify qp.si/StreamingResultsWriter
      (begin! [_ {{:keys [ordered-cols results_timezone format-rows? pivot-export-options]
                   :or   {format-rows? true}} :data} viz-settings]
        (let [opts               (when (and *pivot-export-post-processing-enabled* pivot-export-options)
                                   (-> (merge {:pivot-rows []
                                               :pivot-cols []}
                                              pivot-export-options)
                                       (assoc :column-titles (common/column-titles ordered-cols (::mb.viz/column-settings viz-settings) format-rows?))
                                       qp.pivot.postprocess/add-pivot-measures))
              ;; col-names are created later when exporting a pivot table, so only create them if there are no pivot options
              col-names          (when-not opts (common/column-titles ordered-cols (::mb.viz/column-settings viz-settings) format-rows?))
              pivot-grouping-key (qp.pivot.postprocess/pivot-grouping-key col-names)]
          (when opts
            (reset! pivot-data (qp.pivot.postprocess/init-pivot opts)))
          ;; when we have a pivot-grouping, but no opts, we still want to use that to 'clean up' the raw pivot rows
          (when-not opts
            (reset! pivot-grouping pivot-grouping-key ))
          (vreset! ordered-formatters
                   (if format-rows?
                     (mapv #(formatter/create-formatter results_timezone % viz-settings) ordered-cols)
                     (vec (repeat (count ordered-cols) identity))))
          ;; write the column names for non-pivot tables
          (when col-names
<<<<<<< HEAD
            (let [row (m/remove-nth pivot-grouping-key col-names)]
              (csv/write-csv writer [row])
              (.flush writer)))))
=======
            (write-csv writer [col-names])
            (.flush writer))))
>>>>>>> 17bff867

      (write-row! [_ row _row-num _ {:keys [output-order]}]
        (let [ordered-row (if output-order
                            (let [row-v (into [] row)]
<<<<<<< HEAD
                              (into [] (for [i output-order] (row-v i))))
                            row)]
          (if @pivot-data
            ;; if we're processing a pivot result, we don't write it out yet, just aggregate it
            ;; so that we can post process the data in finish!
            (when (= 0 (nth ordered-row (get-in @pivot-data [:config :pivot-grouping])))
              (swap! pivot-data (fn [a] (qp.pivot.postprocess/add-row a ordered-row))))
            (let [pivot-grouping-key @pivot-grouping
                  group              (get ordered-row pivot-grouping-key)]
              (when (= 0 group)
                (let [formatted-row (cond->> (mapv (fn [formatter r]
                                                     (formatter (common/format-value r)))
                                                   @ordered-formatters ordered-row)
                                      pivot-grouping-key (m/remove-nth pivot-grouping-key))]
                  (csv/write-csv writer [formatted-row])
                  (.flush writer)))))))

      (finish! [_ _]
        ;; TODO -- not sure we need to flush both
        (when @pivot-data
          (doseq [xf-row (qp.pivot.postprocess/build-pivot-output @pivot-data @ordered-formatters)]
            (csv/write-csv writer [xf-row])))
=======
                              (for [i output-order] (row-v i)))
                            row)
              xf-row      (perf/mapv (fn [formatter r]
                                       (formatter (common/format-value r)))
                                     @ordered-formatters ordered-row)]
          (if @pivot-options
            ;; if we're processing a pivot result, we don't write it out yet, just store it
            ;; so that we can post process the full set of results in finish!
            (swap! rows! conj xf-row)
            (do
              (write-csv writer [xf-row])
              (.flush writer)))))

      (finish! [_ _]
        ;; TODO -- not sure we need to flush both
        (when @pivot-options
          (let [pivot-table-rows (qp.pivot.postprocess/pivot-builder @rows! @pivot-options)]
            (doseq [xf-row pivot-table-rows]
              (write-csv writer [xf-row]))))
>>>>>>> 17bff867
        (.flush writer)
        (.flush os)
        (.close writer)))))<|MERGE_RESOLUTION|>--- conflicted
+++ resolved
@@ -98,19 +98,13 @@
                      (vec (repeat (count ordered-cols) identity))))
           ;; write the column names for non-pivot tables
           (when col-names
-<<<<<<< HEAD
             (let [row (m/remove-nth pivot-grouping-key col-names)]
               (csv/write-csv writer [row])
               (.flush writer)))))
-=======
-            (write-csv writer [col-names])
-            (.flush writer))))
->>>>>>> 17bff867
 
       (write-row! [_ row _row-num _ {:keys [output-order]}]
         (let [ordered-row (if output-order
                             (let [row-v (into [] row)]
-<<<<<<< HEAD
                               (into [] (for [i output-order] (row-v i))))
                             row)]
           (if @pivot-data
@@ -133,27 +127,6 @@
         (when @pivot-data
           (doseq [xf-row (qp.pivot.postprocess/build-pivot-output @pivot-data @ordered-formatters)]
             (csv/write-csv writer [xf-row])))
-=======
-                              (for [i output-order] (row-v i)))
-                            row)
-              xf-row      (perf/mapv (fn [formatter r]
-                                       (formatter (common/format-value r)))
-                                     @ordered-formatters ordered-row)]
-          (if @pivot-options
-            ;; if we're processing a pivot result, we don't write it out yet, just store it
-            ;; so that we can post process the full set of results in finish!
-            (swap! rows! conj xf-row)
-            (do
-              (write-csv writer [xf-row])
-              (.flush writer)))))
-
-      (finish! [_ _]
-        ;; TODO -- not sure we need to flush both
-        (when @pivot-options
-          (let [pivot-table-rows (qp.pivot.postprocess/pivot-builder @rows! @pivot-options)]
-            (doseq [xf-row pivot-table-rows]
-              (write-csv writer [xf-row]))))
->>>>>>> 17bff867
         (.flush writer)
         (.flush os)
         (.close writer)))))