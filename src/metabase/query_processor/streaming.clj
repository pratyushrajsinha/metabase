--- conflicted
+++ resolved
@@ -151,13 +151,8 @@
       (log/debug "Finished writing results; closing results writer.")
       (try
         (qp.si/finish! results-writer result)
-<<<<<<< HEAD
-        (catch EofException e
-          (log/error e "Client closed connection prematurely")))
-=======
         (catch EofException _e
           (log/warn "Client closed connection prematurely")))
->>>>>>> cfe32222
       (u/ignore-exceptions
         (.flush os)
         (.close os)))
