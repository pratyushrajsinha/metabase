(ns metabase.query-processor.dashboard
  "Code for running a query in the context of a specific DashboardCard."
  (:require
   [clojure.string :as str]
   [medley.core :as m]
   [metabase.api.common :as api]
   [metabase.driver.common.parameters.operators :as params.ops]
   [metabase.events :as events]
   [metabase.legacy-mbql.normalize :as mbql.normalize]
   [metabase.lib.schema.id :as lib.schema.id]
   [metabase.models.dashboard :as dashboard :refer [Dashboard]]
   [metabase.models.dashboard-card :refer [DashboardCard]]
   [metabase.models.dashboard-card-series :refer [DashboardCardSeries]]
   [metabase.models.user-parameter-value :as user-parameter-value]
   [metabase.query-processor.card :as qp.card]
   [metabase.query-processor.error-type :as qp.error-type]
   [metabase.query-processor.middleware.constraints :as qp.constraints]
   [metabase.util :as u]
   [metabase.util.i18n :refer [tru]]
   [metabase.util.log :as log]
   [metabase.util.malli :as mu]
   [steffan-westcott.clj-otel.api.trace.span :as span]
   #_{:clj-kondo/ignore [:discouraged-namespace]}
   [toucan2.core :as t2]))

(defn- check-card-and-dashcard-are-in-dashboard
  "Check that the Card with `card-id` is in Dashboard with `dashboard-id`, either in the DashboardCard with
  `dashcard-id` at the top level or as a series. If not such relationship exists this will throw a 404 Exception."
  [dashboard-id card-id dashcard-id]
  (api/check-404
   (or (t2/exists? DashboardCard
         :id           dashcard-id
         :dashboard_id dashboard-id
         :card_id      card-id)
       (and
        (t2/exists? DashboardCard
          :id           dashcard-id
          :dashboard_id dashboard-id)
        (t2/exists? DashboardCardSeries
          :card_id          card-id
          :dashboardcard_id dashcard-id)))))

(defn- resolve-param-for-card
  [card-id dashcard-id param-id->param {param-id :id, :as request-param}]
  (when-not param-id
    (throw (ex-info (tru "Unable to resolve invalid query parameter: parameter is missing :id")
                    {:type              qp.error-type/invalid-parameter
                     :invalid-parameter request-param})))
  (log/tracef "Resolving parameter %s\n%s" (pr-str param-id) (u/pprint-to-str request-param))
  ;; find information about this dashboard parameter by its parameter `:id`. If no parameter with this ID
  ;; exists, it is an error.
  (let [matching-param (or (get param-id->param param-id)
                           (throw (ex-info (tru "Dashboard does not have a parameter with ID {0}." (pr-str param-id))
                                           {:type        qp.error-type/invalid-parameter
                                            :status-code 400})))]
    (log/tracef "Found matching Dashboard parameter\n%s" (u/pprint-to-str (update matching-param :mappings (fn [mappings]
                                                                                                             (into #{} (map #(dissoc % :dashcard)) mappings)))))
    ;; now find the mapping for this specific card. If there is no mapping, we can just ignore this parameter.
    (when-let [matching-mapping (or (some (fn [mapping]
                                            (when (and (= (:card_id mapping) card-id)
                                                       (= (get-in mapping [:dashcard :id]) dashcard-id))
                                              mapping))
                                          (:mappings matching-param))
                                    (log/tracef "Parameter has no mapping for Card %d; skipping" card-id))]
      (log/tracef "Found matching mapping for Card %d, Dashcard %d:\n%s"
                  card-id dashcard-id
                  (u/pprint-to-str (update matching-mapping :dashcard #(select-keys % [:id :parameter_mappings]))))
      ;; if `request-param` specifies type, then validate that the type is allowed
      (when (:type request-param)
        (qp.card/check-allowed-parameter-value-type
         param-id
         (or (when (and (= (:type matching-param) :dimension)
                        (not= (:widget-type matching-param) :none))
               (:widget-type matching-param))
             (:type matching-param))
         (:type request-param)))
      ;; ok, now return the merged parameter info map.
      (merge
       {:type (:type matching-param)}
       request-param
       ;; if value comes in as a lone value for an operator filter type (as will be the case for embedding) wrap it in a
       ;; vector so the parameter handling code doesn't explode.
       (let [value (:value request-param)]
         (when (and (params.ops/operator? (:type matching-param))
                    (if (string? value)
                      (not (str/blank? value))
                      (some? value))
                    (not (sequential? value)))
           {:value [value]}))
       {:id     param-id
        :target (:target matching-mapping)}))))

;; DashboardCard parameter mappings can specify default values, and we need to make sure the parameters map returned
;; by [[resolve-params-for-query]] includes entries for any default values. So we'll do this by creating a entries for
;; all the parameters with defaults, and then merge together a map of param-id->default-entry with a map of
;; param-id->request-entry (so the value from the request takes precedence over the default value)

(defn- dashboard-param-defaults
  "Construct parameter entries for any parameters with default values in `dashboard-param-id->param` as returned
  by [[dashboard/dashboard->resolved-params]]."
  [dashboard-param-id->param card-id]
  (into
   {}
   (comp (filter (fn [[_ {:keys [default]}]]
                   default))
         (map (fn [[param-id {:keys [default mappings]}]]
                [param-id {:id      param-id
                           :default default
                           ;; make sure we include target info so we can actually map this back to a template
                           ;; tag/param declaration
                           :target (some (fn [{mapping-card-id :card_id, :keys [target]}]
                                            (when (= mapping-card-id card-id)
                                              target))
                                         mappings)}]))
         (filter (fn [[_ {:keys [target]}]]
                   target)))
   dashboard-param-id->param))

(mu/defn- resolve-params-for-query :- [:maybe [:sequential :map]]
  "Given a sequence of parameters included in a query-processing request to run the query for a Dashboard/Card, validate
  that those parameters exist and have allowed types, and merge in default values and other info from the parameter
  mappings."
  [dashboard-id   :- ::lib.schema.id/dashboard
   card-id        :- ::lib.schema.id/card
   dashcard-id    :- ::lib.schema.id/dashcard
   request-params :- [:maybe [:sequential :map]]]
  (log/tracef "Resolving Dashboard %d Card %d query request parameters" dashboard-id card-id)
  (let [request-params            (mbql.normalize/normalize-fragment [:parameters] request-params)
        dashboard                 (-> (t2/select-one Dashboard :id dashboard-id)
                                      (t2/hydrate :resolved-params)
                                      (api/check-404))
        dashboard-param-id->param (into {}
                                        ;; remove the `:default` values from Dashboard params. We don't ACTUALLY want to
                                        ;; use these values ourselves -- the expectation is that the frontend will pass
                                        ;; them in as an actual `:value` if it wants to use them. If we leave them
                                        ;; around things get confused and it prevents us from actually doing the
                                        ;; expected `1 = 1` substitution for Field filters. See comments in #20503 for
                                        ;; more information.
                                        (map (fn [[param-id param]]
                                               [param-id (dissoc param :default)]))
                                        (:resolved-params dashboard))
        ;; ignore default values in request params as well. (#20516)
        request-param-id->param   (into {} (map (juxt :id #(dissoc % :default))) request-params)
        merged-parameters         (vals (merge (dashboard-param-defaults dashboard-param-id->param card-id)
                                               request-param-id->param))]
    (when-let [user-id api/*current-user-id*]
<<<<<<< HEAD
      (user-parameter-value/batched-upsert!
       user-id dashboard-id
       (into {} (map (fn [param]
                       [(:id param) (:value param)])
                     request-params))))
=======
      (doseq [parameter request-params]
        (user-parameter-value/upsert! user-id dashboard-id parameter)))
>>>>>>> 63295cef
    (log/tracef "Dashboard parameters:\n%s\nRequest parameters:\n%s\nMerged:\n%s"
                (u/pprint-to-str (update-vals dashboard-param-id->param
                                              (fn [param]
                                                (update param :mappings (fn [mappings]
                                                                          (into #{} (map #(dissoc % :dashcard)) mappings))))))
                (u/pprint-to-str request-param-id->param)
                (u/pprint-to-str merged-parameters))
    (u/prog1
      (into [] (comp (map (partial resolve-param-for-card card-id dashcard-id dashboard-param-id->param))
                     (filter some?))
            merged-parameters)
      (log/tracef "Resolved =>\n%s" (u/pprint-to-str <>)))))

(defn process-query-for-dashcard
  "Like [[metabase.query-processor.card/process-query-for-card]], but runs the query for a `DashboardCard` with
  `parameters` and `constraints`. By default, returns a `metabase.async.streaming_response.StreamingResponse` (see
  [[metabase.async.streaming-response]]), but this may vary if you pass in a different `:make-run` function. Will throw an
  Exception if preconditions such as proper permissions are not met *before* returning the `StreamingResponse`.

  See [[metabase.query-processor.card/process-query-for-card]] for more information about the various parameters."
  {:arglists '([& {:keys [dashboard-id card-id dashcard-id export-format parameters ignore-cache constraints parameters middleware]}])}
  [& {:keys [dashboard-id card-id dashcard-id parameters export-format]
      :or   {export-format :api}
      :as   options}]
  (span/with-span! {:name       "run-query-for-dashcard-async"
                    :attributes {:dashboard/id dashboard-id
                                 :dashcard/id  dashcard-id
                                 :card/id      card-id}}
    (events/publish-event! :event/dashboard-queried {:object-id dashboard-id :user-id api/*current-user-id*})
    ;; make sure we can read this Dashboard. Card will get read-checked later on inside
    ;; [[qp.card/process-query-for-card]]
    (api/read-check Dashboard dashboard-id)
    (check-card-and-dashcard-are-in-dashboard dashboard-id card-id dashcard-id)
    (let [resolved-params (resolve-params-for-query dashboard-id card-id dashcard-id parameters)
          options         (merge
                           {:ignore-cache false
                            :constraints  (qp.constraints/default-query-constraints)
                            :context      :dashboard}
                           options
                           {:parameters   resolved-params
                            :dashboard-id dashboard-id})]
      (log/tracef "Running Query for Dashboard %d, Card %d, Dashcard %d with options\n%s"
                  dashboard-id card-id dashcard-id
                  (u/pprint-to-str options))
      ;; we've already validated our parameters, so we don't need the [[qp.card]] namespace to do it again
      (binding [qp.card/*allow-arbitrary-mbql-parameters* true]
        (m/mapply qp.card/process-query-for-card card-id export-format options)))))<|MERGE_RESOLUTION|>--- conflicted
+++ resolved
@@ -144,16 +144,9 @@
         merged-parameters         (vals (merge (dashboard-param-defaults dashboard-param-id->param card-id)
                                                request-param-id->param))]
     (when-let [user-id api/*current-user-id*]
-<<<<<<< HEAD
       (user-parameter-value/batched-upsert!
        user-id dashboard-id
-       (into {} (map (fn [param]
-                       [(:id param) (:value param)])
-                     request-params))))
-=======
-      (doseq [parameter request-params]
-        (user-parameter-value/upsert! user-id dashboard-id parameter)))
->>>>>>> 63295cef
+       request-params))
     (log/tracef "Dashboard parameters:\n%s\nRequest parameters:\n%s\nMerged:\n%s"
                 (u/pprint-to-str (update-vals dashboard-param-id->param
                                               (fn [param]
