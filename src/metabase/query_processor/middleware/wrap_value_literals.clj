--- conflicted
+++ resolved
@@ -2,21 +2,18 @@
   "Middleware that wraps value literals in `value`/`absolute-datetime`/etc. clauses containing relevant type
   information; parses datetime string literals when appropriate."
   (:require
-<<<<<<< HEAD
    [java-time.api :as t]
-=======
    [metabase.legacy-mbql.schema :as mbql.s]
    [metabase.legacy-mbql.util :as mbql.u]
->>>>>>> defd5cee
    [metabase.lib.metadata :as lib.metadata]
    [metabase.lib.util.match :as lib.util.match]
+   [metabase.query-processor.error-type :as qp.error-type]
    [metabase.query-processor.store :as qp.store]
    [metabase.query-processor.timezone :as qp.timezone]
    [metabase.types :as types]
    [metabase.util :as u]
    [metabase.util.date-2 :as u.date]
-   [metabase.util.i18n :as i18n]
-   [metabase.query-processor.error-type :as qp.error-type])
+   [metabase.util.i18n :as i18n])
   (:import
    (java.time LocalDate LocalDateTime LocalTime OffsetDateTime OffsetTime ZonedDateTime)))
 
