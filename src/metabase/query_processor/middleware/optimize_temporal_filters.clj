--- conflicted
+++ resolved
@@ -106,18 +106,12 @@
   [filter-clause]
   (lib.util.match/match-one filter-clause
     [_tag
-<<<<<<< HEAD
-     (field :guard optimizable-field?)
+     (field :guard optimizable-expr?)
      &
      (temporal-values :guard (partial every? optimizable-temporal-value?))]
     (every?
      (partial field-and-temporal-value-have-compatible-units? field)
      temporal-values)))
-=======
-     (field :guard optimizable-expr?)
-     (temporal-value :guard optimizable-temporal-value?)]
-    (field-and-temporal-value-have-compatible-units? field temporal-value)))
->>>>>>> 29ef29e9
 
 (defmethod can-optimize-filter? :between
   [filter-clause]
@@ -202,8 +196,8 @@
        (= (temporal-unit x) :day)))
 
 (defmulti ^:private optimize-filter
-  "Optimize a filter clause against a temporal-bucketed `:field` or `:expression` clause and `:absolute-datetime` or `:relative-datetime`
-  value by converting to an unbucketed range."
+  "Optimize a filter clause against a temporal-bucketed `:field` or `:expression` clause and `:absolute-datetime` or
+  `:relative-datetime` value by converting to an unbucketed range."
   {:arglists '([clause])}
   mbql.u/dispatch-by-clause-name-or-class)
 
@@ -216,36 +210,24 @@
     (let [temporal-unit (lib.util.match/match-one field
                           [(_ :guard #{:field :expression}) _ (opts :guard :temporal-unit)]
                           (:temporal-unit opts))]
-<<<<<<< HEAD
       (when (every? (partial field-and-temporal-value-have-compatible-units? field)
                     values)
-        (let [field' (change-temporal-unit-to-default field)]
-          (into [:and]
-                (mapcat (fn [temporal-value]
-                          [[:>= field' (temporal-value-lower-bound temporal-value temporal-unit)]
-                           [:< field'  (temporal-value-upper-bound temporal-value temporal-unit)]]))
-                values))))))
-=======
-      (when (field-and-temporal-value-have-compatible-units? field temporal-value)
-        (when-let [lower-bound (temporal-value-lower-bound temporal-value temporal-unit)]
-          (when-let [upper-bound (temporal-value-upper-bound temporal-value temporal-unit)]
-            (let [field' (change-temporal-unit-to-default field)]
-              [:and
-               [:>= field' lower-bound]
-               [:< field' upper-bound]])))))))
->>>>>>> 29ef29e9
+        (let [field'      (change-temporal-unit-to-default field)
+              new-filters (map (fn [temporal-value]
+                                 (when-let [lower-bound (temporal-value-lower-bound temporal-value temporal-unit)]
+                                   (when-let [upper-bound (temporal-value-upper-bound temporal-value temporal-unit)]
+                                     [[:>= field' lower-bound]
+                                      [:< field'  upper-bound]])))
+                               values)]
+          (when (every? some? new-filters)
+            (into [:and] cat new-filters)))))))
 
 (defmethod optimize-filter :!=
   [[_tag field & values :as filter-clause]]
   (if (date-field-with-day-bucketing? field)
-<<<<<<< HEAD
     (into [:!= (change-temporal-unit-to-default field)] (map change-temporal-unit-to-default) values)
-    (mbql.u/negate-filter-clause ((get-method optimize-filter :=) filter-clause))))
-=======
-    [:!= (change-temporal-unit-to-default field) (change-temporal-unit-to-default temporal-value)]
     (when-let [optimized ((get-method optimize-filter :=) filter-clause)]
       (mbql.u/negate-filter-clause optimized))))
->>>>>>> 29ef29e9
 
 (defn- optimize-comparison-filter
   [optimize-temporal-value-fn [tag field temporal-value] new-filter-type]
