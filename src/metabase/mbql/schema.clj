--- conflicted
+++ resolved
@@ -466,25 +466,19 @@
     ;; These keys are used to tweak behavior of the Query Processor.
     ;; TODO - can we combine these all into a single `:options` map?
     ;;
-<<<<<<< HEAD
     (s/optional-key :settings)        (s/maybe Settings)
     (s/optional-key :constraints)     (s/maybe Constraints)
     (s/optional-key :middleware)      (s/maybe MiddlewareOptions)
-    ;;
-    ;; INFO
-    ;;
-    (s/optional-key :info)            (s/maybe Info)
-    ;;
-    ;; INTERNAL KEYS
-=======
-    (s/optional-key :settings)    (s/maybe Settings)
-    (s/optional-key :constraints) (s/maybe Constraints)
-    (s/optional-key :middleware)  (s/maybe MiddlewareOptions)
-    ;; The maximum time, in seconds, to return cached results for this query rather than running a new query. This is
+        ;; The maximum time, in seconds, to return cached results for this query rather than running a new query. This is
     ;; added automatically when running queries belonging to Cards when caching is enabled. Caching is handled by the
     ;; automatically by caching middleware.
-    (s/optional-key :cache-ttl)   (s/maybe su/IntGreaterThanZero)
->>>>>>> d59fdb67
+    (s/optional-key :cache-ttl)       (s/maybe su/IntGreaterThanZero)
+    ;;
+    ;; INFO
+    ;;
+    (s/optional-key :info)            (s/maybe Info)
+    ;;
+    ;; INTERNAL KEYS
     ;;
     ;; Don't try to specify these yourself, unless you want to make the query fail. These are added in along the way
     ;; for internal usage only.
