--- conflicted
+++ resolved
@@ -546,24 +546,6 @@
 ;; Trend charts were added more recently and will not have multi-series.
 (mu/defmethod render :javascript_visualization :- formatter/RenderedPulseCard
   [_chart-type render-type _timezone-id card dashcard data]
-<<<<<<< HEAD
-  (let [combined-cards-results (if dashcard
-                                 ;; TODO: we shouldn't execute cards here, figure a way to make it available from upstream
-                                 (pu/execute-multi-card card dashcard)
-                                 [(pu/execute-card {:creator_id (:creator_id card)} (:id card))])
-        cards-with-data        (m/distinct-by
-                                #(get-in % [:card :id])
-                                (map
-                                 (comp
-                                  add-dashcard-timeline-events
-                                  (fn [c d] {:card c :data d}))
-                                 (cond-> (map :card combined-cards-results)
-                                   dashcard (conj card))
-                                 (cond-> (map #(get-in % [:result :data]) combined-cards-results)
-                                   dashcard (conj data))))
-        dashcard-viz-settings  (get dashcard :visualization_settings)
-        {rendered-type :type content :content} (js-svg/javascript-visualization cards-with-data dashcard-viz-settings)]
-=======
   (let [series-cards-results                   (:series-results dashcard)
         cards-with-data                        (->> series-cards-results
                                                     (map raise-data-one-level)
@@ -573,7 +555,6 @@
         viz-settings                           (or (get dashcard :visualization_settings)
                                                    (get card :visualization_settings))
         {rendered-type :type content :content} (js-svg/javascript-visualization cards-with-data viz-settings)]
->>>>>>> 25c4cb0b
     (case rendered-type
       :svg
       (let [image-bundle (image-bundle/make-image-bundle
