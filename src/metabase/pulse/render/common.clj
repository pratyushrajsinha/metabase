--- conflicted
+++ resolved
@@ -118,13 +118,6 @@
       :else
       member)))
 
-<<<<<<< HEAD
-(defn non-nil-combo-rows
-  "Remove any rows that have a nil value for the entire row because
-  the row-function-generating functions themselves choke on nil values, for combo rowfuncs"
-  [rows]
-  (filter #(every? some? %) rows))
-
 (defn string-width
   "Measures width of text with font. This can't be done in the GraalVM polyglot bit
   so we're passing stuff in"
@@ -133,12 +126,11 @@
         font (Font. font-name 0 font-size)
         fm   (.. img (getGraphics) (getFontMetrics font))]
     (. fm stringWidth text)))
-=======
+
 (defn row-preprocess
   "Preprocess rows.
 
   - Removes any rows that have a nil value for the `x-axis-fn` OR `y-axis-fn`
   - Normalizes bigints and bigdecs to ordinary sizes"
   [x-axis-fn y-axis-fn rows]
-  (map coerce-bignum-to-int (filter (every-pred x-axis-fn y-axis-fn) rows)))
->>>>>>> 085496d7
+  (map coerce-bignum-to-int (filter (every-pred x-axis-fn y-axis-fn) rows)))