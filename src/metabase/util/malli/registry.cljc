(ns metabase.util.malli.registry
  (:refer-clojure :exclude [def])
  (:require
   [clojure.test.check.generators :as gen]
   [malli.core :as mc]
   [malli.generator :as mg]
   [malli.impl.regex :as re]
   [malli.registry :as mr]
   [malli.util :as mut]
   #?@(:clj ([malli.experimental.time :as malli.time])))
  #?(:cljs (:require-macros [metabase.util.malli.registry])))

;;; Implementation of :vcatn schema: stolen from malli sources,
;;; would be nice to find a more composable way.
(defn- schemas []
  (let [-re-min-max @#'mc/-re-min-max]
    {:vcatn (mc/-sequence-entry-schema
             {:type :vcatn, :child-bounds {}
              :re-validator (fn [_ children] (apply re/cat-validator children))
              :re-explainer (fn [_ children] (apply re/cat-explainer children))
              :re-parser (fn [_ children] (apply re/catn-parser children))
              :re-unparser (fn [_ children] (apply re/catn-unparser children))
              :re-transformer (fn [_ children] (apply re/cat-transformer children))
              :re-min-max (fn [_ children] (reduce (partial -re-min-max +)
                                                  {:min 0, :max 0}
                                                  (mc/-vmap last children)))})}))

(defn- -vcat-gen [schema options]
  (let [gs (->> (mc/children schema options)
                (map #(mg/-regex-generator (#'mg/entry->schema %) options)))]
    (if (some mg/-unreachable-gen? gs)
      (mg/-never-gen options)
      (->> gs
           (apply gen/tuple)
           ;; generate vectors instead of lazy sequences
           (gen/fmap #(into [] cat %))))))

(defmethod mg/-schema-generator :vcatn
  [schema options]
  (-vcat-gen schema options))

(defonce ^:private registry*
<<<<<<< HEAD
  (atom (merge (mc/default-schemas) (mut/schemas) (schemas))))
=======
  (atom (merge (mc/default-schemas)
               (mut/schemas)
               #?(:clj (malli.time/schemas)))))
>>>>>>> da422ca4

(defonce ^:private registry (mr/mutable-registry registry*))

(mr/set-default-registry! registry)

(defn register!
  "Register a spec with our Malli spec "
  [type schema]
  (swap! registry* assoc type schema)
  nil)

#?(:clj
   (defmacro def
     "Like [[clojure.spec.alpha/def]]; add a Malli schema to our registry."
     [type schema]
     `(register! ~type ~schema)))<|MERGE_RESOLUTION|>--- conflicted
+++ resolved
@@ -40,13 +40,10 @@
   (-vcat-gen schema options))
 
 (defonce ^:private registry*
-<<<<<<< HEAD
-  (atom (merge (mc/default-schemas) (mut/schemas) (schemas))))
-=======
   (atom (merge (mc/default-schemas)
                (mut/schemas)
-               #?(:clj (malli.time/schemas)))))
->>>>>>> da422ca4
+               #?(:clj (malli.time/schemas))
+                (schemas))))
 
 (defonce ^:private registry (mr/mutable-registry registry*))
 
