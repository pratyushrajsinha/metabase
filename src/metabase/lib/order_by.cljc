--- conflicted
+++ resolved
@@ -108,11 +108,7 @@
           (isa? base-type orderable-base-type))
         lib.schema.expression/orderable-types))
 
-<<<<<<< HEAD
-(mu/defn orderable-columns :- [:maybe [:sequential lib.metadata/ColumnMetadata]]
-=======
-(mu/defn orderable-columns :- [:sequential ::lib.schema.metadata/column]
->>>>>>> 6c9099bf
+(mu/defn orderable-columns :- [:maybe [:sequential ::lib.schema.metadata/column]]
   "Get column metadata for all the columns you can order by in a given `stage-number` of a `query`. Rules are as
   follows:
 
