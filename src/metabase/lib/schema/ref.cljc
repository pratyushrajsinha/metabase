--- conflicted
+++ resolved
@@ -1,11 +1,8 @@
 (ns metabase.lib.schema.ref
   "Malli schema for a Field, aggregation, or expression reference (etc.)"
   (:require
-<<<<<<< HEAD
    [clojure.test.check.generators :as gen]
-=======
    [metabase.lib.dispatch :as lib.dispatch]
->>>>>>> da422ca4
    [metabase.lib.schema.common :as common]
    [metabase.lib.schema.id :as id]
    [metabase.lib.schema.temporal-bucketing :as temporal-bucketing]
@@ -46,42 +43,6 @@
 
 (mr/def ::field
   [:and
-<<<<<<< HEAD
-   [:vcatn
-    [:clause [:= :field]]
-    [:id-or-name [:altn
-                  [:id ::id/field]
-                  [:name ::common/non-blank-string]]]
-    [:options ::field.options]]
-   [:fn (fn [[_field id-or-name options]]
-          (or (integer? id-or-name)
-              (and (string? id-or-name)
-                   (isa? (:base-type options) :type/*))))]])
-
-;; this is a placeholder that will be resolved later once we have metadata and `append` it to the query. Used to
-;; implement [[metabase.lib.field/field]] so you don't have to pass metadata to it directly.
-(mr/def ::field.unresolved
-  [:vcatn
-   [:clause [:= :field/unresolved]]
-   [:info :map]])
-
-(mr/def ::expression
-  [:vcatn
-   [:clause [:= :expression]]
-   [:name ::common/non-blank-string]])
-
-(mr/def ::aggregation
-  [:vcatn
-   [:clause [:= :aggregation]]
-   [:index ::common/int-greater-than-or-equal-to-zero]])
-
-(mr/def ::ref
-  [:or
-   ::field.unresolved
-   ::field
-   ::aggregation
-   ::expression])
-=======
    [:tuple
     [:= :field]
     ::field.options
@@ -113,5 +74,4 @@
             :error/message ":field, :expression, :or :aggregation reference"}
     [:field ::field]
     [:aggregation ::aggregation]
-    [:expression ::expression]]])
->>>>>>> da422ca4
+    [:expression ::expression]]])