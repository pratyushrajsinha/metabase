(ns metabase.lib.schema.metadata
  (:require
   [metabase.lib.schema.common :as lib.schema.common]
   [metabase.lib.schema.id :as lib.schema.id]
   [metabase.util.malli.registry :as mr]))

;;; Column vs Field?
;;;
;;; Lately I've been using `Field` to only mean a something that lives in the application database, i.e. something
;;; that is associated with row in the `Field` table and has an `:id`. I'm using `Column` as a more generic term that
;;; includes not only `Field`s but also the columns returned by a stage of a query, e.g. `SELECT count(*) AS count`
;;; returns a `Column` called `count`, but it's not a `Field` because it's not associated with an actual Field in the
;;; application database.
;;;
;;; Column = any column returned by a query or stage of a query
;;; Field  = a Column that is associated with a capital-F Field in the application database, i.e. has an `:id`
;;;
;;; All Fields are Columns, but not all Columns are Fields.
;;;
;;; Also worth a mention: we also have `Dimension`s, associated with the `dimension` table in the application
;;; database, which can act like psuedo-Fields or affect how we treat normal Fields. For example, Dimensions are used
;;; to implement column remapping, e.g. the GUI might display values of `categories.name` when it presents filter
;;; options for `venues.category_id` -- you can remap a meaningless integer FK column to something more helpful.
;;; 'Human readable values' like these can also be entered manually from the GUI, for example for enum columns. How
;;; will this affect what MLv2 needs to know or does? Not clear at this point, but we'll probably want to abstract
;;; away dealing with Dimensions in the future so the FE QB GUI doesn't need to special case them.

(mr/def ::column-source
  [:enum
   ;; these are for things from some sort of source other than the current stage;
   ;; they must be referenced with string names rather than Field IDs
   :source/card
   :source/native
   :source/previous-stage
   ;; these are for things that were introduced by the current stage of the query; `:field` references should be
   ;; referenced with Field IDs if available.
   ;;
   ;; default columns returned by the `:source-table` for the current stage.
   :source/table-defaults
   ;; specifically introduced by the corresponding top-level clauses.
   :source/fields
   :source/aggregations
   :source/breakouts
   ;; introduced by a join, not necessarily ultimately returned.
   :source/joins
   ;; Introduced by `:expressions`; not necessarily ultimately returned.
   :source/expressions
   ;; Not even introduced, but 'visible' because this column is implicitly joinable.
   :source/implicitly-joinable])

;;; The way FieldValues/remapping works is hella confusing, because it involves the FieldValues table and Dimension
;;; table, and the `has_field_values` column, nobody knows why life is like this TBH. The docstrings
;;; in [[metabase.models.field-values]], [[metabase.models.params.chain-filter]],
;;; and [[metabase.query-processor.middleware.add-dimension-projections]] explain this stuff in more detail, read
;;; those and then maybe you will understand what the hell is going on.

(def column-has-field-values-options
  "Possible options for column metadata `:has-field-values`. This is used to determine whether we keep FieldValues for a
  Field (during sync), and which type of widget should be used to pick values of this Field when filtering by it in
  the Query Builder. Not otherwise used by MLv2 (except for [[metabase.lib.field/field-values-search-info]], which is
  a frontend convenience) or QP at the time of this writing. For column remapping purposes in the Query Processor and
  MLv2 we just ignore `has_field_values` and only look for FieldValues/Dimension."
  ;; AUTOMATICALLY-SET VALUES, SET DURING SYNC
  ;;
  ;; `nil` -- means infer which widget to use based on logic in [[metabase.lib.field/infer-has-field-values]]; this
  ;; will either return `:search` or `:none`.
  ;;
  ;; This is the default state for Fields not marked `auto-list`. Admins cannot explicitly mark a Field as
  ;; `has_field_values` `nil`. This value is also subject to automatically change in the future if the values of a
  ;; Field change in such a way that it can now be marked `auto-list`. Fields marked `nil` do *not* have FieldValues
  ;; objects.
  ;;
  #{;; The other automatically-set option. Automatically marked as a 'List' Field based on cardinality and other factors
    ;; during sync. Store a FieldValues object; use the List Widget. If this Field goes over the distinct value
    ;; threshold in a future sync, the Field will get switched back to `has_field_values = nil`.
    ;;
    ;; Note that when this comes back from the REST API or [[metabase.lib.field/field-values-search-info]] we always
    ;; return this as `:list` instead of `:auto-list`; this is done by [[metabase.lib.field/infer-has-field-values]].
    ;; I guess this is because the FE isn't supposed to need to care about whether this is `:auto-list` vs `:list`;
    ;; those distinctions are only important for sync I guess.
    :auto-list
    ;;
    ;; EXPLICITLY-SET VALUES, SET BY AN ADMIN
    ;;
    ;; Admin explicitly marked this as a 'Search' Field, which means we should *not* keep FieldValues, and should use
    ;; Search Widget.
    :search
    ;; Admin explicitly marked this as a 'List' Field, which means we should keep FieldValues, and use the List
    ;; Widget. Unlike `auto-list`, if this Field grows past the normal cardinality constraints in the future, it will
    ;; remain `List` until explicitly marked otherwise.
    :list
    ;; Admin explicitly marked that this Field shall always have a plain-text widget, neither allowing search, nor
    ;; showing a list of possible values. FieldValues not kept.
    :none})

(mr/def ::column.has-field-values
  (into [:enum] (sort column-has-field-values-options)))

(mr/def ::column.remapping.external
  "External remapping (Dimension) for a column. From the [[metabase.models.dimension]] with `type = external` associated
  with a `Field` in the application database. See [[metabase.query-processor.middleware.add-dimension-projections]]
  for what this means."
  [:map
   [:lib/type [:= :metadata.column.remapping/external]]
   [:id       ::lib.schema.id/dimension]
   ;; from `dimension.name`
   [:name     ::lib.schema.common/non-blank-string]
   ;; `dimension.human_readable_field_id` in the application database. ID of the Field to get human-readable values
   ;; from. e.g. if the column in question is `venues.category-id`, then this would be the ID of `categories.name`
   [:field-id ::lib.schema.id/field]])

;;; Internal remapping (FieldValues) for a column. From [[metabase.models.dimension]] with `type = internal` and
;;; the [[metabase.models.field-values]] associated with a `Field` in the application database.
;;; See [[metabase.query-processor.middleware.add-dimension-projections]] for what this means.
(mr/def ::column.remapping.internal
  [:map
   [:lib/type              [:= :metadata.column.remapping/internal]]
   [:id                    ::lib.schema.id/dimension]
   ;; from `dimension.name`
   [:name                  ::lib.schema.common/non-blank-string]
   ;; From `metabase_fieldvalues.values`. Original values
   [:values                [:sequential :any]]
   ;; From `metabase_fieldvalues.human_readable_values`. Human readable remaps for the values at the same indexes in
   ;; `:values`
   [:human-readable-values [:sequential :any]]])

(mr/def ::column
  "Malli schema for a valid map of column metadata, which can mean one of two things:

  1. Metadata about a particular Field in the application database. This will always have an `:id`

  2. Results metadata from a column in `data.cols` and/or `data.results_metadata.columns` in a Query Processor
     response, or saved in something like `Card.result_metadata`. These *may* have an `:id`, or may not -- columns
     coming back from native queries or things like `SELECT count(*)` aren't associated with any particular `Field`
     and thus will not have an `:id`.

  Now maybe these should be two different schemas, but `:id` being there or not is the only real difference; besides
  that they are largely compatible. So they're the same for now. We can revisit this in the future if we actually want
  to differentiate between the two versions."
  [:map
   {:error/message "Valid column metadata"}
   [:lib/type  [:= :metadata/column]]
   ;; column names are allowed to be empty strings in SQL Server :/
   [:name      :string]
   ;; TODO -- ignore `base_type` and make `effective_type` required; see #29707
   [:base-type ::lib.schema.common/base-type]
   [:id             {:optional true} ::lib.schema.id/field]
   [:display-name   {:optional true} [:maybe :string]]
   [:effective-type {:optional true} [:maybe ::lib.schema.common/base-type]]
   ;; if this is a field from another table (implicit join), this is the field in the current table that should be
   ;; used to perform the implicit join. e.g. if current table is `VENUES` and this field is `CATEGORIES.ID`, then the
   ;; `fk_field_id` would be `VENUES.CATEGORY_ID`. In a `:field` reference this is saved in the options map as
   ;; `:source-field`.
   [:fk-field-id {:optional true} [:maybe ::lib.schema.id/field]]
   ;; `metabase_field.fk_target_field_id` in the application database; recorded during the sync process. This Field is
   ;; an foreign key, and points to this Field ID. This is mostly used to determine how to add implicit joins by
   ;; the [[metabase.query-processor.middleware.add-implicit-joins]] middleware.
   [:fk-target-field-id {:optional true} [:maybe ::lib.schema.id/field]]
   ;; Join alias of the table we're joining against, if any. Not really 100% clear why we would need this on top
   ;; of [[metabase.lib.join/current-join-alias]], which stores the same info under a namespaced key. I think we can
   ;; remove it.
   [:source-alias {:optional true} [:maybe ::lib.schema.common/non-blank-string]]
   ;; name of the expression where this column metadata came from. Should only be included for expressions introduced
   ;; at THIS STAGE of the query. If it's included elsewhere, that's an error. Thus this is the definitive way to know
   ;; if a column is "custom" in this stage (needs an `:expression` reference) or not.
   [:lib/expression-name {:optional true} [:maybe ::lib.schema.common/non-blank-string]]
   ;; what top-level clause in the query this metadata originated from, if it is calculated (i.e., if this metadata
   ;; was generated by [[metabase.lib.metadata.calculation/metadata]])
   [:lib/source {:optional true} [:ref ::column-source]]
   ;; ID of the Card this came from, if this came from Card results metadata. Mostly used for creating column groups.
   [:lib/card-id {:optional true} [:maybe ::lib.schema.id/card]]
   ;;
   ;; this stuff is adapted from [[metabase.query-processor.util.add-alias-info]]. It is included in
   ;; the [[metabase.lib.metadata.calculation/metadata]]
   ;;
   ;; the alias that should be used to this clause on the LHS of a `SELECT <lhs> AS <rhs>` or equivalent, i.e. the
   ;; name of this clause as exported by the previous stage, source table, or join.
   [:lib/source-column-alias {:optional true} [:maybe ::lib.schema.common/non-blank-string]]
   ;; the name we should export this column as, i.e. the RHS of a `SELECT <lhs> AS <rhs>` or equivalent. This is
   ;; guaranteed to be unique in each stage of the query.
   [:lib/desired-column-alias {:optional true} [:maybe [:string {:min 1, :max 60}]]]
   ;; when column metadata is returned by certain things
   ;; like [[metabase.lib.aggregation/selected-aggregation-operators]] or [[metabase.lib.field/fieldable-columns]], it
   ;; might include this key, which tells you whether or not that column is currently selected or not already, e.g.
   ;; for [[metabase.lib.field/fieldable-columns]] it means its already present in `:fields`
   [:selected? {:optional true} :boolean]
   ;;
   ;; REMAPPING & FIELD VALUES
   ;;
   ;; See notes above for more info. `:has-field-values` comes from the application database and is used to decide
   ;; whether to sync FieldValues when running sync, and what certain FE QB widgets should
   ;; do. (See [[metabase.lib.field/field-values-search-info]]). Note that all metadata providers may not return this
   ;; column. The JVM provider currently does not, since the QP doesn't need it for anything.
   [:has-field-values {:optional true} [:maybe [:ref ::column.has-field-values]]]
   ;;
   ;; these next two keys are derived by looking at `FieldValues` and `Dimension` instances associated with a `Field`;
   ;; they are used by the Query Processor to add column remappings to query results. To see how this maps to stuff in
   ;; the application database, look at the implementation for fetching a `:metadata/column`
   ;; in [[metabase.lib.metadata.jvm]]. I don't think this is really needed on the FE, at any rate the JS metadata
   ;; provider doesn't add these keys.
   [:lib/external-remap {:optional true} [:maybe [:ref ::column.remapping.external]]]
   [:lib/internal-remap {:optional true} [:maybe [:ref ::column.remapping.internal]]]])

(mr/def ::persisted-info.definition
  "Definition spec for a cached table."
  [:map
   [:table-name        ::lib.schema.common/non-blank-string]
   [:field-definitions [:maybe [:sequential
                                [:map
                                 [:field-name ::lib.schema.common/non-blank-string]
                                 ;; TODO check (isa? :type/Integer :type/*)
                                 [:base-type  ::lib.schema.common/base-type]]]]]])

(mr/def ::persisted-info
  "Persisted Info = Cached Table (?). See [[metabase.models.persisted-info]]"
  [:map
   [:active     :boolean]
   [:state      ::lib.schema.common/non-blank-string]
   [:table-name ::lib.schema.common/non-blank-string]
   [:definition {:optional true} [:maybe [:ref ::persisted-info.definition]]]
   [:query-hash {:optional true} [:maybe ::lib.schema.common/non-blank-string]]])

(mr/def ::card.type
  [:enum
   :question
   :model
   :metric])

(mr/def ::type
<<<<<<< HEAD
  [:enum :metadata/database :metadata/table :metadata/column :metadata/card :metadata/legacy-metric :metadata/metric :metadata/segment])
=======
  [:enum :metadata/database :metadata/table :metadata/column :metadata/card :metadata/legacy-metric :metadata/metric
   :metadata/segment])
>>>>>>> 24278816

(mr/def ::card
  "Schema for metadata about a specific Saved Question (which may or may not be a Model). More or less the same as
  a [[metabase.models.card]], but with kebab-case keys. Note that the `:dataset-query` is not necessarily converted to
  pMBQL yet. Probably safe to assume it is normalized however. Likewise, `:result-metadata` is probably not quite
  massaged into a sequence of [[::column]] metadata just yet. See [[metabase.lib.card/card-metadata-columns]] that
  converts these as needed."
  [:map
   {:error/message "Valid Card metadata"}
   [:lib/type    [:= :metadata/card]]
   [:id          ::lib.schema.id/card]
   [:name        ::lib.schema.common/non-blank-string]
   [:database-id ::lib.schema.id/database]
   ;; saved query. This is possibly still a legacy query, but should already be normalized.
   ;; Call [[metabase.lib.convert/->pMBQL]] on it as needed
   [:dataset-query   {:optional true} :map]
   ;; vector of column metadata maps; these are ALMOST the correct shape to be [[ColumnMetadata]], but they're
   ;; probably missing `:lib/type` and probably using `:snake_case` keys.
   [:result-metadata {:optional true} [:maybe [:sequential :map]]]
   ;; what sort of saved query this is, e.g. a normal Saved Question or a Model or a V2 Metric.
   [:type            {:optional true} [:maybe [:ref ::card.type]]]
   ;; Table ID is nullable in the application database, because native queries are not necessarily associated with a
   ;; particular Table (unless they are against MongoDB)... for MBQL queries it should be populated however.
   [:table-id        {:optional true} [:maybe ::lib.schema.id/table]]
   ;;
   ;; PERSISTED INFO: This comes from the [[metabase.models.persisted-info]] model.
   ;;
   [:lib/persisted-info {:optional true} [:maybe [:ref ::persisted-info]]]])

(mr/def ::segment
  "More or less the same as a [[metabase.models.segment]], but with kebab-case keys."
  [:map
   {:error/message "Valid Segment metadata"}
   [:lib/type   [:= :metadata/segment]]
   [:id         ::lib.schema.id/segment]
   [:name       ::lib.schema.common/non-blank-string]
   [:table-id   ::lib.schema.id/table]
   ;; the MBQL snippet defining this Segment; this may still be in legacy
   ;; format. [[metabase.lib.segment/segment-definition]] handles conversion to pMBQL if needed.
   [:definition [:maybe :map]]
   [:description {:optional true} [:maybe ::lib.schema.common/non-blank-string]]])

(mr/def ::legacy-metric
  "Malli schema for a legacy v1 [[metabase.models.legacy-metric]], but with kebab-case keys. A Metric defines an MBQL
  snippet with an aggregation and optionally a filter clause. You can add a `:metric` reference to the `:aggregations`
  in an MBQL stage, and the QP treats it like a macro and expands it to the underlying clauses --
  see [[metabase.query-processor.middleware.expand-macros]]."
  [:map
   {:error/message "Valid legacy (v1) Metric metadata"}
   [:lib/type   [:= :metadata/legacy-metric]]
   [:id         ::lib.schema.id/legacy-metric]
   [:name       ::lib.schema.common/non-blank-string]
   [:table-id   ::lib.schema.id/table]
   ;; the MBQL snippet defining this Metric; this may still be in legacy
   ;; format. [[metabase.lib.legacy-metric/metric-definition]] handles conversion to pMBQL if needed.
   [:definition [:maybe :map]]
   [:description {:optional true} [:maybe ::lib.schema.common/non-blank-string]]])

;;; converts these as needed.
(mr/def ::metric
  [:map
<<<<<<< HEAD
   {:error/message "Valid mentric metadata"}
=======
   {:error/message "Valid metric metadata"}
>>>>>>> 24278816
   [:lib/type    [:= :metadata/metric]]
   [:id          ::lib.schema.id/metric]
   [:name        ::lib.schema.common/non-blank-string]
   [:database-id ::lib.schema.id/database]
   ;; The definition.
   [:dataset-query   {:optional true} :map]
   ;; vector of column metadata maps; these are ALMOST the correct shape to be [[ColumnMetadata]], but they're
   ;; probably missing `:lib/type` and probably using `:snake_case` keys.
   [:result-metadata {:optional true} [:maybe [:sequential :map]]]
   ;; what sort of saved query this is, e.g. a normal Saved Question or a Model or a V2 Metric.
   [:type        [:= :metric]]
   ;; Table ID is nullable in the application database, because native queries are not necessarily associated with a
   ;; particular Table (unless they are against MongoDB)... for MBQL queries it should be populated however.
   [:table-id        {:optional true} [:maybe ::lib.schema.id/table]]
   ;;
   ;; PERSISTED INFO: This comes from the [[metabase.models.persisted-info]] model.
   ;;
   [:lib/persisted-info {:optional true} [:maybe [:ref ::persisted-info]]]
   [:metabase.lib.join/join-alias {:optional true} ::lib.schema.common/non-blank-string]])

(mr/def ::table
  "Schema for metadata about a specific [[metabase.models.table]]. More or less the same as a [[metabase.models.table]],
  but with kebab-case keys."
  [:map
   {:error/message "Valid Table metadata"}
   [:lib/type [:= :metadata/table]]
   [:id       ::lib.schema.id/table]
   [:name     ::lib.schema.common/non-blank-string]
   [:display-name {:optional true} [:maybe ::lib.schema.common/non-blank-string]]
   [:schema       {:optional true} [:maybe ::lib.schema.common/non-blank-string]]])

(mr/def ::database.methods.escape-alias
  "MLv2 wrapper around [[metabase.driver/escape-alias]]. Note that this doesn't take `driver` as an argument. It has the
  signature

    (escape-alias string) => string"
  [:=> [:cat :string] :string])

(mr/def ::database.methods
  "A map of wrappers around [[metabase.driver]] methods that we may need to use inside MLv2 such
  as [[metabase.driver/escape-alias]], so we can decouple the driver interface from MLv2. Since driver methods are
  Clojure-only, we should only expect these to be bound in Clojure-land usage (e.g. the QP) and not in Cljs usage.
  MetadataProviders can pass these methods in as part of the database under the `:lib/methods` key. See the
  `:metabase.lib.schema.metadata/database.methods` schema for more info."
  [:map
   [:escape-alias {:optional true} [:ref ::database.methods.escape-alias]]])

(mr/def ::database
  "Malli schema for the DatabaseMetadata as returned by `GET /api/database/:id/metadata` -- what should be available to
  the frontend Query Builder."
  [:map
   {:error/message "Valid Database metadata"}
   [:lib/type [:= :metadata/database]]
   [:id ::lib.schema.id/database]
   ;; TODO -- this should validate against the driver features list in [[metabase.driver/features]] if we're in
   ;; Clj mode
   [:dbms-version {:optional true} [:maybe :map]]
   [:details      {:optional true} :map]
   [:engine       {:optional true} :keyword]
   [:features     {:optional true} [:set :keyword]]
   [:is-audit     {:optional true} :boolean]
   [:settings     {:optional true} [:maybe :map]]
   [:lib/methods  {:optional true} [:maybe [:ref ::database.methods]]]])

(mr/def ::metadata-provider
  "Schema for something that satisfies the [[metabase.lib.metadata.protocols/MetadataProvider]] protocol."
  [:ref :metabase.lib.metadata.protocols/metadata-provider])

(mr/def ::metadata-providerable
  "Something that can be used to get a MetadataProvider. Either a MetadataProvider, or a map with a MetadataProvider in
  the key `:lib/metadata` (i.e., a query)."
  [:ref :metabase.lib.metadata.protocols/metadata-providerable])

(mr/def ::stage
  "Metadata about the columns returned by a particular stage of a pMBQL query. For example a single-stage native query
  like

    {:database 1
     :lib/type :mbql/query
     :stages   [{:lib/type :mbql.stage/mbql
                 :native   \"SELECT id, name FROM VENUES;\"}]}

  might have stage metadata like

    {:columns [{:name \"id\", :base-type :type/Integer}
               {:name \"name\", :base-type :type/Text}]}

  associated with the query's lone stage.

  At some point in the near future we will hopefully attach this metadata directly to each stage in a query, so a
  multi-stage query will have `:lib/stage-metadata` for each stage. The main goal is to facilitate things like
  returning lists of visible or filterable columns for a given stage of a query. This is TBD, see #28717 for a WIP
  implementation of this idea.

  This is the same format as the results metadata returned with QP results in `data.results_metadata`. The `:columns`
  portion of this (`data.results_metadata.columns`) is also saved as `Card.result_metadata` for Saved Questions.

  Note that queries currently actually come back with both `data.results_metadata` AND `data.cols`; it looks like the
  Frontend actually *merges* these together -- see `applyMetadataDiff` in
  `frontend/src/metabase/query_builder/selectors.js` -- but this is ridiculous. Let's try to merge anything missing in
  `results_metadata` into `cols` going forward so things don't need to be manually merged in the future."
  [:map
   [:lib/type [:= :metadata/results]]
   [:columns [:sequential ::column]]])<|MERGE_RESOLUTION|>--- conflicted
+++ resolved
@@ -227,12 +227,8 @@
    :metric])
 
 (mr/def ::type
-<<<<<<< HEAD
-  [:enum :metadata/database :metadata/table :metadata/column :metadata/card :metadata/legacy-metric :metadata/metric :metadata/segment])
-=======
   [:enum :metadata/database :metadata/table :metadata/column :metadata/card :metadata/legacy-metric :metadata/metric
    :metadata/segment])
->>>>>>> 24278816
 
 (mr/def ::card
   "Schema for metadata about a specific Saved Question (which may or may not be a Model). More or less the same as
@@ -294,11 +290,7 @@
 ;;; converts these as needed.
 (mr/def ::metric
   [:map
-<<<<<<< HEAD
-   {:error/message "Valid mentric metadata"}
-=======
    {:error/message "Valid metric metadata"}
->>>>>>> 24278816
    [:lib/type    [:= :metadata/metric]]
    [:id          ::lib.schema.id/metric]
    [:name        ::lib.schema.common/non-blank-string]
