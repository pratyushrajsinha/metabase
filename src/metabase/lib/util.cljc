(ns metabase.lib.util
  (:refer-clojure :exclude [format])
  (:require
   #?@(:clj
       ([potemkin :as p]))
   #?@(:cljs
       (["crc-32" :as CRC32]
        [goog.string :as gstring]
        [goog.string.format :as gstring.format]))
   [clojure.set :as set]
   [clojure.string :as str]
   [medley.core :as m]
   [metabase.legacy-mbql.util :as mbql.u]
   [metabase.lib.common :as lib.common]
   [metabase.lib.dispatch :as lib.dispatch]
   [metabase.lib.hierarchy :as lib.hierarchy]
   [metabase.lib.options :as lib.options]
   [metabase.lib.schema :as lib.schema]
   [metabase.lib.schema.common :as lib.schema.common]
   [metabase.lib.schema.expression :as lib.schema.expression]
   [metabase.lib.schema.id :as lib.schema.id]
   [metabase.lib.schema.ref :as lib.schema.ref]
   [metabase.shared.util.i18n :as i18n]
   [metabase.util :as u]
   [metabase.util.malli :as mu]))

#?(:clj
   (set! *warn-on-reflection* true))

;; The formatting functionality is only loaded if you depend on goog.string.format.
#?(:cljs (comment gstring.format/keep-me))

;;; For convenience: [[metabase.lib.util/format]] maps to [[clojure.core/format]] in Clj and [[goog.string/format]] in
;;; Cljs. They both work like [[clojure.core/format]], but since that doesn't exist in Cljs, you can use this instead.
#?(:clj
   (p/import-vars [clojure.core format])

   :cljs
   (def format "Exactly like [[clojure.core/format]] but ClojureScript-friendly." gstring/format))

(defn clause?
  "Returns true if this is a clause."
  [clause]
  (and (vector? clause)
       (keyword? (first clause))
       (let [opts (get clause 1)]
         (and (map? opts)
              (contains? opts :lib/uuid)))))

(defn clause-of-type?
  "Returns true if this is a clause."
  [clause clause-type]
  (and (clause? clause)
       (= (first clause) clause-type)))

(defn field-clause?
  "Returns true if this is a field clause."
  [clause]
  (clause-of-type? clause :field))

(defn ref-clause?
  "Returns true if this is any sort of reference clause"
  [clause]
  (and (clause? clause)
       (lib.hierarchy/isa? (first clause) ::lib.schema.ref/ref)))

(defn original-isa?
  "Returns whether the type of `expression` isa? `typ`.
   If the expression has an original-effective-type due to bucketing, check that."
  [expression typ]
  (isa?
    (or (and (clause? expression)
             (:metabase.lib.field/original-effective-type (second expression)))
        (lib.schema.expression/type-of expression))
    typ))

(defn expression-name
  "Returns the :lib/expression-name of `clause`. Returns nil if `clause` is not a clause."
  [clause]
  (when (clause? clause)
    (:lib/expression-name (lib.options/options clause))))

(defn top-level-expression-clause
  "Top level expressions must be clauses with :lib/expression-name, so if we get a literal, wrap it in :value."
  [clause a-name]
  (-> (if (clause? clause)
        clause
        [:value {:lib/uuid (str (random-uuid))
                 :effective-type (lib.schema.expression/type-of clause)}
         clause])
      (lib.options/update-options (fn [opts]
                                    (-> opts
                                        (assoc :lib/expression-name a-name)
                                        (dissoc :name :display-name))))))

(defmulti custom-name-method
  "Implementation for [[custom-name]]."
  {:arglists '([x])}
  lib.dispatch/dispatch-value
  :hierarchy lib.hierarchy/hierarchy)

(defn custom-name
  "Return the user supplied name of `x`, if any."
  [x]
  (custom-name-method x))

(defmethod custom-name-method :default
  [x]
  ;; We assume that clauses only get a :display-name option if the user explicitly specifies it.
  ;; Expressions from the :expressions clause of pMBQL queries have custom names by default.
  (when (clause? x)
    ((some-fn :display-name :lib/expression-name) (lib.options/options x))))

(defn replace-clause
  "Replace the `target-clause` in `stage` `location` with `new-clause`.
   If a clause has :lib/uuid equal to the `target-clause` it is swapped with `new-clause`.
   If `location` contains no clause with `target-clause` no replacement happens."
  [stage location target-clause new-clause]
  {:pre [((some-fn clause? #(= (:lib/type %) :mbql/join)) target-clause)]}
  (let [new-clause (if (= :expressions (first location))
                     (top-level-expression-clause new-clause (or (custom-name new-clause)
                                                             (expression-name target-clause)))
                     new-clause)]
    (m/update-existing-in
     stage
     location
     (fn [clause-or-clauses]
       (->> (for [clause clause-or-clauses]
              (if (= (lib.options/uuid clause) (lib.options/uuid target-clause))
                new-clause
                clause))
            vec)))))

(defn remove-clause
  "Remove the `target-clause` in `stage` `location`.
   If a clause has :lib/uuid equal to the `target-clause` it is removed.
   If `location` contains no clause with `target-clause` no removal happens.
   If the the location is empty, dissoc it from stage.
   For the [:fields] location if only expressions remain, dissoc from stage."
  [stage location target-clause stage-number]
  {:pre [(clause? target-clause)]}
  (if-let [target (get-in stage location)]
    (let [target-uuid (lib.options/uuid target-clause)
          [first-loc last-loc] [(first location) (last location)]
          result (into [] (remove (comp #{target-uuid} lib.options/uuid)) target)
          result (when-not (and (= location [:fields])
                                (every? #(clause-of-type? % :expression) result))
                   result)]
      (cond
        (seq result)
        (assoc-in stage location result)

        (= [:joins :conditions] [first-loc last-loc])
        (throw (ex-info (i18n/tru "Cannot remove the final join condition")
                        {:error ::cannot-remove-final-join-condition
                         :conditions (get-in stage location)
                         :join (get-in stage (pop location))
                         :stage-number stage-number
                         :stage stage}))

        (= [:joins :fields] [first-loc last-loc])
        (update-in stage (pop location) dissoc last-loc)

        :else
        (m/dissoc-in stage location)))
    stage))

;;; TODO -- all of this `->pipeline` stuff should probably be merged into [[metabase.lib.convert]] at some point in
;;; the near future.

(defn- native-query->pipeline
  "Convert a `:type` `:native` QP MBQL query to a pMBQL query. See docstring for [[mbql-query->pipeline]] for an
  explanation of what this means."
  [query]
  (merge {:lib/type :mbql/query
          ;; we're using `merge` here instead of threading stuff so the `:lib/` keys are the first part of the map for
          ;; readability in the REPL.
          :stages   [(merge {:lib/type :mbql.stage/native}
                            (set/rename-keys (:native query) {:query :native}))]}
         (dissoc query :type :native)))

(declare inner-query->stages)

(defn- update-legacy-boolean-expression->list
  "Updates m with a legacy boolean expression at `legacy-key` into a list with an implied and for pMBQL at `pMBQL-key`"
  [m legacy-key pMBQL-key]
  (cond-> m
    (contains? m legacy-key) (update legacy-key #(if (and (vector? %)
                                                       (= (first %) :and))
                                                   (vec (drop 1 %))
                                                   [%]))
    (contains? m legacy-key) (set/rename-keys {legacy-key pMBQL-key})))

(defn- join->pipeline [join]
  (let [source (select-keys join [:source-table :source-query])
        stages (inner-query->stages source)]
    (-> join
        (dissoc :source-table :source-query)
        (update-legacy-boolean-expression->list :condition :conditions)
        (assoc :lib/type :mbql/join
               :stages stages)
        lib.options/ensure-uuid)))

(defn- joins->pipeline [joins]
  (mapv join->pipeline joins))

(defn ->stage-metadata
  "Convert legacy `:source-metadata` to [[metabase.lib.metadata/StageMetadata]]."
  [source-metadata]
  (when source-metadata
    (-> (if (seqable? source-metadata)
          {:columns source-metadata}
          source-metadata)
        (update :columns (fn [columns]
                           (mapv (fn [column]
                                   (-> column
                                       (update-keys u/->kebab-case-en)
                                       (assoc :lib/type :metadata/column)))
                                 columns)))
        (assoc :lib/type :metadata/results))))

(defn- inner-query->stages [{:keys [source-query source-metadata], :as inner-query}]
  (let [previous-stages (if source-query
                          (inner-query->stages source-query)
                          [])
        source-metadata (->stage-metadata source-metadata)
        previous-stage  (dec (count previous-stages))
        previous-stages (cond-> previous-stages
                          (and source-metadata
                               (not (neg? previous-stage))) (assoc-in [previous-stage :lib/stage-metadata] source-metadata))
        stage-type      (if (:native inner-query)
                          :mbql.stage/native
                          :mbql.stage/mbql)
        ;; we're using `merge` here instead of threading stuff so the `:lib/` keys are the first part of the map for
        ;; readability in the REPL.
        this-stage      (merge {:lib/type stage-type}
                               (dissoc inner-query :source-query :source-metadata))
        this-stage      (cond-> this-stage
                          (seq (:joins this-stage)) (update :joins joins->pipeline)
                          :always (update-legacy-boolean-expression->list :filter :filters))]
    (conj previous-stages this-stage)))

(defn- mbql-query->pipeline
  "Convert a `:type` `:query` QP MBQL (i.e., MBQL as currently understood by the Query Processor, or the JS MLv1) to a
  pMBQL query. The key difference is that instead of having a `:query` with a `:source-query` with a `:source-query`
  and so forth, you have a vector of `:stages` where each stage serves as the source query for the next stage.
  Initially this was an implementation detail of a few functions, but it's easier to visualize and manipulate, so now
  all of MLv2 deals with pMBQL. See this Slack thread
  https://metaboat.slack.com/archives/C04DN5VRQM6/p1677118410961169?thread_ts=1677112778.742589&cid=C04DN5VRQM6 for
  more information."
  [query]
  (merge {:lib/type :mbql/query
          :stages   (inner-query->stages (:query query))}
         (dissoc query :type :query)))

(def LegacyOrPMBQLQuery
  "Schema for a map that is either a legacy query OR a pMBQL query."
  [:or
   [:map
    {:error/message "legacy query"}
    [:type [:enum :native :query]]]
   [:map
    {:error/message "pMBQL query"}
    [:lib/type [:= :mbql/query]]]])

(mu/defn pipeline
  "Ensure that a `query` is in the general shape of a pMBQL query. This doesn't walk the query and fix everything! The
  goal here is just to make sure we have `:stages` in the correct place and the like. See [[metabase.lib.convert]] for
  functions that actually ensure all parts of the query match the pMBQL schema (they use this function as part of that
  process.)"
  [query :- LegacyOrPMBQLQuery]
  (if (= (:lib/type query) :mbql/query)
    query
    (case (:type query)
      :native (native-query->pipeline query)
      :query  (mbql-query->pipeline query))))

(mu/defn canonical-stage-index :- [:int {:min 0}]
  "If `stage-number` index is a negative number e.g. `-1` convert it to a positive index so we can use `nth` on
  `stages`. `-1` = the last stage, `-2` = the penultimate stage, etc."
  [{:keys [stages], :as _query} :- :map
   stage-number                 :- :int]
  (let [stage-number' (if (neg? stage-number)
                        (+ (count stages) stage-number)
                        stage-number)]
    (when (or (>= stage-number' (count stages))
              (neg? stage-number'))
      (throw (ex-info (i18n/tru "Stage {0} does not exist" stage-number)
                      {:num-stages (count stages)})))
    stage-number'))

(mu/defn previous-stage-number :- [:maybe [:int {:min 0}]]
  "The index of the previous stage, if there is one. `nil` if there is no previous stage."
  [query        :- :map
   stage-number :- :int]
  (let [stage-number (canonical-stage-index query stage-number)]
    (when (pos? stage-number)
      (dec stage-number))))

(defn first-stage?
  "Whether a `stage-number` is referring to the first stage of a query or not."
  [query stage-number]
  (not (previous-stage-number query stage-number)))

(mu/defn next-stage-number :- [:maybe :int]
  "The index of the next stage, if there is one. `nil` if there is no next stage."
  [{:keys [stages], :as _query} :- :map
   stage-number                 :- :int]
  (let [stage-number (if (neg? stage-number)
                       (+ (count stages) stage-number)
                       stage-number)]
    (when (< (inc stage-number) (count stages))
      (inc stage-number))))

(mu/defn query-stage :- [:maybe ::lib.schema/stage]
  "Fetch a specific `stage` of a query. This handles negative indices as well, e.g. `-1` will return the last stage of
  the query."
  [query        :- LegacyOrPMBQLQuery
   stage-number :- :int]
  (let [{:keys [stages], :as query} (pipeline query)]
    (get (vec stages) (canonical-stage-index query stage-number))))

(mu/defn previous-stage :- [:maybe ::lib.schema/stage]
  "Return the previous stage of the query, if there is one; otherwise return `nil`."
  [query stage-number :- :int]
  (when-let [stage-num (previous-stage-number query stage-number)]
    (query-stage query stage-num)))

(mu/defn update-query-stage :- ::lib.schema/query
  "Update a specific `stage-number` of a `query` by doing

    (apply f stage args)

  `stage-number` can be a negative index, e.g. `-1` will update the last stage of the query."
  [query        :- LegacyOrPMBQLQuery
   stage-number :- :int
   f & args]
  (let [{:keys [stages], :as query} (pipeline query)
        stage-number'               (canonical-stage-index query stage-number)
        stages'                     (apply update (vec stages) stage-number' f args)]
    (assoc query :stages stages')))

(mu/defn ensure-mbql-final-stage :- ::lib.schema/query
  "Convert query to a pMBQL (pipeline) query, and make sure the final stage is an `:mbql` one."
  [query]
  (let [query (pipeline query)]
    (cond-> query
      (= (:lib/type (query-stage query -1)) :mbql.stage/native)
      (update :stages conj {:lib/type :mbql.stage/mbql}))))

(defn join-strings-with-conjunction
  "This is basically [[clojure.string/join]] but uses commas to join everything but the last two args, which are joined
  by a string `conjunction`. Uses Oxford commas for > 2 args.

  (join-strings-with-conjunction \"and\" [\"X\" \"Y\" \"Z\"])
  ;; => \"X, Y, and Z\""
  [conjunction coll]
  (when (seq coll)
    (if (= (count coll) 1)
      (first coll)
      (let [conjunction (str \space (str/trim conjunction) \space)]
        (if (= (count coll) 2)
          ;; exactly 2 args: X and Y
          (str (first coll) conjunction (second coll))
          ;; > 2 args: X, Y, and Z
          (str
           (str/join ", " (butlast coll))
           ","
           conjunction
           (last coll)))))))

(mu/defn ^:private string-byte-count :- [:int {:min 0}]
  "Number of bytes in a string using UTF-8 encoding."
  [s :- :string]
  #?(:clj (count (.getBytes (str s) "UTF-8"))
     :cljs (.. (js/TextEncoder.) (encode s) -length)))

#?(:clj
   (mu/defn ^:private string-character-at :- [:string {:min 0, :max 1}]
     [s :- :string
      i :-[:int {:min 0}]]
     (str (.charAt ^String s i))))

(mu/defn ^:private truncate-string-to-byte-count :- :string
  "Truncate string `s` to `max-length-bytes` UTF-8 bytes (as opposed to truncating to some number of
  *characters*)."
  [s                :- :string
   max-length-bytes :- [:int {:min 1}]]
  #?(:clj
     (loop [i 0, cumulative-byte-count 0]
       (cond
         (= cumulative-byte-count max-length-bytes) (subs s 0 i)
         (> cumulative-byte-count max-length-bytes) (subs s 0 (dec i))
         (>= i (count s))                           s
         :else                                      (recur (inc i)
                                                           (long (+
                                                                  cumulative-byte-count
                                                                  (string-byte-count (string-character-at s i)))))))

     :cljs
     (let [buf (js/Uint8Array. max-length-bytes)
           result (.encodeInto (js/TextEncoder.) s buf)] ;; JS obj {read: chars_converted, write: bytes_written}
       (subs s 0 (.-read result)))))

(def ^:private truncate-alias-max-length-bytes
  "Length to truncate column and table identifiers to. See [[metabase.driver.impl/default-alias-max-length-bytes]] for
  reasoning."
  60)

(def ^:private truncated-alias-hash-suffix-length
  "Length of the hash suffixed to truncated strings by [[truncate-alias]]."
  ;; 8 bytes for the CRC32 plus one for the underscore
  9)

(mu/defn ^:private crc32-checksum :- [:string {:min 8, :max 8}]
  "Return a 4-byte CRC-32 checksum of string `s`, encoded as an 8-character hex string."
  [s :- :string]
  (let [s #?(:clj (Long/toHexString (.getValue (doto (java.util.zip.CRC32.)
                                                 (.update (.getBytes ^String s "UTF-8")))))
             :cljs (-> (CRC32/str s 0)
                       (unsigned-bit-shift-right 0) ; see https://github.com/SheetJS/js-crc32#signed-integers
                       (.toString 16)))]
    ;; pad to 8 characters if needed. Might come out as less than 8 if the first byte is `00` or `0x` or something.
    (loop [s s]
      (if (< (count s) 8)
        (recur (str \0 s))
        s))))

(mu/defn truncate-alias :- [:string {:min 1, :max 60}]
  "Truncate string `s` if it is longer than [[truncate-alias-max-length-bytes]] and append a hex-encoded CRC-32
  checksum of the original string. Truncated string is truncated to [[truncate-alias-max-length-bytes]]
  minus [[truncated-alias-hash-suffix-length]] characters so the resulting string is
  exactly [[truncate-alias-max-length-bytes]]. The goal here is that two really long strings that only differ at the
  end will still have different resulting values.

    (truncate-alias \"some_really_long_string\" 15) ;   -> \"some_r_8e0f9bc2\"
    (truncate-alias \"some_really_long_string_2\" 15) ; -> \"some_r_2a3c73eb\""
  ([s]
   (truncate-alias s truncate-alias-max-length-bytes))

  ([s         :- ::lib.schema.common/non-blank-string
    max-bytes :- [:int {:min 0}]]
   (if (<= (string-byte-count s) max-bytes)
     s
     (let [checksum  (crc32-checksum s)
           truncated (truncate-string-to-byte-count s (- max-bytes truncated-alias-hash-suffix-length))]
       (str truncated \_ checksum)))))

(mu/defn legacy-string-table-id->card-id :- [:maybe ::lib.schema.id/card]
  "If `table-id` is a legacy `card__<id>`-style string, parse the `<id>` part to an integer Card ID. Only for legacy
  queries! You don't need to use this in pMBQL since this is converted automatically by [[metabase.lib.convert]] to
  `:source-card`."
  [table-id]
  (when (string? table-id)
    (when-let [[_match card-id-str] (re-find #"^card__(\d+)$" table-id)]
      (parse-long card-id-str))))

(mu/defn source-table-id :- [:maybe ::lib.schema.id/table]
  "If this query has a `:source-table` ID, return it."
  [query]
  (-> query :stages first :source-table))

(mu/defn source-card-id :- [:maybe ::lib.schema.id/card]
  "If this query has a `:source-card` ID, return it."
  [query]
  (-> query :stages first :source-card))

(mu/defn first-stage-type :- [:maybe [:enum :mbql.stage/mbql :mbql.stage/native]]
  "Type of the first query stage."
  [query :- :map]
  (:lib/type (query-stage query 0)))

(mu/defn first-stage-is-native? :- :boolean
  "Whether the first stage of the query is a native query stage."
  [query :- :map]
  (= (first-stage-type query) :mbql.stage/native))

<<<<<<< HEAD
(defn first-metric-id
  "Return the ID of the first metric source in `sources`, if any."
  [sources]
  (some #(when (= (:lib/type %) :source/metric)
           (:id %))
        sources))

(mu/defn source-metric-id :- [:maybe ::lib.schema.id/metric]
  "If this query has a metric in `:sources`, return its ID."
  [query]
  (-> query :stages first :sources first-metric-id))
=======
(def ^:dynamic ^{:arglists '(^java.lang.String [^java.lang.String s])} *escape-alias-fn*
  "Function to use for escaping a unique alias when generating `:lib/desired-alias`."
  identity)

(defn- unique-alias [original suffix]
  (->> (str original \_ suffix)
       *escape-alias-fn*
       ;; truncate alias to 60 characters (actually 51 characters plus a hash).
       truncate-alias))
>>>>>>> 093308d2

(mu/defn unique-name-generator :- [:=>
                                   [:cat ::lib.schema.common/non-blank-string]
                                   ::lib.schema.common/non-blank-string]
  "Create a new function with the signature

    (f str) => str

  That takes any sort of string identifier (e.g. a column alias or table/join alias) and returns a guaranteed-unique
  name truncated to 60 characters (actually 51 characters plus a hash)."
  []
  (comp truncate-alias
        (mbql.u/unique-name-generator
         ;; unique by lower-case name, e.g. `NAME` and `name` => `NAME` and `name_2`
         ;;
         ;; some databases treat aliases as case-insensitive so make sure the generated aliases are unique regardless
         ;; of case
         :name-key-fn     u/lower-case-en
         :unique-alias-fn unique-alias)))

(def ^:private strip-id-regex
  #?(:cljs (js/RegExp. " id$" "i")
     ;; `(?i)` is JVM-specific magic to turn on the `i` case-insensitive flag.
     :clj  #"(?i) id$"))

(mu/defn strip-id :- :string
  "Given a display name string like \"Product ID\", this will drop the trailing \"ID\" and trim whitespace.
  Used to turn a FK field's name into a pseudo table name when implicitly joining."
  [display-name :- :string]
  (-> display-name
      (str/replace strip-id-regex "")
      str/trim))

(mu/defn add-summary-clause :- ::lib.schema/query
  "If the given stage has no summary, it will drop :fields, :order-by, and :join :fields from it,
   as well as any subsequent stages."
  [query :- ::lib.schema/query
   stage-number :- :int
   location :- [:enum :breakout :aggregation]
   a-summary-clause]
  (let [query (pipeline query)
        stage-number (or stage-number -1)
        stage (query-stage query stage-number)
        new-summary? (not (or (seq (:aggregation stage)) (seq (:breakout stage))))
        new-query (update-query-stage
                    query stage-number
                    update location
                    (fn [summary-clauses]
                      (conj (vec summary-clauses) (lib.common/->op-arg a-summary-clause))))]
    (if new-summary?
      (-> new-query
          (update-query-stage
            stage-number
            (fn [stage]
              (-> stage
                  (dissoc :order-by :fields)
                  (m/update-existing :joins (fn [joins] (mapv #(dissoc % :fields) joins))))))
          ;; subvec holds onto references, so create a new vector
          (update :stages (comp #(into [] %) subvec) 0 (inc (canonical-stage-index query stage-number))))
      new-query)))

(defn fresh-uuids
  "Recursively replace all the :lib/uuids in `x` with fresh ones. Useful if you need to attach something to a query more
  than once."
  ([x]
   (fresh-uuids x (constantly nil)))
  ([x register-fn]
   (cond
     (sequential? x)
     (into (empty x) (map #(fresh-uuids % register-fn)) x)

     (map? x)
     (into
      (empty x)
      (map (fn [[k v]]
             [k (if (= k :lib/uuid)
                  (let [new-id (str (random-uuid))]
                    (register-fn v new-id)
                    new-id)
                  (fresh-uuids v register-fn))]))
      x)

     :else
     x)))

(defn- replace-uuid-references
  [x replacement-map]
  (let [replacement (find replacement-map x)]
    (cond
      replacement
      (val replacement)

      (sequential? x)
      (into (empty x) (map #(replace-uuid-references % replacement-map)) x)

      (map? x)
      (into
       (empty x)
       (map (fn [[k v]]
              [k (cond-> v
                   (not= k :lib/uuid) (replace-uuid-references replacement-map))]))
       x)

      :else
      x)))

(defn fresh-query-instance
  "Create an copy of `query` with fresh :lib/uuid values making sure that internal
  uuid references are kept."
  [query]
  (let [v-replacement (volatile! (transient {}))
        almost-query (fresh-uuids query #(vswap! v-replacement assoc! %1 %2))
        replacement (persistent! @v-replacement)]
    (replace-uuid-references almost-query replacement)))

(mu/defn normalized-query-type :- [:maybe [:enum #_MLv2 :mbql/query #_legacy :query :native #_audit :internal]]
  "Get the `:lib/type` or `:type` from `query`, even if it is not-yet normalized."
  [query :- [:maybe :map]]
  (when (map? query)
    (when-let [query-type (keyword (some #(get query %)
                                         [:lib/type :type "lib/type" "type"]))]
      (when (#{:mbql/query :query :native :internal} query-type)
        query-type)))
)<|MERGE_RESOLUTION|>--- conflicted
+++ resolved
@@ -475,19 +475,6 @@
   [query :- :map]
   (= (first-stage-type query) :mbql.stage/native))
 
-<<<<<<< HEAD
-(defn first-metric-id
-  "Return the ID of the first metric source in `sources`, if any."
-  [sources]
-  (some #(when (= (:lib/type %) :source/metric)
-           (:id %))
-        sources))
-
-(mu/defn source-metric-id :- [:maybe ::lib.schema.id/metric]
-  "If this query has a metric in `:sources`, return its ID."
-  [query]
-  (-> query :stages first :sources first-metric-id))
-=======
 (def ^:dynamic ^{:arglists '(^java.lang.String [^java.lang.String s])} *escape-alias-fn*
   "Function to use for escaping a unique alias when generating `:lib/desired-alias`."
   identity)
@@ -497,7 +484,6 @@
        *escape-alias-fn*
        ;; truncate alias to 60 characters (actually 51 characters plus a hash).
        truncate-alias))
->>>>>>> 093308d2
 
 (mu/defn unique-name-generator :- [:=>
                                    [:cat ::lib.schema.common/non-blank-string]
