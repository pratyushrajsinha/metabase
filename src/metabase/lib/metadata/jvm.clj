--- conflicted
+++ resolved
@@ -350,48 +350,13 @@
 ;;; MetadataProvider
 ;;;
 
-<<<<<<< HEAD
-(p/deftype+ UncachedApplicationDatabaseMetadataProvider [database-id]
-  lib.metadata.protocols/MetadataProvider
-  (database [_this]
+(defn- database [database-id]
             (when-not database-id
               (throw (ex-info (format "Cannot use %s with %s with a nil Database ID"
                                       `lib.metadata.protocols/database
                                       `UncachedApplicationDatabaseMetadataProvider)
                               {})))
             (t2/select-one :metadata/database database-id))
-
-  (table         [_this table-id]   (t2/select-one :metadata/table         :id table-id   :db_id       database-id))
-  (field         [_this field-id]   (t2/select-one :metadata/column        :id field-id   :table/db_id database-id))
-  (card          [_this card-id]    (t2/select-one :metadata/card          :id card-id    :database_id database-id))
-  (legacy-metric [_this metric-id]  (t2/select-one :metadata/legacy-metric :id metric-id  :table/db_id database-id))
-  (segment       [_this segment-id] (t2/select-one :metadata/segment       :id segment-id :table/db_id database-id))
-
-  (tables [_this]
-          (t2/select :metadata/table
-                     :db_id           database-id
-                     :active          true
-                     :visibility_type [:not-in #{"hidden" "technical" "cruft"}]))
-
-  (fields [_this table-id]
-          (t2/select :metadata/column
-                     :table_id        table-id
-                     :active          true
-                     :visibility_type [:not-in #{"sensitive" "retired"}]))
-
-  (legacy-metrics [_this table-id]
-                  (t2/select :metadata/legacy-metric :table_id table-id, :archived false))
-
-  (segments [_this table-id]
-            (t2/select :metadata/segment :table_id table-id, :archived false))
-=======
-(defn- database [database-id]
-  (when-not database-id
-    (throw (ex-info (format "Cannot use %s with %s with a nil Database ID"
-                            `lib.metadata.protocols/database
-                            `UncachedApplicationDatabaseMetadataProvider)
-                    {})))
-  (t2/select-one :metadata/database database-id))
 
 (defn- metadatas [database-id metadata-type ids]
   (let [database-id-key (case metadata-type
@@ -404,25 +369,24 @@
                  :id             [:in (set ids)]))))
 
 (defn- tables [database-id]
-  (t2/select :metadata/table
-             :db_id           database-id
-             :active          true
-             :visibility_type [:not-in #{"hidden" "technical" "cruft"}]))
+          (t2/select :metadata/table
+                     :db_id           database-id
+                     :active          true
+                     :visibility_type [:not-in #{"hidden" "technical" "cruft"}]))
 
 (defn- metadatas-for-table [metadata-type table-id]
   (case metadata-type
     :metadata/column
-    (t2/select :metadata/column
-               :table_id        table-id
-               :active          true
-               :visibility_type [:not-in #{"sensitive" "retired"}])
+          (t2/select :metadata/column
+                     :table_id        table-id
+                     :active          true
+                     :visibility_type [:not-in #{"sensitive" "retired"}])
 
     :metadata/legacy-metric
-    (t2/select :metadata/legacy-metric :table_id table-id, :archived false)
+                  (t2/select :metadata/legacy-metric :table_id table-id, :archived false)
 
     :metadata/segment
-    (t2/select :metadata/segment :table_id table-id, :archived false)))
->>>>>>> 6c9099bf
+            (t2/select :metadata/segment :table_id table-id, :archived false)))
 
 (p/deftype+ UncachedApplicationDatabaseMetadataProvider [database-id]
   lib.metadata.protocols/MetadataProvider
@@ -437,20 +401,6 @@
   (setting [_this setting-name]
            (setting/get setting-name))
 
-<<<<<<< HEAD
-  lib.metadata.protocols/BulkMetadataProvider
-  (bulk-metadata [_this metadata-type ids]
-                 (let [database-id-key (case metadata-type
-                                         :metadata/table :db_id
-                                         :metadata/card  :database_id
-                                         :table/db_id)]
-                   (when (seq ids)
-                     (t2/select metadata-type
-                                database-id-key database-id
-                                :id             [:in (set ids)]))))
-
-=======
->>>>>>> 6c9099bf
   pretty/PrettyPrintable
   (pretty [_this]
           (list `->UncachedApplicationDatabaseMetadataProvider database-id))
