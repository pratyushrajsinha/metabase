(ns metabase.lib.filter
  (:refer-clojure :exclude [filter and or not = < <= > >= not-empty case])
  (:require
   [inflections.core :as inflections]
   [medley.core :as m]
   [metabase.legacy-mbql.normalize :as mbql.normalize]
   [metabase.lib.common :as lib.common]
   [metabase.lib.convert :as lib.convert]
   [metabase.lib.dispatch :as lib.dispatch]
   [metabase.lib.equality :as lib.equality]
   [metabase.lib.filter.operator :as lib.filter.operator]
   [metabase.lib.hierarchy :as lib.hierarchy]
   [metabase.lib.metadata.calculation :as lib.metadata.calculation]
   [metabase.lib.options :as lib.options]
   [metabase.lib.ref :as lib.ref]
   [metabase.lib.schema :as lib.schema]
   [metabase.lib.schema.common :as lib.schema.common]
   [metabase.lib.schema.expression :as lib.schema.expression]
   [metabase.lib.schema.filter :as lib.schema.filter]
   [metabase.lib.schema.metadata :as lib.schema.metadata]
   [metabase.lib.schema.temporal-bucketing :as lib.schema.temporal-bucketing]
   [metabase.lib.temporal-bucket :as lib.temporal-bucket]
   [metabase.lib.types.isa :as lib.types.isa]
   [metabase.lib.util :as lib.util]
   [metabase.lib.util.match :as lib.util.match]
   [metabase.util :as u]
   [metabase.util.i18n :as i18n]
   [metabase.util.malli :as mu]
   [metabase.util.time :as u.time]))

(doseq [tag [:and :or]]
  (lib.hierarchy/derive tag ::compound))

(doseq [tag [:= :!= :in :not-in :starts-with :ends-with :contains :does-not-contain]]
  (lib.hierarchy/derive tag ::varargs))

(doseq [tag [:< :<= :> :>=]]
  (lib.hierarchy/derive tag ::binary))

(doseq [tag [:is-null :not-null :is-empty :not-empty :not]]
  (lib.hierarchy/derive tag ::unary))

(defmethod lib.metadata.calculation/describe-top-level-key-method :filters
  [query stage-number _key]
  (when-let [filters (clojure.core/not-empty (:filters (lib.util/query-stage query stage-number)))]
    (i18n/tru "Filtered by {0}"
              (lib.util/join-strings-with-conjunction
               (i18n/tru "and")
               (for [filter filters]
                 (lib.metadata.calculation/display-name query stage-number filter :long))))))

;;; Display names for filter clauses are only really used in generating descriptions for `:case` aggregations or for
;;; generating the suggested name for a query.

(defmethod lib.metadata.calculation/display-name-method ::compound
  [query stage-number [tag _opts & subclauses] style]
  (lib.util/join-strings-with-conjunction
   (clojure.core/case tag
     :and (i18n/tru "and")
     :or  (i18n/tru "or"))
   (for [clause subclauses]
     (lib.metadata.calculation/display-name query stage-number clause style))))

(defmethod lib.metadata.calculation/display-name-method ::varargs
  [query stage-number expr style]
  (let [->display-name #(lib.metadata.calculation/display-name query stage-number % style)
        ->temporal-name lib.temporal-bucket/describe-temporal-pair
        numeric? #(clojure.core/and (lib.util/original-isa? % :type/Number)
                                    (lib.util/clause? %)
                                    (-> (lib.metadata.calculation/metadata query stage-number %)
                                        lib.types.isa/id?
                                        clojure.core/not))
        temporal? #(lib.util/original-isa? % :type/Temporal)
        unit-is (fn [unit-or-units]
                  (let [units (set (u/one-or-many unit-or-units))]
                    (fn [a]
                      (clojure.core/and
                       (temporal? a)
                       (lib.util/clause? a)
                       (clojure.core/contains? units (:temporal-unit (second a)))))))
        ->unbucketed-display-name #(-> %
                                       (update 1 dissoc :temporal-unit)
                                       ->display-name)
        ->bucket-name #(-> %
                           second
                           :temporal-unit
                           lib.temporal-bucket/describe-temporal-unit
                           u/lower-case-en)

        ->unit {:get-hour :hour-of-day
                :get-month :month-of-year
                :get-quarter :quarter-of-year}]
    (lib.util.match/match-one expr
<<<<<<< HEAD
      [:= _ [:get-hour _ (a :guard temporal?)] (b :guard int?)]
      (i18n/tru "{0} is at {1}" (->unbucketed-display-name a) (u.time/format-unit b :hour-of-day))

      [:!= _ [:get-hour _ (a :guard temporal?)] (b :guard int?)]
      (i18n/tru "{0} excludes the hour of {1}" (->unbucketed-display-name a) (u.time/format-unit b :hour-of-day))

      [:= _ [:get-day-of-week _ (a :guard temporal?) :iso] (b :guard int?)]
      (i18n/tru "{0} is on {1}" (->display-name a) (u.time/format-unit b :day-of-week-iso))

      [:!= _ [:get-day-of-week _ (a :guard temporal?) :iso] (b :guard int?)]
=======
      [(_ :guard #{:= :in}) _ [:get-hour _ (a :guard temporal?)] (b :guard int?)]
      (i18n/tru "{0} is at {1}" (->unbucketed-display-name a) (u.time/format-unit b :hour-of-day))

      [(_ :guard #{:!= :not-in}) _ [:get-hour _ (a :guard temporal?)] (b :guard int?)]
      (i18n/tru "{0} excludes the hour of {1}" (->unbucketed-display-name a) (u.time/format-unit b :hour-of-day))

      [(_ :guard #{:= :in}) _ [:get-day-of-week _ (a :guard temporal?) :iso] (b :guard int?)]
      (i18n/tru "{0} is on {1}" (->display-name a) (u.time/format-unit b :day-of-week-iso))

      [(_ :guard #{:!= :not-in}) _ [:get-day-of-week _ (a :guard temporal?) :iso] (b :guard int?)]
>>>>>>> cfe32222
      (i18n/tru "{0} excludes {1}"
                (->unbucketed-display-name a)
                (inflections/plural (u.time/format-unit b :day-of-week-iso)))

<<<<<<< HEAD
      [:= _ [:get-day-of-week _ (a :guard temporal?) :iso] & (args :guard #(every? int? %))]
=======
      [(_ :guard #{:= :in}) _ [:get-day-of-week _ (a :guard temporal?) :iso] & (args :guard #(every? int? %))]
>>>>>>> cfe32222
      (i18n/tru "{0} is one of {1} {2} selections"
                (->display-name a)
                (count args)
                (-> :day-of-week lib.temporal-bucket/describe-temporal-unit u/lower-case-en))

<<<<<<< HEAD
      [:!= _ [:get-day-of-week _ (a :guard temporal?) :iso] & (args :guard #(every? int? %))]
=======
      [(_ :guard #{:!= :not-in}) _ [:get-day-of-week _ (a :guard temporal?) :iso] & (args :guard #(every? int? %))]
>>>>>>> cfe32222
      (i18n/tru "{0} excludes {1} {2} selections"
                (->unbucketed-display-name a)
                (count args)
                (-> :day-of-week lib.temporal-bucket/describe-temporal-unit u/lower-case-en))

<<<<<<< HEAD
      [:= _ [(f :guard #{:get-month :get-quarter}) _ (a :guard temporal?)] (b :guard int?)]
      (i18n/tru "{0} is in {1}" (->unbucketed-display-name a) (u.time/format-unit b (->unit f)))

      [:!= _ [:get-month _ (a :guard temporal?)] (b :guard int?)]
      (i18n/tru "{0} excludes each {1}" (->unbucketed-display-name a) (u.time/format-unit b :month-of-year))

      [:!= _ [:get-quarter _ (a :guard temporal?)] (b :guard int?)]
      (i18n/tru "{0} excludes {1} each year" (->unbucketed-display-name a) (u.time/format-unit b :quarter-of-year))

      [:= _ [(f :guard #{:get-hour :get-month :get-quarter}) _ (a :guard temporal?)] & (args :guard #(every? int? %))]
=======
      [(_ :guard #{:= :in}) _ [(f :guard #{:get-month :get-quarter}) _ (a :guard temporal?)] (b :guard int?)]
      (i18n/tru "{0} is in {1}" (->unbucketed-display-name a) (u.time/format-unit b (->unit f)))

      [(_ :guard #{:!= :not-in}) _ [:get-month _ (a :guard temporal?)] (b :guard int?)]
      (i18n/tru "{0} excludes each {1}" (->unbucketed-display-name a) (u.time/format-unit b :month-of-year))

      [(_ :guard #{:!= :not-in}) _ [:get-quarter _ (a :guard temporal?)] (b :guard int?)]
      (i18n/tru "{0} excludes {1} each year" (->unbucketed-display-name a) (u.time/format-unit b :quarter-of-year))

      [(_ :guard #{:= :in}) _ [(f :guard #{:get-hour :get-month :get-quarter}) _ (a :guard temporal?)] & (args :guard #(every? int? %))]
>>>>>>> cfe32222
      (i18n/tru "{0} is one of {1} {2} selections"
                (->unbucketed-display-name a)
                (count args)
                (-> f ->unit lib.temporal-bucket/describe-temporal-unit u/lower-case-en))

<<<<<<< HEAD
      [:!= _ [(f :guard #{:get-hour :get-month :get-quarter}) _ (a :guard temporal?)] & (args :guard #(every? int? %))]
=======
      [(_ :guard #{:!= :not-in}) _ [(f :guard #{:get-hour :get-month :get-quarter}) _ (a :guard temporal?)] & (args :guard #(every? int? %))]
>>>>>>> cfe32222
      (i18n/tru "{0} excludes {1} {2} selections"
                (->unbucketed-display-name a)
                (count args)
                (-> f ->unit lib.temporal-bucket/describe-temporal-unit u/lower-case-en))

<<<<<<< HEAD
      [:= _ (a :guard numeric?) b]
=======
      [(_ :guard #{:= :in}) _ (a :guard numeric?) b]
>>>>>>> cfe32222
      (i18n/tru "{0} is equal to {1}" (->display-name a) (->display-name b))

      [(_ :guard #{:= :in}) _ (a :guard (unit-is lib.schema.temporal-bucketing/datetime-truncation-units)) (b :guard string?)]
      (i18n/tru "{0} is {1}" (->unbucketed-display-name a) (u.time/format-relative-date-range b 0 (:temporal-unit (second a)) nil nil {:include-current true}))

      [(_ :guard #{:= :in}) _ (a :guard (unit-is :day-of-week)) (b :guard (some-fn int? string?))]
      (i18n/tru "{0} is {1}" (->display-name a) (->temporal-name a b))

      [(_ :guard #{:= :in}) _ (a :guard temporal?) (b :guard (some-fn int? string?))]
      (i18n/tru "{0} is on {1}" (->display-name a) (->temporal-name a b))

      [(_ :guard #{:!= :not-in}) _ (a :guard numeric?) b]
      (i18n/tru "{0} is not equal to {1}" (->display-name a) (->display-name b))

      [(_ :guard #{:!= :not-in}) _ (a :guard (unit-is :day-of-week)) (b :guard (some-fn int? string?))]
      (i18n/tru "{0} excludes {1}" (->unbucketed-display-name a) (inflections/plural (->temporal-name a b)))

      [(_ :guard #{:!= :not-in}) _ (a :guard (unit-is :month-of-year)) (b :guard (some-fn int? string?))]
      (i18n/tru "{0} excludes each {1}" (->unbucketed-display-name a) (->temporal-name a b))

      [(_ :guard #{:!= :not-in}) _ (a :guard (unit-is :quarter-of-year)) (b :guard (some-fn int? string?))]
      (i18n/tru "{0} excludes {1} each year" (->unbucketed-display-name a) (->temporal-name a b))

      [(_ :guard #{:!= :not-in}) _ (a :guard (unit-is :hour-of-day)) (b :guard (some-fn int? string?))]
      (i18n/tru "{0} excludes the hour of {1}" (->unbucketed-display-name a) (->temporal-name a b))

      [(_ :guard #{:!= :not-in}) _ (a :guard temporal?) (b :guard (some-fn int? string?))]
      (i18n/tru "{0} excludes {1}" (->display-name a) (->temporal-name a b))

      [(_ :guard #{:= :in}) _ a (b :guard string?)]
      (i18n/tru "{0} is {1}" (->display-name a) b)

      [(_ :guard #{:= :in}) _ a b]
      (i18n/tru "{0} is {1}" (->display-name a) (->display-name b))

      [(_ :guard #{:!= :not-in}) _ a (b :guard string?)]
      (i18n/tru "{0} is not {1}" (->display-name a) b)

      [(_ :guard #{:!= :not-in}) _ a b]
      (i18n/tru "{0} is not {1}" (->display-name a) (->display-name b))

      [(_ :guard #{:= :in}) _ (a :guard numeric?) & args]
      (i18n/tru "{0} is equal to {1} selections" (->display-name a) (count args))

      [(_ :guard #{:!= :not-in}) _ (a :guard numeric?) & args]
      (i18n/tru "{0} is not equal to {1} selections" (->display-name a) (count args))

      [(_ :guard #{:!= :not-in}) _ (a :guard temporal?) & args]
      (i18n/tru "{0} excludes {1} {2} selections" (->unbucketed-display-name a) (count args) (->bucket-name a))

      [(_ :guard #{:= :in}) _ a & args]
      (i18n/tru "{0} is {1} selections" (->display-name a) (count args))

      [(_ :guard #{:!= :not-in}) _ a & args]
      (i18n/tru "{0} is not {1} selections" (->display-name a) (count args))

      [:starts-with _ x (y :guard string?)]
      (i18n/tru "{0} starts with {1}"                 (->display-name x) y)

      [:starts-with _ x y]
      (i18n/tru "{0} starts with {1}"                 (->display-name x) (->display-name y))

      [:starts-with _ x & args]
      (i18n/tru "{0} starts with {1} selections"      (->display-name x) (count args))

      [:ends-with _ x (y :guard string?)]
      (i18n/tru "{0} ends with {1}"                   (->display-name x) y)

      [:ends-with _ x y]
      (i18n/tru "{0} ends with {1}"                   (->display-name x) (->display-name y))

      [:ends-with _ x & args]
      (i18n/tru "{0} ends with {1} selections"        (->display-name x) (count args))

      [:contains _ x (y :guard string?)]
      (i18n/tru "{0} contains {1}"                    (->display-name x) y)

      [:contains _ x y]
      (i18n/tru "{0} contains {1}"                    (->display-name x) (->display-name y))

      [:contains _ x & args]
      (i18n/tru "{0} contains {1} selections"         (->display-name x) (count args))

      [:does-not-contain _ x (y :guard string?)]
      (i18n/tru "{0} does not contain {1}"            (->display-name x) y)

      [:does-not-contain _ x y]
      (i18n/tru "{0} does not contain {1}"            (->display-name x) (->display-name y))

      [:does-not-contain _ x & args]
      (i18n/tru "{0} does not contain {1} selections" (->display-name x) (count args)))))

(defmethod lib.metadata.calculation/display-name-method ::binary
  [query stage-number expr style]
  (let [->display-name #(lib.metadata.calculation/display-name query stage-number % style)
        ->temporal-name #(u.time/format-unit % nil)
        temporal? #(lib.util/original-isa? % :type/Temporal)]
    (lib.util.match/match-one expr
      [:< _ (x :guard temporal?) (y :guard string?)]
      (i18n/tru "{0} is before {1}"                   (->display-name x) (->temporal-name y))

      [:< _ x y]
      (i18n/tru "{0} is less than {1}"                (->display-name x) (->display-name y))

      [:<= _ x y]
      (i18n/tru "{0} is less than or equal to {1}"    (->display-name x) (->display-name y))

      [:> _ (x :guard temporal?) (y :guard string?)]
      (i18n/tru "{0} is after {1}"                    (->display-name x) (->temporal-name y))

      [:> _ x y]
      (i18n/tru "{0} is greater than {1}"             (->display-name x) (->display-name y))

      [:>= _ x y]
      (i18n/tru "{0} is greater than or equal to {1}" (->display-name x) (->display-name y)))))

(defmethod lib.metadata.calculation/display-name-method :between
  [query stage-number expr style]
  (let [->display-name #(lib.metadata.calculation/display-name query stage-number % style)
        ->unbucketed-display-name #(-> %
                                       (update 1 dissoc :temporal-unit)
                                       ->display-name)]
    (lib.util.match/match-one expr
      [:between _ x (y :guard string?) (z :guard string?)]
      (i18n/tru "{0} is {1}"
                (->unbucketed-display-name x)
                (u.time/format-diff y z))

      [:between _
       [:+ _ x [:interval _ n unit]]
       [:relative-datetime _ n2 unit2]
       [:relative-datetime _ 0 _]]
      (i18n/tru "{0} is in the {1}, starting {2} ago"
                (->display-name x)
                (u/lower-case-en (lib.temporal-bucket/describe-temporal-interval n2 unit2))
                (inflections/pluralize n (name unit)))

      [:between _
       [:+ _ x [:interval _ n unit]]
       [:relative-datetime _ 0 _]
       [:relative-datetime _ n2 unit2]]
      (i18n/tru "{0} is in the {1}, starting {2} from now"
                (->display-name x)
                (u/lower-case-en (lib.temporal-bucket/describe-temporal-interval n2 unit2))
                (inflections/pluralize (abs n) (name unit)))

      [:between _ x y z]
      (i18n/tru "{0} is between {1} and {2}"
                (->display-name x)
                (->display-name y)
                (->display-name z)))))

(defmethod lib.metadata.calculation/display-name-method :during
  [query stage-number [_tag _opts expr value unit] style]
  (let [->display-name #(lib.metadata.calculation/display-name query stage-number % style)]
    (i18n/tru "{0} is {1}"
              (->display-name expr)
              (u.time/format-relative-date-range value 1 unit -1 unit {}))))

(defmethod lib.metadata.calculation/display-name-method :inside
  [query stage-number [_tag opts lat-expr lon-expr lat-max lon-min lat-min lon-max] style]
  (lib.metadata.calculation/display-name query stage-number
                                         [:and opts
                                          [:between opts lat-expr lat-min lat-max]
                                          [:between opts lon-expr lon-min lon-max]]
                                         style))

(defmethod lib.metadata.calculation/display-name-method ::unary
  [query stage-number [tag _opts expr] style]
  (let [expr (lib.metadata.calculation/display-name query stage-number expr style)]
    ;; for whatever reason the descriptions of for `:is-null` and `:not-null` is "is empty" and "is not empty".
    (clojure.core/case tag
      :is-null   (i18n/tru "{0} is empty"     expr)
      :not-null  (i18n/tru "{0} is not empty" expr)
      :is-empty  (i18n/tru "{0} is empty"     expr)
      :not-empty (i18n/tru "{0} is not empty" expr)
      ;; TODO -- This description is sorta wack, we should use [[metabase.legacy-mbql.util/negate-filter-clause]] to
      ;; negate `expr` and then generate a description. That would require porting that stuff to pMBQL tho.
      :not       (i18n/tru "not {0}" expr))))

(defmethod lib.metadata.calculation/display-name-method :time-interval
  [query stage-number [_tag _opts expr n unit] style]
  (if (clojure.core/or
       (clojure.core/= n :current)
       (clojure.core/and
        (clojure.core/= (abs n) 1)
        (clojure.core/= unit :day)))
    (i18n/tru "{0} is {1}"
              (lib.metadata.calculation/display-name query stage-number expr style)
              (u/lower-case-en (lib.temporal-bucket/describe-temporal-interval n unit)))
    (i18n/tru "{0} is in the {1}"
              (lib.metadata.calculation/display-name query stage-number expr style)
              (u/lower-case-en (lib.temporal-bucket/describe-temporal-interval n unit)))))

(defmethod lib.metadata.calculation/display-name-method :relative-time-interval
  [query stage-number [_tag _opts column value bucket offset-value offset-bucket] style]
  (if (neg? offset-value)
    (i18n/tru "{0} is in the {1}, starting {2} ago"
              (lib.metadata.calculation/display-name query stage-number column style)
              (u/lower-case-en (lib.temporal-bucket/describe-temporal-interval value bucket))
              (inflections/pluralize (abs offset-value) (name offset-bucket)))
    (i18n/tru "{0} is in the {1}, starting {2} from now"
              (lib.metadata.calculation/display-name query stage-number column style)
              (u/lower-case-en (lib.temporal-bucket/describe-temporal-interval value bucket))
              (inflections/pluralize (abs offset-value) (name offset-bucket)))))

(defmethod lib.metadata.calculation/display-name-method :relative-datetime
  [_query _stage-number [_tag _opts n unit] _style]
  (i18n/tru "{0}" (lib.temporal-bucket/describe-temporal-interval n unit)))

(defmethod lib.metadata.calculation/display-name-method :interval
  [_query _stage-number [_tag _opts n unit] _style]
  (i18n/tru "{0}" (lib.temporal-bucket/describe-temporal-interval n unit)))

(lib.common/defop and [x y & more])
(lib.common/defop or [x y & more])
(lib.common/defop not [x])
(lib.common/defop = [x y & more])
(lib.common/defop != [x y & more])
(lib.common/defop in [x y & more])
(lib.common/defop not-in [x y & more])
(lib.common/defop < [x y])
(lib.common/defop <= [x y])
(lib.common/defop > [x y])
(lib.common/defop >= [x y])
(lib.common/defop between [x lower upper])
(lib.common/defop inside [lat lon lat-max lon-min lat-min lon-max])
(lib.common/defop is-null [x])
(lib.common/defop not-null [x])
(lib.common/defop is-empty [x])
(lib.common/defop not-empty [x])
(lib.common/defop starts-with [whole & parts])
(lib.common/defop ends-with [whole & parts])
(lib.common/defop contains [whole & parts])
(lib.common/defop does-not-contain [whole & parts])
(lib.common/defop relative-time-interval [x value bucket offset-value offset-bucket])
(lib.common/defop time-interval [x amount unit])
(lib.common/defop during [t v unit])
(lib.common/defop segment [segment-id])

(mu/defn- add-filter-to-stage
  "Add a new filter clause to a `stage`, ignoring it if it is a duplicate clause (ignoring :lib/uuid)."
  [stage      :- ::lib.schema/stage
   new-filter :- [:maybe ::lib.schema.expression/boolean]]
  (if-not new-filter
    stage
    (let [existing-filter? (some (fn [existing-filter]
                                   (lib.equality/= existing-filter new-filter))
                                 (:filters stage))]
      (if existing-filter?
        stage
        (update stage :filters #(conj (vec %) new-filter))))))

(mu/defn add-filters-to-stage :- ::lib.schema/stage
  "Add additional filter clauses to a `stage`. Ignores any duplicate clauses (ignoring :lib/uuid)."
  [stage       :- ::lib.schema/stage
   new-filters :- [:maybe [:sequential ::lib.schema.expression/boolean]]]
  (reduce add-filter-to-stage stage new-filters))

(mu/defn remove-duplicate-filters-in-stage :- ::lib.schema/stage
  "Remove any duplicate filters from a query `stage` (ignoring :lib/uuid)."
  [stage :- ::lib.schema/stage]
  (add-filters-to-stage (dissoc stage :filters) (:filters stage)))

(mu/defn flatten-compound-filters-in-stage :- ::lib.schema/stage
  "Flatten any `:and` filters in a `stage`. Does multiple passes until all `:and` filters are flattened."
  [stage :- ::lib.schema/stage]
  (letfn [(flatten-filters [filter-clauses]
            ;; if we did ANY flattening, recurse so we can see if we can do MORE. I'm using a volatile to track this
            ;; so we can avoid equality comparisons which are more expensive and also potentially dangerous (don't
            ;; want to accidentally end up with infinite recursion here)
            (let [did-some-flattening? (volatile! false)
                  filter-clauses'      (into []
                                             (mapcat (fn [[tag _opts & args :as filter-clause]]
                                                       (if (clojure.core/= tag :and)
                                                         (do
                                                           (vreset! did-some-flattening? true)
                                                           args)
                                                         [filter-clause])))
                                             filter-clauses)]
              (if @did-some-flattening?
                (recur filter-clauses')
                filter-clauses')))]
    (cond-> stage
      (seq (:filters stage)) (update :filters flatten-filters))))

(mu/defn filter :- :metabase.lib.schema/query
  "Sets `boolean-expression` as a filter on `query`. Ignores duplicate filters (ignoring :lib/uuid)."
  ([query :- :metabase.lib.schema/query
    boolean-expression]
   (metabase.lib.filter/filter query nil boolean-expression))

  ([query :- :metabase.lib.schema/query
    stage-number :- [:maybe :int]
    boolean-expression]
   ;; if this is a Segment metadata, convert it to `:segment` MBQL clause before adding
   (if (clojure.core/= (lib.dispatch/dispatch-value boolean-expression) :metadata/segment)
     (recur query stage-number (lib.ref/ref boolean-expression))
     (let [stage-number (clojure.core/or stage-number -1)
           new-filter (lib.common/->op-arg boolean-expression)]
       (lib.util/update-query-stage query stage-number add-filter-to-stage new-filter)))))

(mu/defn filters :- [:maybe [:ref ::lib.schema/filters]]
  "Returns the current filters in stage with `stage-number` of `query`.
  If `stage-number` is omitted, the last stage is used. Logicaly, the
  filter attached to the query is the conjunction of the expressions
  in the returned list. If the returned list is empty, then there is no
  filter attached to the query.
  See also [[metabase.lib.util/query-stage]]."
  ([query :- :metabase.lib.schema/query] (filters query nil))
  ([query :- :metabase.lib.schema/query
    stage-number :- [:maybe :int]]
   (clojure.core/not-empty (:filters (lib.util/query-stage query (clojure.core/or stage-number -1))))))

(def ColumnWithOperators
  "Malli schema for ColumnMetadata extended with the list of applicable operators."
  [:merge
   [:ref ::lib.schema.metadata/column]
   [:map
    [:operators {:optional true} [:sequential [:ref ::lib.schema.filter/operator]]]]])

(mu/defn filterable-column-operators :- [:maybe [:sequential ::lib.schema.filter/operator]]
  "Returns the operators for which `filterable-column` is applicable."
  [filterable-column :- ColumnWithOperators]
  (:operators filterable-column))

(mu/defn add-column-operators :- ColumnWithOperators
  "Extend the column metadata with the available operators if any."
  [column :- ::lib.schema.metadata/column]
  (let [operators (lib.filter.operator/filter-operators column)]
    (m/assoc-some column :operators (clojure.core/not-empty operators))))

(defn- leading-ref
  "Returns the first argument of `a-filter` if it is a reference clause, nil otherwise."
  [a-filter]
  (when-let [leading-arg (clojure.core/and (lib.util/clause? a-filter)
                                           (get a-filter 2))]
    (when (lib.util/ref-clause? leading-arg)
      leading-arg)))

(mu/defn filterable-columns :- [:sequential ColumnWithOperators]
  "Get column metadata for all the columns that can be filtered in
  the stage number `stage-number` of the query `query`
  If `stage-number` is omitted, the last stage is used.
  The rules for determining which columns can be broken out by are as follows:

  1. custom `:expressions` in this stage of the query

  2. Fields 'exported' by the previous stage of the query, if there is one;
     otherwise Fields from the current `:source-table`

  3. Fields exported by explicit joins

  4. Fields in Tables that are implicitly joinable."

  ([query :- ::lib.schema/query]
   (filterable-columns query -1))

  ([query        :- ::lib.schema/query
    stage-number :- :int]
   (let [stage (lib.util/query-stage query stage-number)
         columns (sequence
                  (comp (map add-column-operators)
                        (clojure.core/filter :operators))
                  (lib.metadata.calculation/visible-columns query stage-number stage))
         existing-filters (filters query stage-number)]
     (cond
       (empty? columns)
       nil

       (empty? existing-filters)
       (vec columns)

       :else
       (let [matching (group-by
                       (fn [filter-pos]
                         (when-let [a-ref (leading-ref (get existing-filters filter-pos))]
                           (lib.equality/find-matching-column query stage-number a-ref columns)))
                       (range (count existing-filters)))]
         (mapv #(let [positions (matching %)]
                  (cond-> %
                    positions (assoc :filter-positions positions)))
               columns))))))

(mu/defn filter-clause :- ::lib.schema.expression/boolean
  "Returns a standalone filter clause for a `filter-operator`,
  a `column`, and arguments."
  [filter-operator :- [:or ::lib.schema.filter/operator :keyword :string]
   column          :- ::lib.schema.metadata/column
   & args]
  (let [tag (if (map? filter-operator)
              (:short filter-operator)
              (keyword filter-operator))]
    (lib.options/ensure-uuid (into [tag {} (lib.common/->op-arg column)]
                                   (map lib.common/->op-arg args)))))

(mu/defn filter-operator :- ::lib.schema.filter/operator
  "Return the filter operator of the boolean expression `filter-clause`
  at `stage-number` in `query`.
  If `stage-number` is omitted, the last stage is used."
  ([query a-filter-clause]
   (filter-operator query -1 a-filter-clause))

  ([query :- ::lib.schema/query
    stage-number :- :int
    a-filter-clause :- ::lib.schema.expression/boolean]
   (let [[op _ first-arg] a-filter-clause
         stage   (lib.util/query-stage query stage-number)
         columns (lib.metadata.calculation/visible-columns query stage-number stage)
         col     (lib.equality/find-matching-column query stage-number first-arg columns)]
     (clojure.core/or (m/find-first #(clojure.core/= (:short %) op)
                                    (lib.filter.operator/filter-operators col))
                      (lib.filter.operator/operator-def op)))))

(mu/defn find-filter-for-legacy-filter :- [:maybe ::lib.schema.expression/boolean]
  "Return the filter clause in `query` at stage `stage-number` matching the legacy
  filter clause `legacy-filter`, if any."
  ([query :- ::lib.schema/query
    legacy-filter]
   (find-filter-for-legacy-filter query -1 legacy-filter))

  ([query         :- ::lib.schema/query
    stage-number  :- :int
    legacy-filter :- some?]
   (let [legacy-filter    (mbql.normalize/normalize-fragment [:query :filter] legacy-filter)
         query-filters    (vec (filters query stage-number))
         matching-filters (clojure.core/filter #(clojure.core/= (mbql.normalize/normalize-fragment
                                                                 [:query :filter]
                                                                 (lib.convert/->legacy-MBQL %))
                                                                legacy-filter)
                                               query-filters)]
     (when (seq matching-filters)
       (if (next matching-filters)
         (throw (ex-info "Multiple matching filters found" {:legacy-filter    legacy-filter
                                                            :query-filters    query-filters
                                                            :matching-filters matching-filters}))
         (first matching-filters))))))

;; TODO: Refactor this away - handle legacy refs in `lib.js` and call `lib.equality` from there.
(mu/defn find-filterable-column-for-legacy-ref :- [:maybe ColumnWithOperators]
  "Given a legacy `:field` reference, return the filterable [[ColumnWithOperators]] that best fits it."
  ([query legacy-ref]
   (find-filterable-column-for-legacy-ref query -1 legacy-ref))

  ([query        :- ::lib.schema/query
    stage-number :- :int
    legacy-ref   :- some?]
   (let [a-ref   (lib.convert/legacy-ref->pMBQL query stage-number legacy-ref)
         columns (filterable-columns query stage-number)]
     (lib.equality/find-matching-column a-ref columns))))

(def ^:private FilterParts
  [:map
   [:lib/type [:= :mbql/filter-parts]]
   [:operator ::lib.schema.filter/operator]
   [:options ::lib.schema.common/options]
   [:column [:maybe ColumnWithOperators]]
   [:args [:sequential :any]]])

(mu/defn filter-parts :- FilterParts
  "Return the parts of the filter clause `a-filter-clause` in query `query` at stage `stage-number`.
  Might obsolate [[filter-operator]]."
  ([query a-filter-clause]
   (filter-parts query -1 a-filter-clause))

  ([query :- ::lib.schema/query
    stage-number :- :int
    a-filter-clause :- ::lib.schema.expression/boolean]
   (let [[op options first-arg & rest-args] a-filter-clause
         stage   (lib.util/query-stage query stage-number)
         columns (lib.metadata.calculation/visible-columns query stage-number stage)
         col     (lib.equality/find-matching-column query stage-number first-arg columns)]
     {:lib/type :mbql/filter-parts
      :operator (clojure.core/or (m/find-first #(clojure.core/= (:short %) op)
                                               (lib.filter.operator/filter-operators col))
                                 (lib.filter.operator/operator-def op))
      :options  options
      :column   (some-> col add-column-operators)
      :args     (vec rest-args)})))<|MERGE_RESOLUTION|>--- conflicted
+++ resolved
@@ -91,18 +91,6 @@
                 :get-month :month-of-year
                 :get-quarter :quarter-of-year}]
     (lib.util.match/match-one expr
-<<<<<<< HEAD
-      [:= _ [:get-hour _ (a :guard temporal?)] (b :guard int?)]
-      (i18n/tru "{0} is at {1}" (->unbucketed-display-name a) (u.time/format-unit b :hour-of-day))
-
-      [:!= _ [:get-hour _ (a :guard temporal?)] (b :guard int?)]
-      (i18n/tru "{0} excludes the hour of {1}" (->unbucketed-display-name a) (u.time/format-unit b :hour-of-day))
-
-      [:= _ [:get-day-of-week _ (a :guard temporal?) :iso] (b :guard int?)]
-      (i18n/tru "{0} is on {1}" (->display-name a) (u.time/format-unit b :day-of-week-iso))
-
-      [:!= _ [:get-day-of-week _ (a :guard temporal?) :iso] (b :guard int?)]
-=======
       [(_ :guard #{:= :in}) _ [:get-hour _ (a :guard temporal?)] (b :guard int?)]
       (i18n/tru "{0} is at {1}" (->unbucketed-display-name a) (u.time/format-unit b :hour-of-day))
 
@@ -113,43 +101,22 @@
       (i18n/tru "{0} is on {1}" (->display-name a) (u.time/format-unit b :day-of-week-iso))
 
       [(_ :guard #{:!= :not-in}) _ [:get-day-of-week _ (a :guard temporal?) :iso] (b :guard int?)]
->>>>>>> cfe32222
       (i18n/tru "{0} excludes {1}"
                 (->unbucketed-display-name a)
                 (inflections/plural (u.time/format-unit b :day-of-week-iso)))
 
-<<<<<<< HEAD
-      [:= _ [:get-day-of-week _ (a :guard temporal?) :iso] & (args :guard #(every? int? %))]
-=======
       [(_ :guard #{:= :in}) _ [:get-day-of-week _ (a :guard temporal?) :iso] & (args :guard #(every? int? %))]
->>>>>>> cfe32222
       (i18n/tru "{0} is one of {1} {2} selections"
                 (->display-name a)
                 (count args)
                 (-> :day-of-week lib.temporal-bucket/describe-temporal-unit u/lower-case-en))
 
-<<<<<<< HEAD
-      [:!= _ [:get-day-of-week _ (a :guard temporal?) :iso] & (args :guard #(every? int? %))]
-=======
       [(_ :guard #{:!= :not-in}) _ [:get-day-of-week _ (a :guard temporal?) :iso] & (args :guard #(every? int? %))]
->>>>>>> cfe32222
       (i18n/tru "{0} excludes {1} {2} selections"
                 (->unbucketed-display-name a)
                 (count args)
                 (-> :day-of-week lib.temporal-bucket/describe-temporal-unit u/lower-case-en))
 
-<<<<<<< HEAD
-      [:= _ [(f :guard #{:get-month :get-quarter}) _ (a :guard temporal?)] (b :guard int?)]
-      (i18n/tru "{0} is in {1}" (->unbucketed-display-name a) (u.time/format-unit b (->unit f)))
-
-      [:!= _ [:get-month _ (a :guard temporal?)] (b :guard int?)]
-      (i18n/tru "{0} excludes each {1}" (->unbucketed-display-name a) (u.time/format-unit b :month-of-year))
-
-      [:!= _ [:get-quarter _ (a :guard temporal?)] (b :guard int?)]
-      (i18n/tru "{0} excludes {1} each year" (->unbucketed-display-name a) (u.time/format-unit b :quarter-of-year))
-
-      [:= _ [(f :guard #{:get-hour :get-month :get-quarter}) _ (a :guard temporal?)] & (args :guard #(every? int? %))]
-=======
       [(_ :guard #{:= :in}) _ [(f :guard #{:get-month :get-quarter}) _ (a :guard temporal?)] (b :guard int?)]
       (i18n/tru "{0} is in {1}" (->unbucketed-display-name a) (u.time/format-unit b (->unit f)))
 
@@ -160,27 +127,18 @@
       (i18n/tru "{0} excludes {1} each year" (->unbucketed-display-name a) (u.time/format-unit b :quarter-of-year))
 
       [(_ :guard #{:= :in}) _ [(f :guard #{:get-hour :get-month :get-quarter}) _ (a :guard temporal?)] & (args :guard #(every? int? %))]
->>>>>>> cfe32222
       (i18n/tru "{0} is one of {1} {2} selections"
                 (->unbucketed-display-name a)
                 (count args)
                 (-> f ->unit lib.temporal-bucket/describe-temporal-unit u/lower-case-en))
 
-<<<<<<< HEAD
-      [:!= _ [(f :guard #{:get-hour :get-month :get-quarter}) _ (a :guard temporal?)] & (args :guard #(every? int? %))]
-=======
       [(_ :guard #{:!= :not-in}) _ [(f :guard #{:get-hour :get-month :get-quarter}) _ (a :guard temporal?)] & (args :guard #(every? int? %))]
->>>>>>> cfe32222
       (i18n/tru "{0} excludes {1} {2} selections"
                 (->unbucketed-display-name a)
                 (count args)
                 (-> f ->unit lib.temporal-bucket/describe-temporal-unit u/lower-case-en))
 
-<<<<<<< HEAD
-      [:= _ (a :guard numeric?) b]
-=======
       [(_ :guard #{:= :in}) _ (a :guard numeric?) b]
->>>>>>> cfe32222
       (i18n/tru "{0} is equal to {1}" (->display-name a) (->display-name b))
 
       [(_ :guard #{:= :in}) _ (a :guard (unit-is lib.schema.temporal-bucketing/datetime-truncation-units)) (b :guard string?)]
