(ns metabase.channel.template.handlebars
  (:refer-clojure :exclude [hash])
  (:require
   [clojure.walk :as walk]
<<<<<<< HEAD
   [metabase.channel.template.handlebars.cache :as handlebars.cache]
   [metabase.channel.template.handlebars.helper :as handlebars.helper]
   [metabase.util :as u]
   [metabase.util.log :as log])
  (:import
   (com.github.jknack.handlebars
    Helper
    Handlebars Template)
   (com.github.jknack.handlebars.cache TemplateCache)
=======
   [metabase.util :as u])
  (:import
   (com.github.jknack.handlebars
    Handlebars Template)
   (com.github.jknack.handlebars.cache
    ConcurrentMapTemplateCache)
>>>>>>> 90d2b201
   (com.github.jknack.handlebars.io
    ClassPathTemplateLoader)))

(set! *warn-on-reflection* true)

(defn registry
  "Create a new Handlebars instance with a template loader."
  ^Handlebars [loader & {:keys [reload?]}]
  (u/prog1 (doto (Handlebars. loader)
<<<<<<< HEAD
             (.with ^TemplateCache (handlebars.cache/make-atom-template-cache false)))
=======
             (.with (ConcurrentMapTemplateCache.)))
>>>>>>> 90d2b201
    (when reload?
      (.setReload (.getCache <>) true))))

(defn classpath-loader
  "Create a ClassPathTemplateLoader with a prefix and postfix."
  [prefix postfix]
  (ClassPathTemplateLoader. prefix postfix))

(defn- wrap-context
  [context]
  (walk/postwalk
   #(if (keyword? %)
      (u/qualified-name %)
      %) context))

(def ^:private default-hbs
  (delay (u/prog1 (registry (classpath-loader "/" "") :reload? true)
           (handlebars.helper/register-helpers <> handlebars.helper/default-helpers))))

;; monitor the default-hbs for changes
(add-watch #'handlebars.helper/default-helpers :reload-default-helpers!
           (fn [_ _ _ new-default-helpers]
             (try
               (log/debug "Reloading handlebars default helpers")
              (handlebars.helper/register-helpers @default-hbs new-default-helpers)
              (catch Exception e
                (log/warn e "Error reloading default helpers")))))

(defn render
  "Render a template with a context."
  ([template-name context]
   (render @default-hbs template-name context))
  ([^Handlebars req ^String template-name ctx]
   (let [template ^Template (.compile req template-name)]
     (.apply template (wrap-context ctx)))))

(defn render-string
  "Render a template string with a context."
  ([template context]
   (render-string @default-hbs template context))
  ([^Handlebars req ^String template ctx]
   (.apply ^Template (.compileInline req template)
           (wrap-context ctx))))

(comment
 (render-string "{{offset-date-time}}" {})
 (render-string "{{format-date \"2000-01-02\" \"YYYY-dd-MM\" }}" {})
 (render-string "Hello {{name}}" {:name "Ngoc"})
 (render-string "Hello {{#unless hide_name}}{{name}}{{/unless}}" {:name "Ngoc" :hide_name false})
 (render "/metabase/email/_header.hbs" {}))<|MERGE_RESOLUTION|>--- conflicted
+++ resolved
@@ -2,24 +2,13 @@
   (:refer-clojure :exclude [hash])
   (:require
    [clojure.walk :as walk]
-<<<<<<< HEAD
-   [metabase.channel.template.handlebars.cache :as handlebars.cache]
    [metabase.channel.template.handlebars.helper :as handlebars.helper]
    [metabase.util :as u]
    [metabase.util.log :as log])
   (:import
    (com.github.jknack.handlebars
-    Helper
     Handlebars Template)
-   (com.github.jknack.handlebars.cache TemplateCache)
-=======
-   [metabase.util :as u])
-  (:import
-   (com.github.jknack.handlebars
-    Handlebars Template)
-   (com.github.jknack.handlebars.cache
-    ConcurrentMapTemplateCache)
->>>>>>> 90d2b201
+   (com.github.jknack.handlebars.cache ConcurrentMapTemplateCache)
    (com.github.jknack.handlebars.io
     ClassPathTemplateLoader)))
 
@@ -29,11 +18,7 @@
   "Create a new Handlebars instance with a template loader."
   ^Handlebars [loader & {:keys [reload?]}]
   (u/prog1 (doto (Handlebars. loader)
-<<<<<<< HEAD
-             (.with ^TemplateCache (handlebars.cache/make-atom-template-cache false)))
-=======
              (.with (ConcurrentMapTemplateCache.)))
->>>>>>> 90d2b201
     (when reload?
       (.setReload (.getCache <>) true))))
 
@@ -79,7 +64,8 @@
            (wrap-context ctx))))
 
 (comment
- (render-string "{{offset-date-time}}" {})
+ (render-string "{{now}}" {})
+ (render-string "{{format-date (now) \"YYYY-dd-MM\" }}" {})
  (render-string "{{format-date \"2000-01-02\" \"YYYY-dd-MM\" }}" {})
  (render-string "Hello {{name}}" {:name "Ngoc"})
  (render-string "Hello {{#unless hide_name}}{{name}}{{/unless}}" {:name "Ngoc" :hide_name false})
