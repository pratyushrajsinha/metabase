--- conflicted
+++ resolved
@@ -481,22 +481,6 @@
   `(do-with-auto-retries ~num-retries
      (fn [] ~@body)))
 
-<<<<<<< HEAD
-(defn ^:deprecated key-by
-  "Convert a sequential `coll` to a map of `(f item)` -> `item`.
-  This is similar to `group-by`, but the resultant map's values are single items from `coll` rather than sequences of
-  items. (Because only a single item is kept for each value of `f`, items producing duplicate values will be
-  discarded).
-
-     (key-by :id [{:id 1, :name :a} {:id 2, :name :b}]) -> {1 {:id 1, :name :a}, 2 {:id 2, :name :b}}
-
-  DEPRECATED: [[medley.core/index-by]] does the exact same thing. Use that instead."
-  {:style/indent 1}
-  [f coll]
-  (into {} (map (juxt f identity)) coll))
-
-=======
->>>>>>> 451517e4
 (defn id
   "If passed an integer ID, returns it. If passed a map containing an `:id` key, returns the value if it is an integer.
   Otherwise returns `nil`.
