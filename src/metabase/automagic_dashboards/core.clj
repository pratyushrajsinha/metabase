(ns metabase.automagic-dashboards.core
  "# Automagic Dashboards #

  Automatically generate questions and dashboards based on predefined heuristics.

  Note that the primary entry point into this namespace is `automagic-analysis`. This function primarily gathers
  needed data about the input value and any special options then calls into `automagic-dashboard`, where most of
  the work occurs.

  There are two key inputs to this algorithm:
  - An entity to generate the dashboard for. The primary data needed from this entity is:
    - The entity type itself
    - The field information, especially the metadata about these fields
    - This data gathering happens in the `->root` function
  - A dashboard template from which a dashboard can be realized based on the entity and field data

  ## Template Selection ##

  Within the `automagic-dashboard` function, a template is selected based on the entity type being analyzed unless a
  dashboard template is specified in the argument. This is a critically important fact:

  ** The template selection is based on the entity type of the item being x-rayed.  **

  Example: X-raying the \"ORDERS\" table will result in matching the template
  `resources/automagic_dashboards/table/TransactionTable.yaml`.

  This is because the `:entity_type` of the table is `:entity/TransactionTable` as can be seen here:

  ```clojure
  (t2/select-one-fn :entity_type :model/Table :name \"ORDERS\")
  ;=> :entity/TransactionTable
  ```

  _Most_ tables and _all_ models (as of this writing) will bottom out at `:entity/GenericTable` and thus, use the
  `resources/automagic_dashboards/table/GenericTable.yaml` template. `:entity_type` for a given table type is made in
  the `metabase.sync.analyze.classifiers.name/infer-entity-type` function, where the primary logic is table naming
  based on the `prefix-or-postfix` var in that ns.

  ProTip: If you want to introduce a new template type, do the following:

  1. Update `prefix-or-postfix` to include the match logic and new entity type
  2. Add a template file, `resources/automagic_dashboards/table/NewEntityType.yaml`, where NewEntityType is the new
     entity type (e.g. `:entity/NewEntityType`).

  ## Template Files ##

  Template files define a potential dashboard, potentially including titles, seconds, cards, filters, and more.
  They are found in `resources/automagic_dashboards`. Once you've read through several, the format should be fairly
  self-explanatory, but here are a few critical details:

  - Templated strings are matched with `[[double square brackets]]`
  - `title`, `transient_title`, and `description` should be self-explanatory
  - The fundamental \"dynamic\" building blocks are:
    - dimensions - The base building block in the process. Dimensions map to the columns of the entity being x-rayed
      and are matched by dimension field_type to entity type (semantic, effective, etc.). These form the x-axis in a
      card and the breakout column of a query.
    - metrics - Metrics form the y-axis in a card and are the aggregates in a query. They are always defined in terms
      of 0 or more dimensions. Metrics can be dimensionless quantities (e.g. count), based on a single value (e.g.
      average of a column), or a more complicated expression (e.g. ratio of average of column 1 and average of column 2).
    - filters - Filters add a filter clause to a query and are also defined in terms of dimensions.
    - cards - The final product of the dynamic process. Cards are built from predefined metrics, dimensions, and
      filters as discussed above along with preferences such as display type and title.
    - groups - Dashboard sections in which matching cards are added.

  ## The Dynamic Binding and Dashboard Generation Process ##

  Once data has been accreted in `automagic-analysis`, `automagic-dashboard` will first select a template as described
  above. It then calls `metabase.automagic-dashboards.interesting/identify` which takes the actual column data and
  dimension, metric, and filter definitions from the template and matches all potential columns to potential dimensions,
  metrics, and filters. The resulting \"grounded-values\" are now passed into `generate-dashboard`, which matches all
  of these values to card templates to produce a dashboard. The majority of the card generation work is done in
  `metabase.automagic-dashboards.combination/grounded-metrics->dashcards`.

  Note that if a card template's dimensions, metrics, and filters are not matched to grounded values the card will not
  be generated. Conversely, if a card template can be matched by multiple combinations of dimensions, multiple cards
  may be generated.

  Once a selection of cards have been generated, the top N are selected (default 15), added to the dashboard, and grouped.

  ## Example ##

  The following example is provided to better illustrate the template process and how dimensions and metrics work.

  This is a notional dashboard template:

                              Card 1: You have N Items!

              Card 2:                      Card 3:                       Card 4:
        Avg Income over Time        Total Income per Category            X vs. Y
                   ___
      Avg  |    __/                  Total | #     #                 | *    *      *
    Income | __/                    Income | #  #  #               X |    ***
           |/                              | #  #  #  #              |      ***   *  *
           +----------                     +-----------              +-----------------
              Time                           Category                        Y

  Key things to note:
  - Each dimension _in a card_ is specified by *name*.
  - There are 5 dimensions across all cards:
    - Income
    - Time
    - Category
    - X
    - Y
  - There are 3 metrics:
    - Count (N Items)
    - Avg Income
    - Total Income
  - Each metric is a _computed value_ based on 0 or more dimensions, also specified by *name*.
    - Count is dimensionless
    - Avg and Total require the Income dimensions
    - Not shown, but a card such as \"Sales by Location\" could require 3 dimensions:
      - Total of the Sales dimension
      - Longitude and Latitude dimensions
    - A metric can also have multiple dimensions with its calculated value, such as the quotient of 2 dimensions.
  - Not described here are filters, which have the same nominal syntax for referencing dimensions as cards and metrics.

   Dimensions are the key Lego™ brick for all of the above and are specified as a named element with specialization
   based on entity and field semantic types as well as a score.

   For example, Income could have the following potential matches to underlying fields:
   - A field from a Sales table with semantic type `:type/Income` and score of 100
   - A field from an unspecified table with semantic type `:type/Income` and score of 90
   - A field from a Sales table with semantic type `:type/Number` and score of 50

   When matched with actual fields from an x-rayed entity, the highest matching field, by score, is selected to be
   \"bound\" to the Income dimensions. Suppose you have an entity of type SalesTable and fields of INCOME (semantic
   type Income), TAX (type Float), and TOTAL (Float). In this case, the INCOME field would match best (score 100)
   and be bound to the Income dimension.

   The other specified dimensions will have similar matching rules. Note that X & Y are, like all other dimensions,
   *named* dimensions. In our above example the Income dimension matched to the INCOME field of type `:type/Income`.
   This happens to be well-aligned data. X and Y might look like:
   - X is a field from the Sales table of type `:type/Decimal`
   - Y is a field from the Sales table of type `:type/Decimal`
   So long as two fields match the above criteria (decimal types (including descendants) and from a Sales table), they
   can be bound to the X and Y dimensions. They could be, for example, TAX and TOTAL.

   The above example, starting from the dashboard template, works backwards from the actual x-ray generation algorithm
   but should provide clarity as to the terminology and how everything fits together.

   In practice, we gather the entity data (including fields), the dashboard templates, attempt to bind dimensions to
   fields specified in the template, then build metrics, filters, and finally cards based on the bound dimensions.
  "
  (:require
   [clojure.set :as set]
   [clojure.string :as str]
   [clojure.walk :as walk]
   [kixi.stats.core :as stats]
   [kixi.stats.math :as math]
   [medley.core :as m]
   [metabase.analyze.classifiers.core :as classifiers]
   [metabase.automagic-dashboards.combination :as combination]
   [metabase.automagic-dashboards.dashboard-templates :as dashboard-templates]
   [metabase.automagic-dashboards.filters :as filters]
   [metabase.automagic-dashboards.interesting :as interesting]
   [metabase.automagic-dashboards.names :as names]
   [metabase.automagic-dashboards.populate :as populate]
   [metabase.automagic-dashboards.util :as magic.util]
   [metabase.db.query :as mdb.query]
   [metabase.legacy-mbql.normalize :as mbql.normalize]
   [metabase.models.card :refer [Card]]
   [metabase.models.database :refer [Database]]
   [metabase.models.field :as field :refer [Field]]
   [metabase.models.interface :as mi]
   [metabase.models.legacy-metric :refer [LegacyMetric]]
   [metabase.models.query :refer [Query]]
   [metabase.models.segment :refer [Segment]]
   [metabase.models.table :refer [Table]]
   [metabase.query-processor.util :as qp.util]
   [metabase.related :as related]
   [metabase.util :as u]
   [metabase.util.i18n :as i18n :refer [tru trun]]
   [metabase.util.malli :as mu]
   [metabase.util.malli.schema :as ms]
   [toucan2.core :as t2]))

(def ^:private public-endpoint "/auto/dashboard/")

(def ^:private ^{:arglists '([field])} id-or-name
  (some-fn :id :name))

(defmulti
  ^{:doc      "Get user-defined metrics linked to a given entity."
    :arglists '([entity])}
  linked-metrics mi/model)

(defmethod linked-metrics :model/LegacyMetric [{metric-name :name :keys [definition]}]
  [{:metric-name       metric-name
    :metric-title      metric-name
    :metric-definition definition
    :metric-score      100}])

(defmethod linked-metrics :model/Table [{table-id :id}]
  (mapcat
   linked-metrics
   (t2/select :model/LegacyMetric :table_id table-id)))

(defmethod linked-metrics :default [_] [])

(defmulti ->root
  "root is a datatype that is an entity augmented with metadata for the purposes of creating an automatic dashboard with
  respect to that entity. It is called a root because the automated dashboard uses productions to recursively create a
  tree of dashboard cards to fill the dashboards. This multimethod is for turning a given entity into a root."
  {:arglists '([entity])}
  mi/model)

(defmethod ->root Table
  [table]
  {:entity                     table
   :full-name                  (:display_name table)
   :short-name                 (:display_name table)
   :source                     table
   :database                   (:db_id table)
   :url                        (format "%stable/%s" public-endpoint (u/the-id table))
   :dashboard-templates-prefix ["table"]
   :linked-metrics             (linked-metrics table)})

(defmethod ->root Segment
  [segment]
  (let [table (->> segment :table_id (t2/select-one Table :id))]
    {:entity                     segment
     :full-name                  (tru "{0} in the {1} segment" (:display_name table) (:name segment))
     :short-name                 (:display_name table)
     :comparison-name            (tru "{0} segment" (:name segment))
     :source                     table
     :database                   (:db_id table)
     :query-filter               [:segment (u/the-id segment)]
     :url                        (format "%ssegment/%s" public-endpoint (u/the-id segment))
     :dashboard-templates-prefix ["table"]}))

(defmethod ->root LegacyMetric
  [metric]
  (let [table (->> metric :table_id (t2/select-one Table :id))]
    {:entity                     metric
     :full-name                  (if (:id metric)
                                   (trun "{0} metric" "{0} metrics" (:name metric))
                                   (:name metric))
     :short-name                 (:name metric)
     :source                     table
     :database                   (:db_id table)
     ;; We use :id here as it might not be a concrete field but rather one from a nested query which
     ;; does not have an ID.
     :url                        (format "%smetric/%s" public-endpoint (:id metric))
     :dashboard-templates-prefix ["metric"]}))

(defmethod ->root Field
  [field]
  (let [table (field/table field)]
    {:entity                     field
     :full-name                  (trun "{0} field" "{0} fields" (:display_name field))
     :short-name                 (:display_name field)
     :source                     table
     :database                   (:db_id table)
     ;; We use :id here as it might not be a concrete metric but rather one from a nested query
     ;; which does not have an ID.
     :url                        (format "%sfield/%s" public-endpoint (:id field))
     :dashboard-templates-prefix ["field"]}))

(def ^:private ^{:arglists '([card-or-question])} nested-query?
  "Is this card or question derived from another model or question?"
  (comp some? qp.util/query->source-card-id :dataset_query))

(def ^:private ^{:arglists '([card-or-question])} native-query?
  "Is this card or question native (SQL)?"
  (comp some? #{:native} qp.util/normalize-token #(get-in % [:dataset_query :type])))

(defn- source-question
  [card-or-question]
  (when-let [source-card-id (qp.util/query->source-card-id (:dataset_query card-or-question))]
    (t2/select-one Card :id source-card-id)))

(defn- table-like?
  [card-or-question]
  (nil? (get-in card-or-question [:dataset_query :query :aggregation])))

(defn- table-id
  "Get the Table ID from `card-or-question`, which can be either a Card from the DB (which has a `:table_id` property)
  or an ad-hoc query (referred to as a 'question' in this namespace) created with the
  `metabase.models.query/adhoc-query` function, which has a `:table-id` property."
  ;; TODO - probably better if we just changed `adhoc-query` to use the same keys as Cards (e.g. `:table_id`) so we
  ;; didn't need this function, seems like something that would be too easy to forget
  [card-or-question]
  (or (:table_id card-or-question)
      (:table-id card-or-question)))

(defn- source
  [card]
  (cond
    ;; This is a model
    (= (:type card) :model) (assoc card :entity_type :entity/GenericTable)
    ;; This is a query based on a query. Eventually we will want to change this as it suffers from the same sourcing
    ;; problems as other cards -- The x-ray is not done on the card, but on its source.
    (nested-query? card)    (-> card
                                source-question
                                (assoc :entity_type :entity/GenericTable))
    (native-query? card)    (-> card (assoc :entity_type :entity/GenericTable))
    :else                   (->> card table-id (t2/select-one Table :id))))

(defmethod ->root Card
  [card]
  (let [source (source card)]
    {:entity                     card
     :source                     source
     :database                   (:database_id card)
     :query-filter               (get-in card [:dataset_query :query :filter])
     :full-name                  (tru "\"{0}\"" (:name card))
     :short-name                 (names/source-name {:source source})
     :url                        (format "%s%s/%s" public-endpoint (name (:type source :question)) (u/the-id card))
     :dashboard-templates-prefix [(if (table-like? card)
                                    "table"
                                    "question")]}))

(defmethod ->root Query
  [query]
  (let [source (source query)]
    {:entity                     query
     :source                     source
     :database                   (:database-id query)
     :query-filter               (get-in query [:dataset_query :query :filter])
     :full-name                  (cond
                                   (native-query? query) (tru "Native query")
                                   (table-like? query) (-> source ->root :full-name)
                                   :else (names/question-description {:source source} query))
     :short-name                 (names/source-name {:source source})
     :url                        (format "%sadhoc/%s" public-endpoint
                                         (magic.util/encode-base64-json (:dataset_query query)))
     :dashboard-templates-prefix [(if (table-like? query)
                                    "table"
                                    "question")]}))

;; NOTE - This has been lifted to foo. Nuke it here as well.
(defn- fill-templates
  [template-type {:keys [root tables]} bindings s]
  (let [bindings (some-fn (merge {"this" (-> root
                                             :entity
                                             (assoc :full-name (:full-name root)))}
                                 bindings)
                          (comp first #(magic.util/filter-tables % tables) dashboard-templates/->entity)
                          identity)]
    (str/replace s #"\[\[(\w+)(?:\.([\w\-]+))?\]\]"
                 (fn [[_ identifier attribute]]
                   (let [entity    (bindings identifier)
                         attribute (some-> attribute qp.util/normalize-token)]
                     (str (or (and (ifn? entity) (entity attribute))
                              (root attribute)
                              (interesting/->reference template-type entity))))))))

(defn- instantiate-visualization
  [[k v] dimensions metrics]
  (let [dimension->name (comp vector :name dimensions)
        metric->name    (comp vector first :metric metrics)]
    [k (-> v
           (m/update-existing :map.latitude_column dimension->name)
           (m/update-existing :map.longitude_column dimension->name)
           (m/update-existing :graph.metrics metric->name)
           (m/update-existing :graph.dimensions dimension->name))]))

(defn capitalize-first
  "Capitalize only the first letter in a given string."
  [s]
  (let [s (str s)]
    (str (u/upper-case-en (subs s 0 1)) (subs s 1))))

(defn- instantiate-metadata
  [x context available-metrics bindings]
  (-> (walk/postwalk
       (fn [form]
         (if (i18n/localized-string? form)
           (let [s     (str form)
                 new-s (fill-templates :string context bindings s)]
             (if (not= new-s s)
               (capitalize-first new-s)
               s))
           form))
       x)
      (m/update-existing :visualization #(instantiate-visualization % bindings available-metrics))))

(defn- singular-cell-dimension-field-ids
  "Return the set of ids referenced in a cell query"
  [{:keys [cell-query]}]
  (letfn [(collect-dimensions [[op & args]]
            (case (some-> op qp.util/normalize-token)
              :and (mapcat collect-dimensions args)
              :=   (magic.util/collect-field-references args)
              nil))]
    (->> cell-query
         collect-dimensions
         (map magic.util/field-reference->id)
         set)))

(defn- matching-dashboard-templates
  "Return matching dashboard templates ordered by specificity.
   Most specific is defined as entity type specification the longest ancestor
   chain."
  [dashboard-templates {:keys [source entity]}]
  ;; Should this be here or lifted to the calling context. It's a magic step.
  (let [table-type (or (:entity_type source) :entity/GenericTable)]
    (->> dashboard-templates
         (filter (fn [{:keys [applies_to]}]
                   (let [[entity-type field-type] applies_to]
                     (and (isa? table-type entity-type)
                          (or (nil? field-type)
                              (magic.util/field-isa? entity field-type))))))
         (sort-by :specificity >))))

(defn- linked-tables
  "Return all tables accessible from a given table with the paths to get there.
   If there are multiple FKs pointing to the same table, multiple entries will
   be returned."
  [table]
  (for [{:keys [id target]} (field/with-targets
                              (t2/select Field
                                         :table_id           (u/the-id table)
                                         :fk_target_field_id [:not= nil]
                                         :active             true))
        :when (some-> target mi/can-read?)]
    (-> target field/table (assoc :link id))))

(def ^:private ^{:arglists '([source])} source->db
  (comp (partial t2/select-one Database :id) (some-fn :db_id :database_id)))

(defn- relevant-fields
  "Source fields from tables that are applicable to the entity being x-rayed."
  [{:keys [source _entity] :as _root} tables]
  (let [db (source->db source)]
    (if (mi/instance-of? Table source)
      (comp (->> (t2/select Field
                            :table_id [:in (map u/the-id tables)]
                            :visibility_type "normal"
                            :preview_display true
                            :active true)
                 field/with-targets
                 (map #(assoc % :db db))
                 (group-by :table_id))
            u/the-id)
      (let [source-fields (->> source
                               :result_metadata
                               (map (fn [field]
                                      (as-> field field
                                        (update field :base_type keyword)
                                        (update field :semantic_type keyword)
                                        (mi/instance Field field)
                                        (classifiers/run-classifiers field {})
                                        (assoc field :db db)))))]
        (constantly source-fields)))))

(defn- make-base-context
  "Create the underlying context to which we will add metrics, dimensions, and filters.

  This is applicable to all dashboard templates."
  [{:keys [source] :as root}]
  {:pre [source]}
  (let [tables        (concat [source] (when (mi/instance-of? Table source)
                                         (linked-tables source)))
        table->fields (relevant-fields root tables)]
    {:source       (assoc source :fields (table->fields source))
     :root         root
     :tables       (map #(assoc % :fields (table->fields %)) tables)
     :query-filter (filters/inject-refinement (:query-filter root)
                                              (:cell-query root))}))

(defn- make-dashboard
  ([root dashboard-template]
   (make-dashboard root dashboard-template {:tables [(:source root)] :root root} nil))
  ([root dashboard-template context {:keys [available-metrics]}]
   (-> dashboard-template
       (select-keys [:title :description :transient_title :groups])
       (cond->
         (:comparison? root)
<<<<<<< HEAD
         (update :groups update-vals (fn [{:keys [title comparison_title] :as group}]
                                       (assoc group :title (or comparison_title title)))))
       (instantiate-metadata context {}))))

(s/defn ^:private apply-rule
  "Apply a 'rule' (a card template) to the root entity to produce a dashboard
  (including filters and cards).

  Returns nil if no cards are produced."
  [root
   {rule-name :rule :as rule} :- rules/Rule]
  (log/debugf "Applying rule '%s'" rule-name)
  (let [context   (make-context root rule)
        cards     (make-cards context rule)]
    (when (or (not-empty cards)
              (-> rule :cards nil?))
      [(assoc (make-dashboard root rule context)
         :filters (->> rule
                       :dashboard_filters
                       (mapcat (comp :matches (:dimensions context)))
                       (remove (comp (singular-cell-dimensions root) id-or-name)))
         :cards cards)
       rule
       context])))
=======
         (update :groups (partial m/map-vals (fn [{:keys [title comparison_title] :as group}]
                                               (assoc group :title (or comparison_title title))))))
       (instantiate-metadata context available-metrics {}))))

(defn affinities->viz-types
  "Generate a map of satisfiable affinity sets (sets of dimensions that belong together)
  to visualization types that would be appropriate for each affinity set."
  [normalized-card-templates ground-dimensions]
  (reduce (partial merge-with set/union)
          {}
          (for [{:keys [dimensions visualization]} normalized-card-templates
                :let [dim-set (into #{} (map ffirst) dimensions)]
                :when (every? ground-dimensions dim-set)]
            {dim-set #{visualization}})))

(defn user-defined-groups
  "Create a dashboard group for each user-defined metric."
  [linked-metrics]
  (zipmap (map :metric-name linked-metrics)
          (map (fn [{:keys [metric-name]}]
                 {:title (format "Your %s Metric" metric-name)
                  :score 0}) linked-metrics)))

(defn user-defined-metrics->card-templates
  "Produce card templates for user-defined metrics. The basic algorithm is to generate the
  cross product of all user defined metrics to all provided dimension affinities to all
  potential visualization options for these affinities."
  [affinities->viz-types user-defined-metrics]
  (let [found-summary? (volatile! false)
        summary-viz-types #{["scalar" {}] ["smartscalar" {}]}]
    (for [[dimension-affinities viz-types] affinities->viz-types
          viz viz-types
          {:keys [metric-name] :as _user-defined-metric} user-defined-metrics
          :let [metric-title (if (seq dimension-affinities)
                               (format "%s by %s" metric-name
                                       (combination/items->str
                                        (map (fn [s] (format "[[%s]]" s)) (vec dimension-affinities))))
                               metric-name)
                group-name (if (and (not @found-summary?)
                                    (summary-viz-types viz))
                             (do (vreset! found-summary? true)
                                 "Overview")
                             metric-name)]]
      {:card-score    100
       :metrics       [metric-name]
       :dimensions    (mapv (fn [dim] {dim {}}) dimension-affinities)
       :visualization viz
       :width         6
       :title         (i18n/->UserLocalizedString metric-title nil {})
       :height        4
       :group         group-name
       :card-name     (format "Card[%s][%s]" metric-title (first viz))})))

(defn generate-base-dashboard
  "Produce the \"base\" dashboard from the base context for an item and a dashboard template.
  This includes dashcards and global filters, but does not include related items and is not yet populated.
  Repeated calls of this might be generated (e.g. the main dashboard and related) then combined once using
  create dashboard."
  [{{user-defined-metrics :linked-metrics :as root} :root :as base-context}
   {template-cards      :cards
    :keys               [dashboard_filters]
    :as                 dashboard-template}
   {grounded-dimensions :dimensions
    grounded-metrics    :metrics
    grounded-filters    :filters}]
  (let [card-templates                 (interesting/normalize-seq-of-maps :card template-cards)
        user-defined-card-templates    (user-defined-metrics->card-templates
                                        (affinities->viz-types card-templates grounded-dimensions)
                                        user-defined-metrics)
        all-cards                      (into card-templates user-defined-card-templates)
        dashcards                      (combination/grounded-metrics->dashcards
                                        base-context
                                        all-cards
                                        grounded-dimensions
                                        grounded-filters
                                        grounded-metrics)
        template-with-user-groups      (update dashboard-template
                                               :groups into (user-defined-groups user-defined-metrics))
        empty-dashboard                (make-dashboard root template-with-user-groups)]
    (assoc empty-dashboard
           ;; Adds the filters that show at the top of the dashboard
           ;; Why do we need (or do we) the last remove form?
           :filters (->> dashboard_filters
                         (mapcat (comp :matches grounded-dimensions))
                         (remove (comp (singular-cell-dimension-field-ids root) id-or-name)))
           :cards dashcards)))
>>>>>>> 2d98cd74

(def ^:private ^:const ^Long max-related 8)
(def ^:private ^:const ^Long max-cards 15)

(defn ->related-entity
  "Turn `entity` into an entry in `:related.`"
  [entity]
  (let [{:keys [dashboard-templates-prefix] :as root} (->root entity)
        candidate-templates (dashboard-templates/get-dashboard-templates dashboard-templates-prefix)
        dashboard-template  (->> root
                                 (matching-dashboard-templates candidate-templates)
                                 first)
        dashboard           (make-dashboard root dashboard-template)]
    {:url         (:url root)
     :title       (:full-name root)
     :description (:description dashboard)}))

(defn- related-entities
  [root]
  (-> root
      :entity
      related/related
<<<<<<< HEAD
      (update :fields (partial remove key-col?))
      (update-vals (comp (partial map ->related-entity) u/one-or-many))))
=======
      (update :fields (partial remove magic.util/key-col?))
      (->> (m/map-vals (comp (partial map ->related-entity) u/one-or-many)))))
>>>>>>> 2d98cd74

(mu/defn ^:private indepth
  [{:keys [dashboard-templates-prefix url] :as root}
   {:keys [dashboard-template-name]} :- [:maybe dashboard-templates/DashboardTemplate]]
  (let [base-context (make-base-context root)]
    (->> (dashboard-templates/get-dashboard-templates (concat dashboard-templates-prefix [dashboard-template-name]))
         (keep (fn [{indepth-template-name :dashboard-template-name
                     template-dimensions   :dimensions
                     template-metrics      :metrics
                     template-filters      :filters
                     :as                   indepth}]
                 (let [grounded-values (interesting/identify
                                         base-context
                                         {:dimension-specs template-dimensions
                                          :metric-specs    template-metrics
                                          :filter-specs    template-filters})
                       {:keys [description cards] :as dashboard} (generate-base-dashboard
                                                                   base-context
                                                                   indepth
                                                                   grounded-values)]
                   (when (and description (seq cards))
                     {:title       ((some-fn :short-title :title) dashboard)
                      :description description
                      :url         (format "%s/rule/%s/%s" url dashboard-template-name indepth-template-name)}))))
         (hash-map :indepth))))

(defn- drilldown-fields
  [root available-dimensions]
  (when (and (->> root :source (mi/instance-of? Table))
             (-> root :entity magic.util/ga-table? not))
    (->> available-dimensions
         vals
         (mapcat :matches)
         (filter mi/can-read?)
         filters/interesting-fields
         (map ->related-entity)
         (hash-map :drilldown-fields))))

(defn- comparisons
  [root]
  {:compare (concat
             (for [segment (->> root :entity related/related :segments (map ->root))]
               {:url         (str (:url root) "/compare/segment/" (-> segment :entity u/the-id))
                :title       (tru "Compare with {0}" (:comparison-name segment))
                :description ""})
             (when ((some-fn :query-filter :cell-query) root)
               [{:url         (if (->> root :source (mi/instance-of? Table))
                                (str (:url root) "/compare/table/" (-> root :source u/the-id))
                                (str (:url root) "/compare/adhoc/"
                                     (magic.util/encode-base64-json
                                      {:database (:database root)
                                       :type     :query
                                       :query    {:source-table (->> root
                                                                     :source
                                                                     u/the-id
                                                                     (str "card__"))}})))
                 :title       (tru "Compare with entire dataset")
                 :description ""}]))})

(defn- fill-related
  "We fill available slots round-robin style. Each selector is a list of fns that are tried against
   `related` in sequence until one matches."
  [available-slots selectors related]
  (let [pop-first         (fn [m ks]
                            (loop [[k & ks] ks]
                              (let [item (-> k m first)]
                                (cond
                                  item        [item (update m k rest)]
                                  (empty? ks) [nil m]
                                  :else       (recur ks)))))
        count-leafs        (comp count (partial mapcat val))
        [selected related] (reduce-kv
                            (fn [[selected related] k v]
                              (loop [[selector & remaining-selectors] v
                                     related                          related
                                     selected                         selected]
                                (let [[next related] (pop-first related (mapcat shuffle selector))
                                      num-selected   (count-leafs selected)]
                                  (cond
                                    (= num-selected available-slots)
                                    (reduced [selected related])

                                    next
                                    (recur remaining-selectors related (update selected k conj next))

                                    (empty? remaining-selectors)
                                    [selected related]

                                    :else
                                    (recur remaining-selectors related selected)))))
                            [{} related]
                            selectors)
        num-selected (count-leafs selected)]
    (if (pos? num-selected)
      (merge-with concat
        selected
        (fill-related (- available-slots num-selected) selectors related))
      {})))

(def ^:private related-selectors
  {Table   (let [down     [[:indepth] [:segments :metrics] [:drilldown-fields]]
                 sideways [[:linking-to :linked-from] [:tables]]
                 compare  [[:compare]]]
             {:zoom-in [down down down down]
              :related [sideways sideways]
              :compare [compare compare]})
   Segment (let [down     [[:indepth] [:segments :metrics] [:drilldown-fields]]
                 sideways [[:linking-to] [:tables]]
                 up       [[:table]]
                 compare  [[:compare]]]
             {:zoom-in  [down down down]
              :zoom-out [up]
              :related  [sideways sideways]
              :compare  [compare compare]})
   LegacyMetric  (let [down     [[:drilldown-fields]]
                 sideways [[:metrics :segments]]
                 up       [[:table]]
                 compare  [[:compare]]]
             {:zoom-in  [down down]
              :zoom-out [up]
              :related  [sideways sideways sideways]
              :compare  [compare compare]})
   Field   (let [sideways [[:fields]]
                 up       [[:table] [:metrics :segments]]
                 compare  [[:compare]]]
             {:zoom-out [up]
              :related  [sideways sideways]
              :compare  [compare]})
   Card    (let [down     [[:drilldown-fields]]
                 sideways [[:metrics] [:similar-questions :dashboard-mates]]
                 up       [[:table]]
                 compare  [[:compare]]]
             {:zoom-in  [down down]
              :zoom-out [up]
              :related  [sideways sideways sideways]
              :compare  [compare compare]})
   Query   (let [down     [[:drilldown-fields]]
                 sideways [[:metrics] [:similar-questions]]
                 up       [[:table]]
                 compare  [[:compare]]]
             {:zoom-in  [down down]
              :zoom-out [up]
              :related  [sideways sideways sideways]
              :compare  [compare compare]})})

(mu/defn ^:private related
  "Build a balanced list of related X-rays. General composition of the list is determined for each
   root type individually via `related-selectors`. That recipe is then filled round-robin style."
  [root
   available-dimensions
   dashboard-template :- [:maybe dashboard-templates/DashboardTemplate]]
  (->> (merge (indepth root dashboard-template)
              (drilldown-fields root available-dimensions)
              (related-entities root)
              (comparisons root))
       (fill-related max-related (get related-selectors (-> root :entity mi/model)))))

(defn- filter-referenced-fields
  "Return a map of fields referenced in filter clause."
  [root filter-clause]
  (->> filter-clause
       magic.util/collect-field-references
       (map (fn [[_ id-or-name _options]]
              [id-or-name (magic.util/->field root id-or-name)]))
       (remove (comp nil? second))
       (into {})))

<<<<<<< HEAD
(defn- find-first-match-rule
  "Given a 'root' context, apply matching rules in sequence and return the first match that generates cards."
  [{:keys [rule rules-prefix full-name] :as root}]
  (or (when rule
        (apply-rule root (rules/get-rule rule)))
      (some
       (fn [rule]
         (apply-rule root rule))
       (matching-rules (rules/get-rules rules-prefix) root))
      (throw (ex-info (trs "Can''t create dashboard for {0}" (pr-str full-name))
                      {:root            root
                       :available-rules (map :rule (or (some-> rule rules/get-rule vector)
                                                       (rules/get-rules rules-prefix)))}))))

(defn- automagic-dashboard
  "Create dashboards for table `root` using the best matching heuristics."
  [{:keys [show full-name] :as root}]
  (let [[dashboard rule context] (find-first-match-rule root)
        show (or show max-cards)]
    (log/debug (trs "Applying heuristic {0} to {1}." (:rule rule) full-name))
    (log/debug (trs "Dimensions bindings:\n{0}"
                    (-> context
                        :dimensions
                        (update-vals #(update % :matches (partial map :name)))
                        u/pprint-to-str)))
    (log/debug (trs "Using definitions:\nMetrics:\n{0}\nFilters:\n{1}"
                    (-> context :metrics (update-vals :metric) u/pprint-to-str)
                    (-> context :filters u/pprint-to-str)))
=======
(defn generate-dashboard
  "Produce a fully-populated dashboard from the base context for an item and a dashboard template."
  [{{:keys [show url query-filter] :as root} :root :as base-context}
   {:as dashboard-template}
   {grounded-dimensions :dimensions :as grounded-values}]
  (let [show      (or show max-cards)
        dashboard (generate-base-dashboard base-context dashboard-template grounded-values)]
>>>>>>> 2d98cd74
    (-> dashboard
        (populate/create-dashboard show)
        (assoc
          :related (related
                     root grounded-dimensions
                     dashboard-template)
          :more (when (and (not= show :all)
                           (-> dashboard :cards count (> show)))
                  (format "%s#show=all" url))
          :transient_filters query-filter
          :param_fields (filter-referenced-fields root query-filter)
          :auto_apply_filters true
          :width "fixed"))))

(defn- automagic-dashboard
  "Create dashboards for table `root` using the best matching heuristics."
  [{:keys [dashboard-template dashboard-templates-prefix] :as root}]
  (let [base-context    (make-base-context root)
        {template-dimensions :dimensions
         template-metrics    :metrics
         template-filters    :filters
         :as                 template} (if dashboard-template
                                         (dashboard-templates/get-dashboard-template dashboard-template)
                                         (first (matching-dashboard-templates
                                                  (dashboard-templates/get-dashboard-templates dashboard-templates-prefix)
                                                  root)))
        grounded-values (interesting/identify
                          base-context
                          {:dimension-specs template-dimensions
                           :metric-specs    template-metrics
                           :filter-specs    template-filters})]
    (generate-dashboard base-context template grounded-values)))

(defmulti automagic-analysis
  "Create a transient dashboard analyzing given entity.

  This function eventually calls out to `automagic-dashboard` with two primary arguments:
  - The item to be analyzed. This entity is a 'decorated' version of the raw input that has been
    passed through the `->root` function, which is an aggregate including the original entity, its
    source, what dashboard template categories to apply, etc.
  - Additional options such as how many cards to show, a cell query (a drill through), etc."
  {:arglists '([entity opts])}
  (fn [entity _]
    (mi/model entity)))

(defmethod automagic-analysis Table
  [table opts]
  (automagic-dashboard (merge (->root table) opts)))

(defmethod automagic-analysis Segment
  [segment opts]
  (automagic-dashboard (merge (->root segment) opts)))

(defmethod automagic-analysis LegacyMetric
  [metric opts]
  (automagic-dashboard (merge (->root metric) opts)))

(mu/defn ^:private collect-metrics :- [:maybe [:sequential (ms/InstanceOf LegacyMetric)]]
  [root question]
  (map (fn [aggregation-clause]
         (if (-> aggregation-clause
                 first
                 qp.util/normalize-token
                 (= :metric))
           (->> aggregation-clause second (t2/select-one LegacyMetric :id))
           (let [table-id (table-id question)]
             (mi/instance LegacyMetric {:definition {:aggregation  [aggregation-clause]
                                               :source-table table-id}
                                  :name       (names/metric->description root aggregation-clause)
                                  :table_id   table-id}))))
       (get-in question [:dataset_query :query :aggregation])))

(mu/defn ^:private collect-breakout-fields :- [:maybe [:sequential (ms/InstanceOf Field)]]
  [root question]
  (for [breakout     (get-in question [:dataset_query :query :breakout])
        field-clause (take 1 (magic.util/collect-field-references breakout))
        :let         [field (magic.util/->field root field-clause)]
        :when        field]
    field))

(defn- decompose-question
  [root question opts]
  (letfn [(analyze [x]
            (try
              (automagic-analysis x (assoc opts
                                           :source       (:source root)
                                           :query-filter (:query-filter root)
                                           :database     (:database root)))
              (catch Throwable e
                (throw (ex-info (tru "Error decomposing question: {0}" (ex-message e))
                                {:root root, :question question, :object x}
                                e)))))]
    (into []
          (comp cat (map analyze))
          [(collect-metrics root question)
           (collect-breakout-fields root question)])))

(defn- preserve-entity-element
  "Ensure that elements of an original dataset query are preserved in dashcard queries."
  [dashboard entity entity-element]
  (if-let [element-value (get-in entity [:dataset_query :query entity-element])]
    (letfn [(splice-element [dashcard]
              (cond-> dashcard
                (get-in dashcard [:card :dataset_query :query])
                (update-in [:card :dataset_query :query entity-element]
                           (fnil into (empty element-value))
                           element-value)))]
      (update dashboard :dashcards (partial map splice-element)))
    dashboard))

(defn- query-based-analysis
  [{:keys [entity] :as root} opts {:keys [cell-query cell-url]}]
  (let [transient-dash (if (table-like? entity)
                         (let [root' (merge root
                                            (when cell-query
                                              {:url                        cell-url
                                               :entity                     (:source root)
                                               :dashboard-templates-prefix ["table"]})
                                            opts)]
                           (automagic-dashboard root'))
                         (let [opts      (assoc opts :show :all)
                               root'     (merge root
                                                (when cell-query
                                                  {:url cell-url})
                                                opts)
                               base-dash (automagic-dashboard root')
                               dash      (reduce populate/merge-dashboards
                                                 base-dash
                                                 (decompose-question root entity opts))]
                           (merge dash
                                  (when cell-query
                                    (let [title (tru "A closer look at {0}" (names/cell-title root cell-query))]
                                      {:transient_name title
                                       :name           title})))))]
    (-> transient-dash
        (preserve-entity-element (:entity root) :joins)
        (preserve-entity-element (:entity root) :expressions))))

(defmethod automagic-analysis Card
  [card {:keys [cell-query] :as opts}]
  (let [root     (->root card)
        cell-url (format "%squestion/%s/cell/%s" public-endpoint
                         (u/the-id card)
                         (magic.util/encode-base64-json cell-query))]
    (query-based-analysis root opts
                          (when cell-query
                            {:cell-query cell-query
                             :cell-url   cell-url}))))

(defmethod automagic-analysis Query
  [query {:keys [cell-query] :as opts}]
  (let [root       (->root query)
        cell-query (when cell-query (mbql.normalize/normalize-fragment [:query :filter] cell-query))
        opts       (cond-> opts
                     cell-query (assoc :cell-query cell-query))
        cell-url   (format "%sadhoc/%s/cell/%s" public-endpoint
                           (magic.util/encode-base64-json (:dataset_query query))
                           (magic.util/encode-base64-json cell-query))]
    (query-based-analysis root opts
                          (when cell-query
                            {:cell-query cell-query
                             :cell-url   cell-url}))))

(defmethod automagic-analysis Field
  [field opts]
  (automagic-dashboard (merge (->root field) opts)))

(defn- enhance-table-stats
  "Add a stats field to each provided table with the following data:
  - num-fields: The number of Fields in each table
  - list-like?: Is this field 'list like'
  - link-table?: Is every Field a foreign key to another table"
  [tables]
  (when (not-empty tables)
    (let [field-count (->> (mdb.query/query {:select   [:table_id [:%count.* "count"]]
                                             :from     [:metabase_field]
                                             :where    [:and [:in :table_id (map u/the-id tables)]
                                                        [:= :active true]]
                                             :group-by [:table_id]})
                           (into {} (map (juxt :table_id :count))))
          list-like?  (->> (when-let [candidates (->> field-count
                                                      (filter (comp (partial >= 2) val))
                                                      (map key)
                                                      not-empty)]
                             (mdb.query/query {:select   [:table_id]
                                               :from     [:metabase_field]
                                               :where    [:and [:in :table_id candidates]
                                                          [:= :active true]
                                                          [:or [:not= :semantic_type "type/PK"]
                                                           [:= :semantic_type nil]]]
                                               :group-by [:table_id]
                                               :having   [:= :%count.* 1]}))
                           (into #{} (map :table_id)))
          ;; Table comprised entierly of join keys
          link-table? (when (seq field-count)
                        (->> (mdb.query/query {:select   [:table_id [:%count.* "count"]]
                                               :from     [:metabase_field]
                                               :where    [:and [:in :table_id (keys field-count)]
                                                          [:= :active true]
                                                          [:in :semantic_type ["type/PK" "type/FK"]]]
                                               :group-by [:table_id]})
                             (filter (fn [{:keys [table_id count]}]
                                       (= count (field-count table_id))))
                             (into #{} (map :table_id))))]
      (for [table tables]
        (let [table-id (u/the-id table)]
          (assoc table :stats {:num-fields  (field-count table-id 0)
                               :list-like?  (boolean (contains? list-like? table-id))
                               :link-table? (boolean (contains? link-table? table-id))}))))))

(def ^:private ^:const ^Long max-candidate-tables
  "Maximal number of tables per schema shown in `candidate-tables`."
  10)

(defn candidate-tables
  "Return a list of tables in database with ID `database-id` for which it makes sense
   to generate an automagic dashboard. Results are grouped by schema and ranked
   acording to interestingness (both schemas and tables within each schema). Each
   schema contains up to `max-candidate-tables` tables.

   Tables are ranked based on how specific dashboard template has been used, and
   the number of fields.
   Schemes are ranked based on the number of distinct entity types and the
   interestingness of tables they contain (see above)."
  ([database] (candidate-tables database nil))
  ([database schema]
   (let [dashboard-templates (dashboard-templates/get-dashboard-templates ["table"])]
     (->> (apply t2/select [Table :id :schema :display_name :entity_type :db_id]
                 (cond-> [:db_id (u/the-id database)
                          :visibility_type nil
                          :active true]
                   schema (concat [:schema schema])))
          (filter mi/can-read?)
          enhance-table-stats
          (remove (comp (some-fn :link-table? (comp zero? :num-fields)) :stats))
          (map (fn [table]
                 (let [root      (->root table)
                       {:keys [dashboard-template-name]
                        :as   dashboard-template} (->> root
                                                       (matching-dashboard-templates dashboard-templates)
                                                       first)
                       dashboard (make-dashboard root dashboard-template)]
                   {:url                     (format "%stable/%s" public-endpoint (u/the-id table))
                    :title                   (:short-name root)
                    :score                   (+ (math/sq (:specificity dashboard-template))
                                                (math/log (-> table :stats :num-fields))
                                                (if (-> table :stats :list-like?)
                                                  -10
                                                  0))
                    :description             (:description dashboard)
                    :table                   table
                    :dashboard-template-name dashboard-template-name})))
          (group-by (comp :schema :table))
          (map (fn [[schema tables]]
                 (let [tables (->> tables
                                   (sort-by :score >)
                                   (take max-candidate-tables))]
                   {:id     (format "%s/%s" (u/the-id database) schema)
                    :tables tables
                    :schema schema
                    :score  (+ (math/sq (transduce (m/distinct-by :dashboard-template-name)
                                                   stats/count
                                                   tables))
                               (math/sqrt (transduce (map (comp math/sq :score))
                                                     stats/mean
                                                     tables)))})))
          (sort-by :score >)))))<|MERGE_RESOLUTION|>--- conflicted
+++ resolved
@@ -468,32 +468,6 @@
        (select-keys [:title :description :transient_title :groups])
        (cond->
          (:comparison? root)
-<<<<<<< HEAD
-         (update :groups update-vals (fn [{:keys [title comparison_title] :as group}]
-                                       (assoc group :title (or comparison_title title)))))
-       (instantiate-metadata context {}))))
-
-(s/defn ^:private apply-rule
-  "Apply a 'rule' (a card template) to the root entity to produce a dashboard
-  (including filters and cards).
-
-  Returns nil if no cards are produced."
-  [root
-   {rule-name :rule :as rule} :- rules/Rule]
-  (log/debugf "Applying rule '%s'" rule-name)
-  (let [context   (make-context root rule)
-        cards     (make-cards context rule)]
-    (when (or (not-empty cards)
-              (-> rule :cards nil?))
-      [(assoc (make-dashboard root rule context)
-         :filters (->> rule
-                       :dashboard_filters
-                       (mapcat (comp :matches (:dimensions context)))
-                       (remove (comp (singular-cell-dimensions root) id-or-name)))
-         :cards cards)
-       rule
-       context])))
-=======
          (update :groups (partial m/map-vals (fn [{:keys [title comparison_title] :as group}]
                                                (assoc group :title (or comparison_title title))))))
        (instantiate-metadata context available-metrics {}))))
@@ -580,7 +554,6 @@
                          (mapcat (comp :matches grounded-dimensions))
                          (remove (comp (singular-cell-dimension-field-ids root) id-or-name)))
            :cards dashcards)))
->>>>>>> 2d98cd74
 
 (def ^:private ^:const ^Long max-related 8)
 (def ^:private ^:const ^Long max-cards 15)
@@ -603,13 +576,8 @@
   (-> root
       :entity
       related/related
-<<<<<<< HEAD
-      (update :fields (partial remove key-col?))
-      (update-vals (comp (partial map ->related-entity) u/one-or-many))))
-=======
       (update :fields (partial remove magic.util/key-col?))
       (->> (m/map-vals (comp (partial map ->related-entity) u/one-or-many)))))
->>>>>>> 2d98cd74
 
 (mu/defn ^:private indepth
   [{:keys [dashboard-templates-prefix url] :as root}
@@ -777,36 +745,6 @@
        (remove (comp nil? second))
        (into {})))
 
-<<<<<<< HEAD
-(defn- find-first-match-rule
-  "Given a 'root' context, apply matching rules in sequence and return the first match that generates cards."
-  [{:keys [rule rules-prefix full-name] :as root}]
-  (or (when rule
-        (apply-rule root (rules/get-rule rule)))
-      (some
-       (fn [rule]
-         (apply-rule root rule))
-       (matching-rules (rules/get-rules rules-prefix) root))
-      (throw (ex-info (trs "Can''t create dashboard for {0}" (pr-str full-name))
-                      {:root            root
-                       :available-rules (map :rule (or (some-> rule rules/get-rule vector)
-                                                       (rules/get-rules rules-prefix)))}))))
-
-(defn- automagic-dashboard
-  "Create dashboards for table `root` using the best matching heuristics."
-  [{:keys [show full-name] :as root}]
-  (let [[dashboard rule context] (find-first-match-rule root)
-        show (or show max-cards)]
-    (log/debug (trs "Applying heuristic {0} to {1}." (:rule rule) full-name))
-    (log/debug (trs "Dimensions bindings:\n{0}"
-                    (-> context
-                        :dimensions
-                        (update-vals #(update % :matches (partial map :name)))
-                        u/pprint-to-str)))
-    (log/debug (trs "Using definitions:\nMetrics:\n{0}\nFilters:\n{1}"
-                    (-> context :metrics (update-vals :metric) u/pprint-to-str)
-                    (-> context :filters u/pprint-to-str)))
-=======
 (defn generate-dashboard
   "Produce a fully-populated dashboard from the base context for an item and a dashboard template."
   [{{:keys [show url query-filter] :as root} :root :as base-context}
@@ -814,7 +752,6 @@
    {grounded-dimensions :dimensions :as grounded-values}]
   (let [show      (or show max-cards)
         dashboard (generate-base-dashboard base-context dashboard-template grounded-values)]
->>>>>>> 2d98cd74
     (-> dashboard
         (populate/create-dashboard show)
         (assoc
