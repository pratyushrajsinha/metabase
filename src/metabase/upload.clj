(ns metabase.upload
  (:require
   [clj-bom.core :as bom]
   [clojure.data :as data]
   [clojure.data.csv :as csv]
   [clojure.java.jdbc :as jdbc]
   [clojure.string :as str]
   [flatland.ordered.map :as ordered-map]
   [flatland.ordered.set :as ordered-set]
   [honey.sql :as sql]
   [java-time.api :as t]
   [medley.core :as m]
   [metabase.analytics.snowplow :as snowplow]
   [metabase.api.common :as api]
   [metabase.driver :as driver]
   [metabase.driver.sql-jdbc.connection :as sql-jdbc.conn]
   [metabase.driver.sql.query-processor :as sql.qp]
   [metabase.driver.sync :as driver.s]
   [metabase.driver.util :as driver.u]
   [metabase.mbql.util :as mbql.u]
   [metabase.models :refer [Database]]
   [metabase.models.card :as card]
   [metabase.models.collection :as collection]
   [metabase.models.humanization :as humanization]
   [metabase.models.interface :as mi]
   [metabase.models.permissions :as perms]
   [metabase.models.table :as table]
   [metabase.public-settings :as public-settings]
   [metabase.public-settings.premium-features :as premium-features]
   [metabase.sync :as sync]
   [metabase.sync.sync-metadata.fields :as sync-fields]
   [metabase.sync.sync-metadata.tables :as sync-tables]
   [metabase.upload.parsing :as upload-parsing]
   [metabase.util :as u]
   [metabase.util.i18n :refer [tru]]
   [metabase.util.malli :as mu]
   [metabase.util.malli.schema :as ms]
   [toucan2.core :as t2])
  (:import
   (java.io File)))

(set! *warn-on-reflection* true)

;;;; <pre><code>
;;;;
;;;; +------------------+
;;;; | Schema detection |
;;;; +------------------+

;; Upload types form a DAG (directed acyclic graph) where each type can be coerced into any
;; of its ancestors types. We parse each value in the CSV file to the most-specific possible
;; type for each column. The most-specific possible type for a column is the lowest common
;; ancestor of the types for each value in the column.
;;
;;              text
;;               |
;;               |
;;          varchar-255┐
;;        /     / \    │
;;       /     /   \   └──────────┬
;;      /     /     \             │
;;  boolean float   datetime  offset-datetime
;;     |     │       │
;;     │     │       │
;;     |    int     date
;;     |   /   \
;;     |  /     \
;;     | /       \
;;     |/         \
;; boolean-or-int  auto-incrementing-int-pk
;;
;; `boolean-or-int` is a special type with two parents, where we parse it as a boolean if the whole
;; column's values are of that type. additionally a column cannot have a boolean-or-int type, but
;; a value can. if there is a column with a boolean-or-int value and an integer value, the column will be int
;; if there is a column with a boolean-or-int value and a boolean value, the column will be boolean
;; if there is a column with only boolean-or-int values, the column will be parsed as if it were boolean
;;
;; </code></pre>

(def ^:private type+parent-pairs
  ;; listed in depth-first order
  '([::boolean-or-int ::boolean]
    [::boolean-or-int ::int]
    [::auto-incrementing-int-pk ::int]
    [::int ::float]
    [::date ::datetime]
    [::boolean ::varchar-255]
    [::offset-datetime ::varchar-255]
    [::datetime ::varchar-255]
    [::float ::varchar-255]
    [::varchar-255 ::text]))

(defn ^:private column-type
  "Returns the type of a column given the lowest common ancestor type of the values in the column."
  [type]
  (case type
    ::boolean-or-int ::boolean
    type))

(def ^:private type->parents
  (reduce
   (fn [m [type parent]]
     (update m type conj parent))
   {}
   type+parent-pairs))

(def ^:private value-types
  "All value types including the root type, ::text"
  (conj (keys type->parents) ::text))

(def ^:private column-types
  "All column types"
  (map column-type value-types))

(defn- bfs-ancestors [type]
  (loop [visit   (list type)
         visited (ordered-set/ordered-set)]
    (if (empty? visit)
      visited
      (let [parents (mapcat type->parents visit)]
        (recur parents (into visited parents))))))

(def ^:private type->bfs-ancestors
  "A map from each type to an ordered set of its ancestors, in breadth-first order"
  (into {} (for [type value-types]
             [type (bfs-ancestors type)])))

;;;;;;;;;;;;;;;;;;;;;;;;;;
;; [[value->type]] helpers

(defn- with-parens
  "Returns a regex that matches the argument, with or without surrounding parentheses."
  [number-regex]
  (re-pattern (str "(" number-regex ")|(\\(" number-regex "\\))")))

(defn- with-currency
  "Returns a regex that matches a positive or negative number, including currency symbols"
  [number-regex]
  ;; currency signs can be all over: $2, -$2, $-2, 2€
  (re-pattern (str upload-parsing/currency-regex "?\\s*-?"
                   upload-parsing/currency-regex "?"
                   number-regex
                   "\\s*" upload-parsing/currency-regex "?")))

(defn- int-regex [number-separators]
  (with-parens
    (with-currency
      (case number-separators
        ("." ".,") #"\d[\d,]*"
        ",." #"\d[\d.]*"
        ", " #"\d[\d \u00A0]*"
        ".’" #"\d[\d’]*"))))

(defn- float-regex [number-separators]
  (with-parens
    (with-currency
      (case number-separators
        ("." ".,") #"\d[\d,]*\.\d+"
        ",." #"\d[\d.]*\,[\d]+"
        ", " #"\d[\d \u00A0]*\,[\d.]+"
        ".’" #"\d[\d’]*\.[\d.]+"))))

(defmacro does-not-throw?
  "Returns true if the given body does not throw an exception."
  [body]
  `(try
     ~body
     true
     (catch Throwable e#
       false)))

(defn- date-string? [s]
  (does-not-throw? (t/local-date s)))

(defn- datetime-string? [s]
  (does-not-throw? (upload-parsing/parse-datetime s)))

(defn- offset-datetime-string? [s]
  (does-not-throw? (upload-parsing/parse-offset-datetime s)))

(defn- boolean-string? [s]
  (boolean (re-matches #"(?i)true|t|yes|y|1|false|f|no|n|0" s)))

(defn- boolean-or-int-string? [s]
  (boolean (#{"0" "1"} s)))

;; end [[value->type]] helpers
;;;;;;;;;;;;;;;;;;;;;;;;;;;;;;

(defn- value->type
  "The most-specific possible type for a given value. Possibilities are:

    - `::boolean`
    - `::int`
    - `::float`
    - `::varchar-255`
    - `::date`
    - `::datetime`
    - `::offset-datetime`
    - `::text` (the catch-all type)

  NB: There are currently the following gotchas:
    1. ints/floats are assumed to use the separators and decimal points corresponding to the locale defined in the
       application settings
    2. 0 and 1 are assumed to be booleans, not ints."
  [value {:keys [number-separators] :as _settings}]
  (let [trimmed (str/trim value)]
    (cond
      (str/blank? value)                                        nil
      (boolean-or-int-string? trimmed)                          ::boolean-or-int
      (boolean-string? trimmed)                                 ::boolean
      (offset-datetime-string? trimmed)                         ::offset-datetime
      (datetime-string? trimmed)                                ::datetime
      (date-string? trimmed)                                    ::date
      (re-matches (int-regex number-separators) trimmed)        ::int
      (re-matches (float-regex number-separators) trimmed)      ::float
      (<= (count trimmed) 255)                                  ::varchar-255
      :else                                                     ::text)))

(defn- row->value-types
  [row settings]
  (map #(value->type % settings) row))

(defn- lowest-common-member [[x & xs :as all-xs] ys]
  (cond
    (empty? all-xs)  (throw (IllegalArgumentException. (tru "Could not find a common type for {0} and {1}" all-xs ys)))
    (contains? ys x) x
    :else            (recur xs ys)))

(defn- lowest-common-ancestor [type-a type-b]
  (cond
    (nil? type-a) type-b
    (nil? type-b) type-a
    (= type-a type-b) type-a
    (contains? (type->bfs-ancestors type-a) type-b) type-b
    (contains? (type->bfs-ancestors type-b) type-a) type-a
    :else (lowest-common-member (type->bfs-ancestors type-a) (type->bfs-ancestors type-b))))

(defn- map-with-nils
  "like map with two args except it continues to apply f until ALL of the colls are
  exhausted. if colls are of uneven length, nils are supplied."
  [f c1 c2]
  (lazy-seq
   (let [s1 (seq c1) s2 (seq c2)]
     (when (or s1 s2)
       (cons (f (first s1) (first s2))
             (map-with-nils f (rest s1) (rest s2)))))))

(defn- coalesce-types
  "compares types-a and types-b pairwise, finding the lowest-common-ancestor for each pair.
  types-a and types-b can be different lengths."
  [types-a types-b]
  (map-with-nils lowest-common-ancestor types-a types-b))

(defn- normalize-column-name
  [raw-name]
  (if (str/blank? raw-name)
    "unnamed_column"
    (u/slugify (str/trim raw-name))))

(def auto-pk-column-name
  "The lower-case name of the auto-incrementing PK column. The actual name in the database could be in upper-case."
  "_mb_row_id")

(defn- table-id->auto-pk-column [table-id]
  (first (filter (fn [field]
                   (= (normalize-column-name (:name field)) auto-pk-column-name))
                 (t2/select :model/Field :table_id table-id :active true))))

(defn- detect-schema
  "Consumes the header and rows from a CSV file.

<<<<<<< HEAD
   Returns a map with two keys:
     - `:extant-columns`: an ordered map of columns found in the CSV file, excluding columns that have the same normalized name as the generated columns.
     - `:generated-columns`: an ordered map of columns we are generating ourselves. Currently, this is just the auto-incrementing PK.

   The value of `extant-columns` and `generated-columns` is an ordered map of normalized-column-name -> type for the
   given CSV file. Supported types include `::int`, `::datetime`, etc. A column that is completely blank is assumed to
   be of type `::text`."
=======
(defn- parse-rows*
  "Returns a lazy seq of parsed rows, given a sequence of upload types for each column.
  Replaces empty strings with nil."
  [col-types rows]
  (let [settings (upload-parsing/get-settings)
        parsers  (map #(upload-parsing/upload-type->parser % settings) col-types)]
    (for [row rows]
      (for [[value parser] (map-with-nils vector row parsers)]
        (when (not (str/blank? value))
          (parser value))))))

(mu/defn column-types-from-rows :- [:sequential (into [:enum] column-types)]
  "Returns a sequence of types, given the unparsed rows in the CSV file"
  [settings column-count rows]
  (->> rows
       (map #(row->value-types % settings))
       (reduce coalesce-types (repeat column-count nil))
       (map (fn [type]
              ;; if there's no values in the column, assume it's a string
              (if (nil? type)
                ::text
                (column-type type))))))

(defn- rows->schema
  "Rows should be a lazy-seq. This function hides the logic for ignoring any columns in the CSV that have the same
  normalized name as the auto-pk-column-name."
>>>>>>> 0b009811
  [header rows]
  (let [normalized-header (->> header
                               (map normalize-column-name))
        unique-header     (->> normalized-header
                               mbql.u/uniquify-names
                               (map keyword))
        column-count      (count normalized-header)
        settings          (upload-parsing/get-settings)
        col-name+type-pairs (->> rows
                                 (column-types-from-rows settings column-count)
                                 (map vector unique-header))]
    {:extant-columns    (ordered-map/ordered-map col-name+type-pairs)
     :generated-columns (ordered-map/ordered-map (keyword auto-pk-column-name) ::auto-incrementing-int-pk)}))


;;;; +------------------+
;;;; |  Parsing values  |
;;;; +------------------+

(defn- unique-table-name
  "Append the current datetime to the given name to create a unique table name. The resulting name will be short enough for the given driver (truncating the supplised `table-name` if necessary)."
  [driver table-name]
  (let [time-format                 "_yyyyMMddHHmmss"
        acceptable-length           (min (count table-name)
                                         (- (driver/table-name-length-limit driver) (count time-format)))
        truncated-name-without-time (subs (u/slugify table-name) 0 acceptable-length)]
    (str truncated-name-without-time
         (t/format time-format (t/local-date-time)))))

(def ^:private max-sample-rows "Maximum number of values to use for detecting a column's type" 1000)

(defn- sample-rows
  "Returns an improper subset of the rows no longer than [[max-sample-rows]]. Takes an evenly-distributed sample (not
  just the first n)."
  [rows]
  (take max-sample-rows
        (take-nth (max 1
                       (long (/ (count rows)
                                max-sample-rows)))
                  rows)))

(defn- upload-type->col-specs
  [driver col->upload-type]
  (update-vals col->upload-type (partial driver/upload-type->database-type driver)))

(defn current-database
  "The database being used for uploads (as per the `uploads-database-id` setting)."
  []
  (t2/select-one Database :id (public-settings/uploads-database-id)))

(mu/defn ^:private table-identifier
  "Returns a string that can be used as a table identifier in SQL, including a schema if provided."
  [{:keys [schema name] :as _table}
   :- [:map
       [:schema {:optional true} [:maybe :string]]
       [:name :string]]]
  (if (str/blank? schema)
    name
    (str schema "." name)))

(defn- parse-rows
  "Returns a lazy seq of parsed rows, given a sequence of upload types for each column.
  Replaces empty strings with nil."
  [col-upload-types rows]
  (let [settings (upload-parsing/get-settings)
        parsers  (map #(upload-parsing/upload-type->parser % settings) col-upload-types)]
    (for [row rows]
      (for [[value parser] (map-with-nils vector row parsers)]
        (when-not (str/blank? value)
          (parser value))))))

(defn- remove-indices
  "Removes the elements at the given indices from the collection. Indices is a set."
  [indices coll]
  (keep-indexed (fn [idx item]
                  (when-not (contains? indices idx)
                    item))
                coll))

(defn- indices-where
  "Returns a lazy seq of the indices where the predicate is true."
  [pred coll]
  (keep-indexed (fn [idx item]
                  (when (pred item)
                    idx))
                coll))

(defn- auto-pk-column-indices
  "Returns the indices of columns that have the same normalized name as [[auto-pk-column-name]]"
  [header]
  (set (indices-where #(= auto-pk-column-name (normalize-column-name %)) header)))

(defn- without-auto-pk-columns
  [header-and-rows]
  (let [header (first header-and-rows)
        auto-pk-indices (auto-pk-column-indices header)]
    (cond->> header-and-rows
      auto-pk-indices
      (map (partial remove-indices auto-pk-indices)))))

(defn- load-from-csv!
  "Loads a table from a CSV file. If the table already exists, it will throw an error.
   Returns the file size, number of rows, and number of columns."
  [driver db-id table-name ^File csv-file]
  (with-open [reader (bom/bom-reader csv-file)]
    (let [[header & rows]         (without-auto-pk-columns (csv/read-csv reader))
          {:keys [extant-columns generated-columns]} (detect-schema header (sample-rows rows))
          cols->upload-type       (merge generated-columns extant-columns)
          col-to-create->col-spec (upload-type->col-specs driver cols->upload-type)
          csv-col-names           (keys extant-columns)
          col-upload-types        (vals extant-columns)
          parsed-rows             (vec (parse-rows col-upload-types rows))]
      (driver/create-table! driver db-id table-name col-to-create->col-spec)
      (try
        (driver/insert-into! driver db-id table-name csv-col-names parsed-rows)
        {:num-rows          (count rows)
         :num-columns       (count extant-columns)
         :generated-columns (count generated-columns)
         :size-mb           (/ (.length csv-file)
                               1048576.0)}
        (catch Throwable e
          (driver/drop-table! driver db-id table-name)
          (throw (ex-info (ex-message e) {:status-code 400})))))))

;;;; +------------------+
;;;; |  Create upload
;;;; +------------------+

(def ^:dynamic *sync-synchronously?*
  "For testing purposes, often we'd like to sync synchronously so that we can test the results immediately and avoid
  race conditions."
  false)

(defn- scan-and-sync-table!
  [database table]
  (sync-fields/sync-fields-for-table! database table)
  (if *sync-synchronously?*
    (sync/sync-table! table)
    (future
      (sync/sync-table! table))))

(defn- can-use-uploads-error
  "Returns an ExceptionInfo object if the user cannot upload to the given database for the subset of reasons common to all uploads
  entry points. Returns nil otherwise."
  [db]
  (let [driver (driver.u/database->driver db)]
    (cond
      (not (public-settings/uploads-enabled))
      (ex-info (tru "Uploads are not enabled.")
               {:status-code 422})

      (premium-features/sandboxed-user?)
      (ex-info (tru "Uploads are not permitted for sandboxed users.")
               {:status-code 403})

      (not (driver/database-supports? driver :uploads nil))
      (ex-info (tru "Uploads are not supported on {0} databases." (str/capitalize (name driver)))
               {:status-code 422}))))

(defn- can-create-upload-error
  "Returns an ExceptionInfo object if the user cannot upload to the given database and schema. Returns nil otherwise."
  [db schema-name]
  (or (can-use-uploads-error db)
      (cond
        (and (str/blank? schema-name)
             (driver/database-supports? (driver.u/database->driver db) :schemas db))
        (ex-info (tru "A schema has not been set.")
                 {:status-code 422})
        (not (perms/set-has-full-permissions? @api/*current-user-permissions-set*
                                              (perms/data-perms-path (u/the-id db) schema-name)))
        (ex-info (tru "You don''t have permissions to do that.")
                 {:status-code 403})
        (and (some? schema-name)
             (not (driver.s/include-schema? db schema-name)))
        (ex-info (tru "The schema {0} is not syncable." schema-name)
                 {:status-code 422}))))

(defn- check-can-create-upload
  "Throws an error if the user cannot upload to the given database and schema."
  [db schema-name]
  (when-let [error (can-create-upload-error db schema-name)]
    (throw error)))

(defn can-create-upload?
  "Returns true if the user can upload to the given database and schema, and false otherwise."
  [db schema-name]
  (nil? (can-create-upload-error db schema-name)))

;;; +-----------------------------------------
;;; |  public interface for creating CSV table
;;; +-----------------------------------------

(mu/defn create-csv-upload!
  "Main entry point for CSV uploading.

  What it does:
  - throws an error if the user cannot upload to the given database and schema (see [[can-create-upload-error]] for reasons)
  - throws an error if the user has write permissions to the given collection
  - detects the schema of the CSV file
  - inserts the data into a new table with a unique name, along with an extra auto-generated primary key column
  - syncs and scans the table
  - creates a model which wraps the table

  Requires that current-user dynamic vars in [[metabase.api.common]] are bound as if by API middleware (this is
  needed for QP permissions checks).
  Returns the newly created model. May throw validation, permimissions, or DB errors.

  Args:
  - `collection-id`: the ID of the collection to create the model in. `nil` means the root collection.
  - `filename`: the name of the file being uploaded.
  - `file`: the file being uploaded.
  - `db-id`: the ID of the database to upload to.
  - `schema-name`: the name of the schema to create the table in (optional).
  - `table-prefix`: the prefix to use for the table name (optional)."
  [{:keys [collection-id filename ^File file db-id schema-name table-prefix]}
   :- [:map
       [:collection-id [:maybe ms/PositiveInt]]
       [:filename :string]
       [:file (ms/InstanceOfClass File)]
       [:db-id ms/PositiveInt]
       [:schema-name {:optional true} [:maybe :string]]
       [:table-prefix {:optional true} [:maybe :string]]]]
  (let [database (or (t2/select-one Database :id db-id)
                     (throw (ex-info (tru "The uploads database does not exist.")
                                     {:status-code 422})))]
    (check-can-create-upload database schema-name)
    (collection/check-write-perms-for-collection collection-id)
    (try
      (let [start-time        (System/currentTimeMillis)
            driver            (driver.u/database->driver database)
            filename-prefix   (or (second (re-matches #"(.*)\.csv$" filename))
                                  filename)
            table-name        (->> (str table-prefix filename-prefix)
                                   (unique-table-name driver)
                                   (u/lower-case-en))
            schema+table-name (table-identifier {:schema schema-name :name table-name})
            stats             (load-from-csv! driver (:id database) schema+table-name file)
            ;; Sync immediately to create the Table and its Fields; the scan is settings-dependent and can be async
            table             (sync-tables/create-or-reactivate-table! database {:name table-name :schema (not-empty schema-name)})
            _set_is_upload    (t2/update! :model/Table (:id table) {:is_upload true})
            _sync             (scan-and-sync-table! database table)
            ;; Set the display_name of the auto-generated primary key column to the same as its name, so that if users
            ;; download results from the table as a CSV and reupload, we'll recognize it as the same column
            auto-pk-field     (table-id->auto-pk-column (:id table))
            _                 (t2/update! :model/Field (:id auto-pk-field) {:display_name (:name auto-pk-field)})
            card              (card/create-card!
                               {:collection_id          collection-id
                                :dataset                true
                                :database_id            (:id database)
                                :dataset_query          {:database (:id database)
                                                         :query    {:source-table (:id table)}
                                                         :type     :query}
                                :display                :table
                                :name                   (humanization/name->human-readable-name filename-prefix)
                                :visualization_settings {}}
                               @api/*current-user*)
            upload-seconds    (/ (- (System/currentTimeMillis) start-time)
                                 1000.0)]
        (snowplow/track-event! ::snowplow/csv-upload-successful
                               api/*current-user-id*
                               (merge
                                {:model-id       (:id card)
                                 :upload-seconds upload-seconds}
                                stats))
        card)
      (catch Throwable e
        (let [fail-stats (with-open [reader (bom/bom-reader file)]
                           (let [rows (csv/read-csv reader)]
                             {:size-mb     (/ (.length file) 1048576.0)
                              :num-columns (count (first rows))
                              :num-rows    (count (rest rows))}))]
          (snowplow/track-event! ::snowplow/csv-upload-failed api/*current-user-id* fail-stats))
        (throw e)))))

;;; +-----------------------------
;;; |  appending to uploaded table
;;; +-----------------------------

(defn- base-type->upload-type
  "Returns the most specific upload type for the given base type."
  [base-type]
  (condp #(isa? %2 %1) base-type
    :type/Float                  ::float
    :type/BigInteger             ::int
    :type/Integer                ::int
    :type/Boolean                ::boolean
    :type/DateTimeWithTZ         ::offset-datetime
    :type/DateTime               ::datetime
    :type/Date                   ::date
    :type/Text                   ::text))

(defn- check-schema
  "Throws an exception if:
    - the CSV file contains duplicate column names
    - the schema of the CSV file does not match the schema of the table"
  [fields-by-normed-name header]
  ;; Assumes table-cols are unique when normalized
  (let [normalized-field-names (keys fields-by-normed-name)
        normalized-header (map normalize-column-name header)
        [extra missing _both] (data/diff (set normalized-header) (set normalized-field-names))]
    ;; check for duplicates
    (when (some #(< 1 %) (vals (frequencies normalized-header)))
      (throw (ex-info (tru "The CSV file contains duplicate column names.")
                      {:status-code 422})))
    (when (or extra missing)
      (let [format-columns (fn [cols]
                             (str/join ", " (map #(str "\"" % "\"") cols)))
            error-message (cond
                            (and extra missing)
                            (tru "The CSV file contains extra columns that are not in the table: {0}. The CSV file is missing columns that are in the table: {1}."
                                 (format-columns extra) (format-columns missing))
                            extra
                            (tru "The CSV file contains extra columns that are not in the table: {0}."
                                 (format-columns extra))
                            missing
                            (tru "The CSV file contains extra columns that are not in the table: {0}."
                                 (format-columns missing)))]
        (throw (ex-info error-message {:status-code 422}))))))

(defn- append-csv!*
  [database table file]
  (with-open [reader (bom/bom-reader file)]
    (let [[header & rows]    (without-auto-pk-columns (csv/read-csv reader))
          driver             (driver.u/database->driver database)
          normed-name->field (m/index-by (comp normalize-column-name :name)
                                         (t2/select :model/Field :table_id (:id table) :active true))
          normed-header      (map normalize-column-name header)
          create-auto-pk?    (not (contains? normed-name->field auto-pk-column-name))
          _                  (check-schema (dissoc normed-name->field auto-pk-column-name) header)
          col-upload-types   (map (comp base-type->upload-type :base_type normed-name->field) normed-header)
          parsed-rows        (parse-rows col-upload-types rows)]
      (when create-auto-pk?
        (driver/add-columns! driver
                             (:id database)
                             (table-identifier table)
                             {(keyword auto-pk-column-name) (driver/upload-type->database-type driver ::auto-incrementing-int-pk)}))
      ;; If the insert fails, we need to delete the rows we just inserted. So we:
      ;; 1. get the max PK value before inserting
      ;; 2. insert the rows
      ;; 3. if insertion fails, delete the rows with PKs greater than the max PK value
      (let [;; 1.
            max-pk (val (ffirst (jdbc/query (sql-jdbc.conn/db->pooled-connection-spec database)
                                            (sql/format {:select [[[:max (keyword auto-pk-column-name)]]]
                                                         :from (keyword (table-identifier table))}
                                                        {:quoted true
                                                         :dialect (sql.qp/quote-style driver)}))))]
        (try
          ;; 2.
          (driver/insert-into! driver (:id database) (table-identifier table) normed-header parsed-rows)
          (scan-and-sync-table! database table)
          (let [auto-pk-field (table-id->auto-pk-column (:id table))]
            (t2/update! :model/Field (:id auto-pk-field) {:display_name (:name auto-pk-field)}))
          (catch Throwable e
            ;; 3.
            (jdbc/execute! (sql-jdbc.conn/db->pooled-connection-spec database)
                           (sql/format {:delete-from (keyword (table-identifier table))
                                        :where       [:> (keyword auto-pk-column-name) max-pk]}
                                       {:quoted  true
                                        :dialect (sql.qp/quote-style driver)}))
            (when create-auto-pk?
              ;; sync the table again just to pick up the new auto-pk column
              (scan-and-sync-table! database table)
              (let [auto-pk-field (table-id->auto-pk-column (:id table))]
                (t2/update! :model/Field (:id auto-pk-field) {:display_name (:name auto-pk-field)})))
            (throw (ex-info (ex-message e) {:status-code 422})))))
      {:row-count (count parsed-rows)})))

(defn- can-append-error
  "Returns an ExceptionInfo object if the user cannot upload to the given database and schema. Returns nil otherwise."
  [db table]
  (or (can-use-uploads-error db)
      (cond
        (not (:is_upload table))
        (ex-info (tru "The table must be an uploaded table.")
                 {:status-code 422})

        (not (mi/can-read? table))
        (ex-info (tru "You don''t have permissions to do that.")
                 {:status-code 403}))))

(defn- check-can-append
  "Throws an error if the user cannot upload to the given database and schema."
  [db table]
  (when-let [error (can-append-error db table)]
    (throw error)))

;; This will be used in merge 2 of milestone 1 to populate a property on the table for the FE.
(defn can-upload-to-table?
  "Returns true if the user can upload to the given database and table, and false otherwise."
  [db table]
  (nil? (can-append-error db table)))

;;; +--------------------------------------------------
;;; |  public interface for appending to uploaded table
;;; +--------------------------------------------------

(mu/defn append-csv!
  "Main entry point for appending to uploaded tables with a CSV file."
  [{:keys [^File file table-id]}
   :- [:map
       [:table-id ms/PositiveInt]
       [:file (ms/InstanceOfClass File)]]]
  (let [table    (api/check-404 (t2/select-one :model/Table :id table-id))
        database (table/database table)]
    (check-can-append database table)
    (append-csv!* database table file)))<|MERGE_RESOLUTION|>--- conflicted
+++ resolved
@@ -267,29 +267,6 @@
                    (= (normalize-column-name (:name field)) auto-pk-column-name))
                  (t2/select :model/Field :table_id table-id :active true))))
 
-(defn- detect-schema
-  "Consumes the header and rows from a CSV file.
-
-<<<<<<< HEAD
-   Returns a map with two keys:
-     - `:extant-columns`: an ordered map of columns found in the CSV file, excluding columns that have the same normalized name as the generated columns.
-     - `:generated-columns`: an ordered map of columns we are generating ourselves. Currently, this is just the auto-incrementing PK.
-
-   The value of `extant-columns` and `generated-columns` is an ordered map of normalized-column-name -> type for the
-   given CSV file. Supported types include `::int`, `::datetime`, etc. A column that is completely blank is assumed to
-   be of type `::text`."
-=======
-(defn- parse-rows*
-  "Returns a lazy seq of parsed rows, given a sequence of upload types for each column.
-  Replaces empty strings with nil."
-  [col-types rows]
-  (let [settings (upload-parsing/get-settings)
-        parsers  (map #(upload-parsing/upload-type->parser % settings) col-types)]
-    (for [row rows]
-      (for [[value parser] (map-with-nils vector row parsers)]
-        (when (not (str/blank? value))
-          (parser value))))))
-
 (mu/defn column-types-from-rows :- [:sequential (into [:enum] column-types)]
   "Returns a sequence of types, given the unparsed rows in the CSV file"
   [settings column-count rows]
@@ -302,10 +279,16 @@
                 ::text
                 (column-type type))))))
 
-(defn- rows->schema
-  "Rows should be a lazy-seq. This function hides the logic for ignoring any columns in the CSV that have the same
-  normalized name as the auto-pk-column-name."
->>>>>>> 0b009811
+(defn- detect-schema
+  "Consumes the header and rows from a CSV file.
+
+   Returns a map with two keys:
+     - `:extant-columns`: an ordered map of columns found in the CSV file, excluding columns that have the same normalized name as the generated columns.
+     - `:generated-columns`: an ordered map of columns we are generating ourselves. Currently, this is just the auto-incrementing PK.
+
+   The value of `extant-columns` and `generated-columns` is an ordered map of normalized-column-name -> type for the
+   given CSV file. Supported types include `::int`, `::datetime`, etc. A column that is completely blank is assumed to
+   be of type `::text`."
   [header rows]
   (let [normalized-header (->> header
                                (map normalize-column-name))
