--- conflicted
+++ resolved
@@ -29,13 +29,6 @@
 
 (set! *warn-on-reflection* true)
 
-<<<<<<< HEAD
-(defmulti parse-sql-error
-  "Parses the raw error message returned after an error in the driver database occurs, and converts it into a sequence
-  of maps with a :column and :message key indicating what went wrong."
-  {:changelog-test/ignore true, :arglists '([driver database e]), :added "0.44.0"}
-  driver/dispatch-on-initialized-driver
-=======
 ;;; +----------------------------------------------------------------------------------------------------------------+
 ;;; |                                               Error handling                                                   |
 ;;; +----------------------------------------------------------------------------------------------------------------+
@@ -50,10 +43,9 @@
     If non per-column error is available, returns an empty map.
 
   Or return `nil` if the parser doesn't match."
-  {:arglists '([driver error-type database action-type error-message]), :added "0.48.0"}
+  {:changelog-test/ignore true, :arglists '([driver error-type database action-type error-message]), :added "0.48.0"}
   (fn [driver error-type _database _action-type _error-message]
    [(driver/dispatch-on-initialized-driver driver) error-type])
->>>>>>> 50208950
   :hierarchy #'driver/hierarchy)
 
 (defmethod maybe-parse-sql-error :default
