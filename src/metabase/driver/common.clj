(ns metabase.driver.common
  "Shared definitions and helper functions for use across different drivers."
  (:require
   [clojure.string :as str]
   [metabase.driver :as driver]
   [metabase.models.setting :as setting]
   [metabase.public-settings :as public-settings]
   [metabase.util.i18n :refer [deferred-tru trs]]
   [metabase.util.log :as log]
   [schema.core :as s])
  (:import
   (org.joda.time DateTime)))

(set! *warn-on-reflection* true)

;; TODO - we should rename these from `default-*-details` to `default-*-connection-property`

(def default-host-details
  "Map of the db host details field, useful for `connection-properties` implementations"
  {:name         "host"
   :display-name (deferred-tru "Host")
   :helper-text (deferred-tru "Your database's IP address (e.g. 98.137.149.56) or its domain name (e.g. esc.mydatabase.com).")
   :placeholder  "name.database.com"})

(def default-port-details
  "Map of the db port details field, useful for `connection-properties` implementations. Implementations should assoc a
  `:placeholder` key."
  {:name         "port"
   :display-name (deferred-tru "Port")
   :type         :integer})

(def default-user-details
  "Map of the db user details field, useful for `connection-properties` implementations"
  {:name         "user"
   :display-name (deferred-tru "Username")
   :placeholder  (deferred-tru "username")
   :required     true})

(def default-password-details
  "Map of the db password details field, useful for `connection-properties` implementations"
  {:name         "password"
   :display-name (deferred-tru "Password")
   :type         :password
   :placeholder  "••••••••"})

(def default-dbname-details
  "Map of the db name details field, useful for `connection-properties` implementations"
  {:name         "dbname"
   :display-name (deferred-tru "Database name")
   :placeholder  (deferred-tru "birds_of_the_world")
   :required     true})

(def default-ssl-details
  "Map of the db ssl details field, useful for `connection-properties` implementations"
  {:name         "ssl"
   :display-name (deferred-tru "Use a secure connection (SSL)")
   :type         :boolean
   :default      false})

(def additional-options
  "Map of the db `additional-options` details field, useful for `connection-properties` implementations. Should assoc a
  `:placeholder` key"
  {:name         "additional-options"
   :display-name (deferred-tru "Additional JDBC connection string options")
   :visible-if   {"advanced-options" true}})

(def ssh-tunnel-preferences
  "Configuration parameters to include in the add driver page on drivers that
  support ssh tunnels"
  [{:name         "tunnel-enabled"
    :display-name (deferred-tru "Use an SSH tunnel")
    :placeholder  (deferred-tru "Enable this SSH tunnel?")
    :type         :boolean
    :default      false}
   {:name         "tunnel-host"
    :display-name (deferred-tru "SSH tunnel host")
    :helper-text  (deferred-tru "The hostname that you use to connect to SSH tunnels.")
    :placeholder  "hostname"
    :required     true
    :visible-if   {"tunnel-enabled" true}}
   {:name         "tunnel-port"
    :display-name (deferred-tru "SSH tunnel port")
    :type         :integer
    :default      22
    :required     false
    :visible-if   {"tunnel-enabled" true}}
   {:name         "tunnel-user"
    :display-name (deferred-tru "SSH tunnel username")
    :helper-text  (deferred-tru "The username you use to login to your SSH tunnel.")
    :placeholder  "username"
    :required     true
    :visible-if   {"tunnel-enabled" true}}
   ;; this is entirely a UI flag
   {:name         "tunnel-auth-option"
    :display-name (deferred-tru "SSH Authentication")
    :type         :select
    :options      [{:name (deferred-tru "SSH Key") :value "ssh-key"}
                   {:name (deferred-tru "Password") :value "password"}]
    :default      "ssh-key"
    :visible-if   {"tunnel-enabled" true}}
   {:name         "tunnel-pass"
    :display-name (deferred-tru "SSH tunnel password")
    :type         :password
    :placeholder  "******"
    :visible-if   {"tunnel-auth-option" "password"}}
   {:name         "tunnel-private-key"
    :display-name (deferred-tru "SSH private key to connect to the tunnel")
    :type         :string
    :placeholder  (deferred-tru "Paste the contents of an SSH private key here")
    :required     true
    :visible-if   {"tunnel-auth-option" "ssh-key"}}
   {:name         "tunnel-private-key-passphrase"
    :display-name (deferred-tru "Passphrase for SSH private key")
    :type         :password
    :placeholder  "******"
    :visible-if   {"tunnel-auth-option" "ssh-key"}}])

(def advanced-options-start
  "Map representing the start of the advanced option section in a DB connection form. Fields in this section should
  have their visibility controlled using the `visible-if` property."
  {:name    "advanced-options"
   :type    :section
   :default false})

(def auto-run-queries
  "Map representing the `auto-run-queries` option in a DB connection form."
  {:name         "auto_run_queries"
   :type         :boolean
   :default      true
   :display-name (deferred-tru "Rerun queries for simple explorations")
   :description  (deferred-tru
                   (str "We execute the underlying query when you explore data using Summarize or Filter. "
                        "This is on by default but you can turn it off if performance is slow."))
   :visible-if   {"advanced-options" true}})

(def let-user-control-scheduling
  "Map representing the `let-user-control-scheduling` option in a DB connection form."
  {:name         "let-user-control-scheduling"
   :type         :boolean
   :display-name (deferred-tru "Choose when syncs and scans happen")
   :description  (deferred-tru "By default, Metabase does a lightweight hourly sync and an intensive daily scan of field values. If you have a large database, turn this on to make changes.")
   :visible-if   {"advanced-options" true}})

(def metadata-sync-schedule
  "Map representing the `schedules.metadata_sync` option in a DB connection form, which should be only visible if
  `let-user-control-scheduling` is enabled."
  {:name "schedules.metadata_sync"
   :display-name (deferred-tru "Database syncing")
   :description  (deferred-tru
                   (str "This is a lightweight process that checks for updates to this database’s schema. "
                        "In most cases, you should be fine leaving this set to sync hourly."))
   :visible-if   {"let-user-control-scheduling" true}})

(def cache-field-values-schedule
  "Map representing the `schedules.cache_field_values` option in a DB connection form, which should be only visible if
  `let-user-control-scheduling` is enabled."
  {:name "schedules.cache_field_values"
   :display-name (deferred-tru "Scanning for Filter Values")
   :description  (deferred-tru
                   (str "Metabase can scan the values present in each field in this database to enable checkbox "
                        "filters in dashboards and questions. This can be a somewhat resource-intensive process, "
                        "particularly if you have a very large database. When should Metabase automatically scan "
                        "and cache field values?"))
   :visible-if   {"let-user-control-scheduling" true}})

(def json-unfolding
  "Map representing the `json-unfolding` option in a DB connection form"
  {:name         "json-unfolding"
   :display-name (deferred-tru "Allow unfolding of JSON columns")
   :type         :boolean
   :visible-if   {"advanced-options" true}
   :description  (deferred-tru
                   (str "This enables unfolding JSON columns into their component fields. "
                        "Disable unfolding if performance is slow. If enabled, you can still disable unfolding for "
                        "individual fields in their settings."))
   :default      true})

(def refingerprint
  "Map representing the `refingerprint` option in a DB connection form."
  {:name         "refingerprint"
   :type         :boolean
   :display-name (deferred-tru "Periodically refingerprint tables")
   :description  (deferred-tru
                   (str "This enables Metabase to scan for additional field values during syncs allowing smarter "
                        "behavior, like improved auto-binning on your bar charts."))
   :visible-if   {"advanced-options" true}})

(def default-advanced-options
  "Vector containing the three most common options present in the advanced option section of the DB connection form."
  [auto-run-queries let-user-control-scheduling metadata-sync-schedule cache-field-values-schedule refingerprint])

(def default-options
  "Default options listed above, keyed by name. These keys can be listed in the plugin manifest to specify connection
  properties for drivers shipped as separate modules, e.g.:

    connection-properties:
      - db-name
      - host

  See the [plugin manifest reference](https://github.com/metabase/metabase/wiki/Metabase-Plugin-Manifest-Reference)
  for more details."
  {:dbname                   default-dbname-details
   :host                     default-host-details
   :password                 default-password-details
   :port                     default-port-details
   :ssl                      default-ssl-details
   :user                     default-user-details
   :ssh-tunnel               ssh-tunnel-preferences
   :additional-options       additional-options
   :advanced-options-start   advanced-options-start
   :default-advanced-options default-advanced-options})

(def cloud-ip-address-info
  "Map of the `cloud-ip-address-info` info field. The getter is invoked and converted to a `:placeholder` value prior
  to being returned to the client, in [[metabase.driver.util/connection-props-server->client]]."
  {:name   "cloud-ip-address-info"
   :type   :info
   :getter (fn []
             (when-let [ips (public-settings/cloud-gateway-ips)]
               (str (deferred-tru
                      (str "If your database is behind a firewall, you may need to allow connections from our Metabase "
                           "[Cloud IP addresses](https://www.metabase.com/cloud/docs/ip-addresses-to-whitelist.html):"))
                    "\n"
                    (str/join " - " ips))))})

(def default-connection-info-fields
  "Default definitions for informational banners that can be included in a database connection form. These keys can be
  added to the plugin manifest as connection properties, similar to the keys in the `default-options` map."
  {:cloud-ip-address-info cloud-ip-address-info})


;;; +----------------------------------------------------------------------------------------------------------------+
<<<<<<< HEAD
;;; |                                           Fetching Current Timezone                                            |
;;; +----------------------------------------------------------------------------------------------------------------+

(defprotocol ^:private ^:deprecated ParseDateTimeString
  (^:private parse
   ^DateTime [this date-time-str]
   "Parse the `date-time-str` and return a `DateTime` instance."))

(extend-protocol #_{:clj-kondo/ignore [:deprecated-var]} ParseDateTimeString
  DateTimeFormatter
  (parse [formatter date-time-str]
    (time.format/parse formatter date-time-str)))

;; Java's SimpleDateFormat is more flexible on what it accepts for a time zone identifier. As an example, CEST is not
;; recognized by Joda's DateTimeFormatter but is recognized by Java's SimpleDateFormat. This defrecord is used to
;; dispatch parsing for SimpleDateFormat instances. Dispatching off of the SimpleDateFormat directly wouldn't be good
;; as it's not threadsafe. This will always create a new SimpleDateFormat instance and discard it after parsing the
;; date
(defrecord ^:private ^:deprecated ThreadSafeSimpleDateFormat [format-str]
  #_{:clj-kondo/ignore [:deprecated-var]}
  ParseDateTimeString
  (parse [_ date-time-str]
    (let [sdf         (SimpleDateFormat. format-str)
          parsed-date (.parse sdf date-time-str)
          joda-tz     (-> sdf .getTimeZone .getID time/time-zone-for-id)]
      (time/to-time-zone (time.coerce/from-date parsed-date) joda-tz))))

(defn ^:deprecated create-db-time-formatters
  "Creates date formatters from `date-format-str` that will preserve the offset/timezone information. Will return a
  JodaTime date formatter and a core Java SimpleDateFormat. Results of this are threadsafe and can safely be def'd."
  [date-format-str]
  [(.withOffsetParsed ^DateTimeFormatter (time.format/formatter date-format-str))
   (ThreadSafeSimpleDateFormat. date-format-str)])

(defn- ^:deprecated first-successful-parse
  "Attempt to parse `time-str` with each of `date-formatters`, returning the first successful parse. If there are no
  successful parses throws the exception that the last formatter threw."
  ^DateTime [date-formatters time-str]
  (or (some #(u/ignore-exceptions (parse % time-str)) date-formatters)
      (doseq [formatter (reverse date-formatters)]
        (parse formatter time-str))))

(defmulti ^:deprecated current-db-time-native-query
  "Return a native query that will fetch the current time (presumably as a string) used by the [[current-db-time]]
  implementation below.

  DEPRECATED — [[metabase.driver/current-db-time]], the method this function provides an implementation for, is itself
  deprecated. Implement [[metabase.driver/db-default-timezone]] instead directly."
  {:added "0.32.0" :arglists '([driver])}
  driver/dispatch-on-initialized-driver
  :hierarchy #'driver/hierarchy)

(defmulti ^:deprecated current-db-time-date-formatters
  "Return JODA time date formatters to parse the current time returned by [[current-db-time-native-query`]] Used by
  `current-db-time` implementation below. You can use [[create-db-time-formatters]] provided by this namespace to create
  formatters for a date format string.

  DEPRECATED — [[metabase.driver/current-db-time]], the method this function provides an implementation for, is itself
  deprecated. Implement [[metabase.driver/db-default-timezone]] instead directly."
  {:added "0.32.0" :arglists '([driver])}
  driver/dispatch-on-initialized-driver
  :hierarchy #'driver/hierarchy)

(defn ^:deprecated current-db-time
  "Implementation of [[metabase.driver/current-db-time]] using the [[current-db-time-native-query]] and
  [[current-db-time-date-formatters]] multimethods defined above. Execute a native query for the current time, and
  parse the results using the date formatters, preserving the timezone. To use this implementation, you must implement
  the aforementioned multimethods; no default implementation is provided.

  DEPRECATED — [[metabase.driver/current-db-time]], the method this function provides an implementation for, is itself
  deprecated. Implement [[metabase.driver/db-default-timezone]] instead directly."
  ^org.joda.time.DateTime [driver database]
  {:pre [(map? database)]}
  (driver/with-driver driver
    (let [native-query    (current-db-time-native-query driver)
          date-formatters (current-db-time-date-formatters driver)
          time-str        (try
                            ;; need to initialize the store since we're calling [[driver/execute-reducible-query]]
                            ;; directly instead of going thru normal QP pipeline
                            (qp.store/with-metadata-provider (u/the-id database)
                              (let [query {:database (u/the-id database), :native {:query native-query}}
                                    reduce (fn [_metadata reducible-rows]
                                             (transduce
                                              identity
                                              (fn
                                                ([] nil)
                                                ([row] (first row))
                                                ([_ row] (reduced row)))
                                              reducible-rows))]
                                (driver/execute-reducible-query driver query (context.default/default-context) reduce)))
                            (catch Exception e
                              (throw
                               (ex-info (tru "Error querying database {0} for current time: {1}"
                                             (pr-str (:name database)) (ex-message e))
                                        {:driver driver, :query native-query}
                                        e))))]
      (try
        (when time-str
          (first-successful-parse date-formatters time-str))
        (catch Exception e
          (throw
           (Exception.
            (str
             (tru "Unable to parse date string ''{0}'' for database engine ''{1}''"
                  time-str (-> database :engine name))) e)))))))


;;; +----------------------------------------------------------------------------------------------------------------+
=======
>>>>>>> 48903246
;;; |                                               Class -> Base Type                                               |
;;; +----------------------------------------------------------------------------------------------------------------+

(defn class->base-type
  "Return the `Field.base_type` that corresponds to a given class returned by the DB.
   This is used to infer the types of results that come back from native queries."
  [klass]
  (condp #(isa? %2 %1) klass
    Boolean                        :type/Boolean
    Double                         :type/Float
    Float                          :type/Float
    Integer                        :type/Integer
    Long                           :type/Integer
    java.math.BigDecimal           :type/Decimal
    java.math.BigInteger           :type/BigInteger
    Number                         :type/Number
    String                         :type/Text
    ;; java.sql types and Joda-Time types should be considered DEPRECATED
    java.sql.Date                  :type/Date
    java.sql.Timestamp             :type/DateTime
    java.util.Date                 :type/Date
    DateTime                       :type/DateTime
    java.util.UUID                 :type/UUID
    clojure.lang.IPersistentMap    :type/Dictionary
    clojure.lang.IPersistentVector :type/Array
    java.time.LocalDate            :type/Date
    java.time.LocalTime            :type/Time
    java.time.LocalDateTime        :type/DateTime
    ;; `OffsetTime` and `OffsetDateTime` should be mapped to one of `type/TimeWithLocalTZ`/`type/TimeWithZoneOffset`
    ;; and `type/DateTimeWithLocalTZ`/`type/DateTimeWithZoneOffset` respectively. We can't really tell how they're
    ;; stored in the DB based on class alone, so drivers should return more specific types where possible. See
    ;; discussion in the `metabase.types` namespace.
    java.time.OffsetTime           :type/TimeWithTZ
    java.time.OffsetDateTime       :type/DateTimeWithTZ
    java.time.ZonedDateTime        :type/DateTimeWithZoneID
    java.time.Instant              :type/Instant
    ;; TODO - this should go in the Postgres driver implementation of this method rather than here
    org.postgresql.util.PGobject   :type/*
    ;; all-NULL columns in DBs like Mongo w/o explicit types
    nil                            :type/*
    (do
      (log/warn (trs "Don''t know how to map class ''{0}'' to a Field base_type, falling back to :type/*." klass))
      :type/*)))

(def ^:private column-info-sample-size
  "Number of result rows to sample when when determining base type."
  100)

(defn values->base-type
  "Transducer that given a sequence of `values`, returns the most common base type."
  []
  ((comp (filter some?) (take column-info-sample-size) (map class))
   (fn
     ([]
      (doto (java.util.HashMap.)
        (.put nil 0)))                  ; fallback to keep `max-key` happy if no values
     ([^java.util.HashMap freqs, klass]
      (.put freqs klass (inc (.getOrDefault freqs klass 0)))
      freqs)
     ([freqs]
      (->> freqs
           (apply max-key val)
           key
           class->base-type)))))

(def ^:private ^clojure.lang.PersistentVector days-of-week
  [:monday :tuesday :wednesday :thursday :friday :saturday :sunday])

(def ^:dynamic *start-of-week*
  "Used to override the [[metabase.public-settings/start-of-week]] settings.
  Primarily being used to calculate week-of-year in US modes where the start-of-week is always Sunday.
  More in (defmethod date [:sql :week-of-year-us])."
  nil)

(s/defn start-of-week->int :- (s/pred (fn [n] (and (integer? n) (<= 0 n 6)))
                                      "Start of week integer")
  "Returns the int value for the current [[metabase.public-settings/start-of-week]] Setting value, which ranges from
  `0` (`:monday`) to `6` (`:sunday`). This is guaranteed to return a value."
  {:added "0.42.0"}
  []
  (.indexOf days-of-week (or *start-of-week* (setting/get-value-of-type :keyword :start-of-week))))

(defn start-of-week-offset-for-day
  "Like [[start-of-week-offset]] but takes a `start-of-week` keyword like `:sunday` rather than ` driver`. Returns the
  offset (as a negative number) needed to adjust a day of week in the range 1..7 with `start-of-week` as one to a day
  of week in the range 1..7 with [[metabase.public-settings/start-of-week]] as 1."
  [start-of-week]
  (let [db-start-of-week     (.indexOf days-of-week start-of-week)
        target-start-of-week (start-of-week->int)
        delta                (int (- target-start-of-week db-start-of-week))]
    (* (Integer/signum delta)
       (- 7 (Math/abs delta)))))

(s/defn start-of-week-offset :- s/Int
  "Return the offset needed to adjust a day of the week (in the range 1..7) returned by the `driver`, with `1`
  corresponding to [[driver/db-start-of-week]], so that `1` corresponds to [[metabase.public-settings/start-of-week]] in
  results.

  e.g.

  If `:my-driver` returns [[driver/db-start-of-week]] as `:sunday` (1 is Sunday, 2 is Monday, and so forth),
  and [[metabase.public-settings/start-of-week]] is `:monday` (the results should have 1 as Monday, 2 as Tuesday... 7 is
  Sunday), then the offset should be `-1`, because `:monday` returned by the driver (`2`) minus `1` = `1`."
  [driver]
  (start-of-week-offset-for-day (driver/db-start-of-week driver)))

(defn json-unfolding-default
  "Returns true if JSON fields should be unfolded by default for this database, and false otherwise."
  [database]
  ;; This allows adding support for nested-field-columns for drivers in the future and
  ;; have json-unfolding enabled by default, without
  ;; needing a migration to add the `json-unfolding=true` key to the database details.
  (let [json-unfolding (get-in database [:details :json-unfolding])]
    (if (nil? json-unfolding)
      true
      json-unfolding)))<|MERGE_RESOLUTION|>--- conflicted
+++ resolved
@@ -230,117 +230,6 @@
 
 
 ;;; +----------------------------------------------------------------------------------------------------------------+
-<<<<<<< HEAD
-;;; |                                           Fetching Current Timezone                                            |
-;;; +----------------------------------------------------------------------------------------------------------------+
-
-(defprotocol ^:private ^:deprecated ParseDateTimeString
-  (^:private parse
-   ^DateTime [this date-time-str]
-   "Parse the `date-time-str` and return a `DateTime` instance."))
-
-(extend-protocol #_{:clj-kondo/ignore [:deprecated-var]} ParseDateTimeString
-  DateTimeFormatter
-  (parse [formatter date-time-str]
-    (time.format/parse formatter date-time-str)))
-
-;; Java's SimpleDateFormat is more flexible on what it accepts for a time zone identifier. As an example, CEST is not
-;; recognized by Joda's DateTimeFormatter but is recognized by Java's SimpleDateFormat. This defrecord is used to
-;; dispatch parsing for SimpleDateFormat instances. Dispatching off of the SimpleDateFormat directly wouldn't be good
-;; as it's not threadsafe. This will always create a new SimpleDateFormat instance and discard it after parsing the
-;; date
-(defrecord ^:private ^:deprecated ThreadSafeSimpleDateFormat [format-str]
-  #_{:clj-kondo/ignore [:deprecated-var]}
-  ParseDateTimeString
-  (parse [_ date-time-str]
-    (let [sdf         (SimpleDateFormat. format-str)
-          parsed-date (.parse sdf date-time-str)
-          joda-tz     (-> sdf .getTimeZone .getID time/time-zone-for-id)]
-      (time/to-time-zone (time.coerce/from-date parsed-date) joda-tz))))
-
-(defn ^:deprecated create-db-time-formatters
-  "Creates date formatters from `date-format-str` that will preserve the offset/timezone information. Will return a
-  JodaTime date formatter and a core Java SimpleDateFormat. Results of this are threadsafe and can safely be def'd."
-  [date-format-str]
-  [(.withOffsetParsed ^DateTimeFormatter (time.format/formatter date-format-str))
-   (ThreadSafeSimpleDateFormat. date-format-str)])
-
-(defn- ^:deprecated first-successful-parse
-  "Attempt to parse `time-str` with each of `date-formatters`, returning the first successful parse. If there are no
-  successful parses throws the exception that the last formatter threw."
-  ^DateTime [date-formatters time-str]
-  (or (some #(u/ignore-exceptions (parse % time-str)) date-formatters)
-      (doseq [formatter (reverse date-formatters)]
-        (parse formatter time-str))))
-
-(defmulti ^:deprecated current-db-time-native-query
-  "Return a native query that will fetch the current time (presumably as a string) used by the [[current-db-time]]
-  implementation below.
-
-  DEPRECATED — [[metabase.driver/current-db-time]], the method this function provides an implementation for, is itself
-  deprecated. Implement [[metabase.driver/db-default-timezone]] instead directly."
-  {:added "0.32.0" :arglists '([driver])}
-  driver/dispatch-on-initialized-driver
-  :hierarchy #'driver/hierarchy)
-
-(defmulti ^:deprecated current-db-time-date-formatters
-  "Return JODA time date formatters to parse the current time returned by [[current-db-time-native-query`]] Used by
-  `current-db-time` implementation below. You can use [[create-db-time-formatters]] provided by this namespace to create
-  formatters for a date format string.
-
-  DEPRECATED — [[metabase.driver/current-db-time]], the method this function provides an implementation for, is itself
-  deprecated. Implement [[metabase.driver/db-default-timezone]] instead directly."
-  {:added "0.32.0" :arglists '([driver])}
-  driver/dispatch-on-initialized-driver
-  :hierarchy #'driver/hierarchy)
-
-(defn ^:deprecated current-db-time
-  "Implementation of [[metabase.driver/current-db-time]] using the [[current-db-time-native-query]] and
-  [[current-db-time-date-formatters]] multimethods defined above. Execute a native query for the current time, and
-  parse the results using the date formatters, preserving the timezone. To use this implementation, you must implement
-  the aforementioned multimethods; no default implementation is provided.
-
-  DEPRECATED — [[metabase.driver/current-db-time]], the method this function provides an implementation for, is itself
-  deprecated. Implement [[metabase.driver/db-default-timezone]] instead directly."
-  ^org.joda.time.DateTime [driver database]
-  {:pre [(map? database)]}
-  (driver/with-driver driver
-    (let [native-query    (current-db-time-native-query driver)
-          date-formatters (current-db-time-date-formatters driver)
-          time-str        (try
-                            ;; need to initialize the store since we're calling [[driver/execute-reducible-query]]
-                            ;; directly instead of going thru normal QP pipeline
-                            (qp.store/with-metadata-provider (u/the-id database)
-                              (let [query {:database (u/the-id database), :native {:query native-query}}
-                                    reduce (fn [_metadata reducible-rows]
-                                             (transduce
-                                              identity
-                                              (fn
-                                                ([] nil)
-                                                ([row] (first row))
-                                                ([_ row] (reduced row)))
-                                              reducible-rows))]
-                                (driver/execute-reducible-query driver query (context.default/default-context) reduce)))
-                            (catch Exception e
-                              (throw
-                               (ex-info (tru "Error querying database {0} for current time: {1}"
-                                             (pr-str (:name database)) (ex-message e))
-                                        {:driver driver, :query native-query}
-                                        e))))]
-      (try
-        (when time-str
-          (first-successful-parse date-formatters time-str))
-        (catch Exception e
-          (throw
-           (Exception.
-            (str
-             (tru "Unable to parse date string ''{0}'' for database engine ''{1}''"
-                  time-str (-> database :engine name))) e)))))))
-
-
-;;; +----------------------------------------------------------------------------------------------------------------+
-=======
->>>>>>> 48903246
 ;;; |                                               Class -> Base Type                                               |
 ;;; +----------------------------------------------------------------------------------------------------------------+
 
