(ns metabase.integrations.ldap.default-implementation
  "Default LDAP integration. This integration is used by OSS or for EE if enterprise features are not enabled."
  (:require
   [clj-ldap.client :as ldap]
   [clojure.string :as str]
   [metabase.integrations.common :as integrations.common]
   [metabase.models.user :as user :refer [User]]
   [metabase.public-settings.premium-features :refer [defenterprise-schema]]
   [metabase.util :as u]
   [metabase.util.malli :as mu]
   [metabase.util.malli.schema :as ms]
<<<<<<< HEAD
   #_{:clj-kondo/ignore [:deprecated-namespace]}
   [metabase.util.schema :as su]
   [schema.core :as s]
=======
>>>>>>> 066e41cf
   [toucan2.core :as t2])
  (:import
   (com.unboundid.ldap.sdk DN Filter LDAPConnectionPool)))

(set! *warn-on-reflection* true)

(def UserInfo
  "Schema for LDAP User info as returned by `user-info` and used as input to `fetch-or-create-user!`."
  [:map
   [:dn         ms/NonBlankString]
   [:first-name [:maybe ms/NonBlankString]]
   [:last-name  [:maybe ms/NonBlankString]]
   [:email      ms/Email]
   [:groups     [:maybe [:sequential ms/NonBlankString]]]])

(def LDAPSettings
  "Options passed to LDAP integration implementations. These are just the various LDAP Settings from
  `metabase.integrations.ldap`, packaged up as a single map so implementations don't need to fetch Setting values
  directly."
  [:map
   [:first-name-attribute ms/NonBlankString]
   [:last-name-attribute  ms/NonBlankString]
   [:email-attribute      ms/NonBlankString]
   [:sync-groups?         :boolean]
   [:user-base            ms/NonBlankString]
   [:user-filter          ms/NonBlankString]
   [:group-base           [:maybe ms/NonBlankString]]
   [:group-mappings       [:maybe [:map-of (ms/InstanceOfClass DN) [:sequential ms/PositiveInt]]]]])

;;; --------------------------------------------------- find-user ----------------------------------------------------

(def ^:private filter-placeholder
  "{login}")

(def ^:private group-membership-filter
  "(member={dn})")

(mu/defn search :- [:maybe :map]
  "Search for a LDAP user with `username`."
  [ldap-connection                 :- (ms/InstanceOfClass LDAPConnectionPool)
   username                        :- ms/NonBlankString
   {:keys [user-base user-filter]} :- LDAPSettings]
  (some-> (first
           (ldap/search
            ldap-connection
            user-base
            {:scope      :sub
             :filter     (str/replace user-filter filter-placeholder (Filter/encodeValue ^String username))
             :size-limit 1}))
          u/lower-case-map-keys))

(mu/defn ^:private process-group-membership-filter :- ms/NonBlankString
  "Replace DN and UID placeholders with values returned by the LDAP server."
  [group-membership-filter :- ms/NonBlankString
   dn                      :- ms/NonBlankString
   uid                     :- [:maybe ms/NonBlankString]]
  (let [uid-string (or uid "")]
    (-> group-membership-filter
        (str/replace "{dn}" (Filter/encodeValue ^String dn))
        (str/replace "{uid}" (Filter/encodeValue ^String uid-string)))))

(mu/defn ^:private user-groups :- [:maybe [:sequential ms/NonBlankString]]
  "Retrieve groups for a supplied DN."
  [ldap-connection         :- (ms/InstanceOfClass LDAPConnectionPool)
   dn                      :- ms/NonBlankString
   uid                     :- [:maybe ms/NonBlankString]
   {:keys [group-base]}    :- LDAPSettings
   group-membership-filter :- ms/NonBlankString]
  (when group-base
    (let [results (ldap/search
                   ldap-connection
                   group-base
                   {:scope  :sub
                    :filter (process-group-membership-filter group-membership-filter dn uid)})]
      (map :dn results))))

(mu/defn ldap-search-result->user-info :- [:maybe UserInfo]
  "Convert the result "
  [ldap-connection               :- (ms/InstanceOfClass LDAPConnectionPool)
   {:keys [dn uid], :as result}  :- :map
   {:keys [first-name-attribute
           last-name-attribute
           email-attribute
           sync-groups?]
    :as   settings}              :- LDAPSettings
   group-membership-filter       :- ms/NonBlankString]
  (let [{first-name (keyword first-name-attribute)
         last-name  (keyword last-name-attribute)
         email      (keyword email-attribute)} result]
    {:dn         dn
     :first-name first-name
     :last-name  last-name
     :email      email
     :groups     (when sync-groups?
                   ;; Active Directory and others (like FreeIPA) will supply a `memberOf` overlay attribute for
                   ;; groups. Otherwise we have to make the inverse query to get them.
                   (or (u/one-or-many (:memberof result))
                       (user-groups ldap-connection dn uid settings group-membership-filter)
                       []))}))

(defenterprise-schema find-user :- [:maybe UserInfo]
  "Get user information for the supplied username."
  metabase-enterprise.enhancements.integrations.ldap
  [ldap-connection :- (ms/InstanceOfClass LDAPConnectionPool)
   username        :- ms/NonBlankString
   settings        :- LDAPSettings]
  (when-let [result (search ldap-connection username settings)]
    (ldap-search-result->user-info ldap-connection result settings group-membership-filter)))

;;; --------------------------------------------- fetch-or-create-user! ----------------------------------------------

(mu/defn ldap-groups->mb-group-ids :- [:set ms/PositiveInt]
  "Translate a set of a user's group DNs to a set of MB group IDs using the configured mappings."
  [ldap-groups              :- [:maybe [:sequential ms/NonBlankString]]
<<<<<<< HEAD
   {:keys [group-mappings]} :- [:map
                                [:group-mappings [:map-of
                                                  (ms/InstanceOfClass DN)
                                                  [:maybe [:sequential ms/PositiveInt]]]]]]
=======
   {:keys [group-mappings]} :- [:select-keys LDAPSettings [:group-mappings]]]
>>>>>>> 066e41cf
  (-> group-mappings
      (select-keys (map #(DN. (str %)) ldap-groups))
      vals
      flatten
      set))

(mu/defn all-mapped-group-ids :- [:set ms/PositiveInt]
  "Returns the set of all MB group IDs that have configured mappings."
  [{:keys [group-mappings]} :- [:select-keys LDAPSettings [:group-mappings]]]
  (-> group-mappings
      vals
      flatten
      set))

(defenterprise-schema fetch-or-create-user! :- (ms/InstanceOf User)
  "Using the `user-info` (from `find-user`) get the corresponding Metabase user, creating it if necessary."
  metabase-enterprise.enhancements.integrations.ldap
  [{:keys [first-name last-name email groups]} :- UserInfo
   {:keys [sync-groups?], :as settings}        :- LDAPSettings]
  (let [user     (t2/select-one [User :id :last_login :first_name :last_name :is_active]
                   :%lower.email (u/lower-case-en email))
        new-user (if user
                   (let [old-first-name (:first_name user)
                         old-last-name  (:last_name user)
                         user-changes   (merge
                                          (when (not= first-name old-first-name) {:first_name first-name})
                                          (when (not= last-name old-last-name) {:last_name last-name}))]
                     (if (seq user-changes)
                       (do
                         (t2/update! User (:id user) user-changes)
                         (t2/select-one [User :id :last_login :is_active] :id (:id user))) ; Reload updated user
                       user))
                   (-> (user/create-new-ldap-auth-user! {:first_name first-name
                                                         :last_name  last-name
                                                         :email      email})
                       (assoc :is_active true)))]
    (u/prog1 new-user
      (when sync-groups?
        (let [group-ids            (ldap-groups->mb-group-ids groups settings)
              all-mapped-group-ids (all-mapped-group-ids settings)]
          (integrations.common/sync-group-memberships! new-user group-ids all-mapped-group-ids))))))<|MERGE_RESOLUTION|>--- conflicted
+++ resolved
@@ -9,12 +9,6 @@
    [metabase.util :as u]
    [metabase.util.malli :as mu]
    [metabase.util.malli.schema :as ms]
-<<<<<<< HEAD
-   #_{:clj-kondo/ignore [:deprecated-namespace]}
-   [metabase.util.schema :as su]
-   [schema.core :as s]
-=======
->>>>>>> 066e41cf
    [toucan2.core :as t2])
   (:import
    (com.unboundid.ldap.sdk DN Filter LDAPConnectionPool)))
@@ -129,14 +123,7 @@
 (mu/defn ldap-groups->mb-group-ids :- [:set ms/PositiveInt]
   "Translate a set of a user's group DNs to a set of MB group IDs using the configured mappings."
   [ldap-groups              :- [:maybe [:sequential ms/NonBlankString]]
-<<<<<<< HEAD
-   {:keys [group-mappings]} :- [:map
-                                [:group-mappings [:map-of
-                                                  (ms/InstanceOfClass DN)
-                                                  [:maybe [:sequential ms/PositiveInt]]]]]]
-=======
    {:keys [group-mappings]} :- [:select-keys LDAPSettings [:group-mappings]]]
->>>>>>> 066e41cf
   (-> group-mappings
       (select-keys (map #(DN. (str %)) ldap-groups))
       vals
