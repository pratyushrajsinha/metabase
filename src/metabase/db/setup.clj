--- conflicted
+++ resolved
@@ -143,20 +143,12 @@
 
 (mu/defn ^:private run-schema-migrations!
   "Run through our DB migration process and make sure DB is fully prepared"
-<<<<<<< HEAD
   [db-type       :- :keyword
    data-source   :- (ms/InstanceOfClass javax.sql.DataSource)
    auto-migrate? :- :boolean]
   (log/info (trs "Running Database Migrations..."))
   (migrate! db-type data-source (if auto-migrate? :up :print))
-  (log/info (trs "Database Migrations Current ... ") (u/emoji "✅")))
-=======
-  [data-source   :- (ms/InstanceOfClass javax.sql.DataSource)
-   auto-migrate? :- [:maybe :boolean]]
-  (log/info "Running Database Migrations...")
-  (migrate! data-source (if auto-migrate? :up :print))
   (log/info "Database Migrations Current ..." (u/emoji "✅")))
->>>>>>> 2a8e19b2
 
 ;; TODO -- consider renaming to something like `verify-connection-and-migrate!`
 (mu/defn setup-db!
