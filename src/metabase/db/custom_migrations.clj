(ns metabase.db.custom-migrations
  "Custom liquibase migrations, so we can manipulate data with Clojure.
   We prefer to use SQL migrations in most cases because they are likely to be more performant and stable.
   However, there are some cases where we need to do something that is not possible or very difficult with SQL, such as JSON manipulation.

   Migrations demand a higher level of reliability than normal code, so be careful about what these migrations depend on.
   If the code the migration depends on changes, the migration could corrupt app dbs and be very difficult to recover from.

   If you need to use code from elsewhere, consider copying it into this namespace to minimize risk of the code changing behaviour."
  (:require
   [cheshire.core :as json]
   [clojure.core.match :refer [match]]
   [clojure.set :as set]
   [clojurewerkz.quartzite.jobs :as jobs]
   [clojurewerkz.quartzite.scheduler :as qs]
   [clojurewerkz.quartzite.triggers :as triggers]
<<<<<<< HEAD
=======
   [medley.core :as m]
   [metabase.db.connection :as mdb.connection]
   [metabase.models.interface :as mi]
>>>>>>> 24b35534
   [metabase.plugins.classloader :as classloader]
   [metabase.task.quartz-impl :as task.quartz-impl]
   [metabase.util.honey-sql-2 :as h2x]
   [metabase.util.log :as log]
   [toucan2.core :as t2]
   [toucan2.execute :as t2.execute])
  (:import
   (liquibase.change.custom CustomTaskChange CustomTaskRollback)
   (liquibase.exception ValidationErrors)))

(set! *warn-on-reflection* true)

(defmacro define-reversible-migration
  "Define a reversible custom migration. Both the forward and reverse migrations are defined using the same structure,
  similar to the bodies of multi-arity Clojure functions.

  Example:

  ```clj
  (define-reversible-migration ExampleMigrationName
   (migration-body)
   (reverse-migration-body)))
  ```"
  [name migration-body reverse-migration-body]
  `(defrecord ~name []
     CustomTaskChange
     (execute [_# database#]
       (t2/with-transaction [_conn#]
         ~migration-body))
     (getConfirmationMessage [_#]
       (str "Custom migration: " ~name))
     (setUp [_#])
     (validate [_# _database#]
       (ValidationErrors.))
     (setFileOpener [_# _resourceAccessor#])

     CustomTaskRollback
     (rollback [_# database#]
       (t2/with-transaction [_conn#]
         ~reverse-migration-body))))

(defn no-op
  "No-op logging rollback function"
  [n]
  (log/info "No rollback for: " n))

(defmacro define-migration
  "Define a custom migration without a reverse migration."
  [name & migration-body]
  `(define-reversible-migration ~name (do ~@migration-body) (no-op ~(str name))))


;;; +----------------------------------------------------------------------------------------------------------------+
;;; |                                                  MIGRATIONS                                                    |
;;; +----------------------------------------------------------------------------------------------------------------+

(def ^:private base-path-regex
  #"^(/db/\d+(?:/schema/(?:(?:[^\\/])|(?:\\/)|(?:\\\\))*(?:/table/\d+?)?)?/)((native/)|(query/(segmented/)?))?$")

(defn- ->v2-paths
  "Converts v1 data permission paths into v2 data and query permissions paths. This is similar to `->v2-path` in
   metabase.models.permissions but somewhat simplified for the migration use case."
  [v1-path]
  (if-let [base-path (second (re-find base-path-regex v1-path))]
    ;; For (almost) all v1 data paths, we simply extract the base path (e.g. "/db/1/schema/PUBLIC/table/1/")
    ;; and construct new v2 paths by adding prefixes to the base path.
    [(str "/data" base-path) (str "/query" base-path)]

    ;; For the specific v1 path that grants full data access but no native query access, we add a
    ;; /schema/ suffix to the corresponding v2 query permission path.
    (when-let [db-id (second (re-find #"^/db/(\d+)/schema/$" v1-path))]
      [(str "/data/db/" db-id "/") (str "/query/db/" db-id "/schema/")])))

(define-reversible-migration SplitDataPermissions
  (let [current-perms-set (t2/select-fn-set
                           (juxt :object :group_id)
                           :model/Permissions
                           {:where [:or
                                    [:like :object (h2x/literal "/db/%")]
                                    [:like :object (h2x/literal "/data/db/%")]
                                    [:like :object (h2x/literal "/query/db/%")]]})
        v2-perms-set      (into #{} (mapcat
                                     (fn [[v1-path group-id]]
                                       (for [v2-path (->v2-paths v1-path)]
                                         [v2-path group-id]))
                                     current-perms-set))
        new-v2-perms      (into [] (set/difference v2-perms-set current-perms-set))]
    (when (seq new-v2-perms)
      (t2.execute/query-one {:insert-into :permissions
                             :columns     [:object :group_id]
                             :values      new-v2-perms})))
  (t2.execute/query-one {:delete-from :permissions
                         :where [:or [:like :object (h2x/literal "/data/db/%")]
                                 [:like :object (h2x/literal "/query/db/%")]]}))

;;; unfortunately `DeleteAbandonmentEmailTask` is not thread-safe, because creating, starting, and shutting down the
;;; default scheduler is not thread-safe; we'll just have to put a lock around that part of this migration for the time
;;; being so we can run the Liquibase tests in parallel without everything breaking.
(defonce ^:private quartz-lock (Object.))

(define-migration DeleteAbandonmentEmailTask
  (classloader/the-classloader)
  (task.quartz-impl/set-jdbc-backend-properties!)
  (locking quartz-lock
    (let [scheduler (qs/initialize)]
      (qs/start scheduler)
      (qs/delete-trigger scheduler (triggers/key "metabase.task.abandonment-emails.trigger"))
      (qs/delete-job scheduler (jobs/key "metabase.task.abandonment-emails.job"))
      (qs/shutdown scheduler))))

(define-migration FillJSONUnfoldingDefault
  (let [db-ids-to-not-update (->> (t2/query {:select [:id :details]
                                             :from   [:metabase_database]})
                                  ;; if json-unfolding is nil it's treated as if it were true
                                  ;; so we need to remove databases that have it set to false
                                  (filter (fn [{:keys [details]}]
                                            (when details
                                              (false? (:json-unfolding (json/parse-string details true))))))
                                  (map :id))
        field-ids-to-update  (->> (t2/query {:select [:f.id]
                                             :from   [[:metabase_field :f]]
                                             :join   [[:metabase_table :t] [:= :t.id :f.table_id]]
                                             :where  (if (seq db-ids-to-not-update)
                                                       [:and
                                                        [:not-in :t.db_id db-ids-to-not-update]
                                                        [:= :f.base_type "type/JSON"]]
                                                       [:= :f.base_type "type/JSON"])})
                                  (map :id))]
    (when (seq field-ids-to-update)
      (t2/query-one {:update :metabase_field
                     :set    {:json_unfolding true}
                     :where  [:in :metabase_field.id field-ids-to-update]}))))

(defn- update-legacy-field-refs-in-viz-settings [viz-settings]
  (let [old-to-new (fn [old]
                     (match old
                       ["ref" ref] ["ref" (match ref
                                            ["field-id" x] ["field" x nil]
                                            ["field-literal" x y] ["field" x {"base-type" y}]
                                            ["fk->" x y] (let [x (match x
                                                                   [_x0 x1] x1
                                                                   x x)
                                                               y (match y
                                                                   [_y0 y1] y1
                                                                   y y)]
                                                           ["field" y {:source-field x}])
                                            ref ref)]
                       k k))]
    (m/update-existing viz-settings "column_settings" update-keys
                       (fn [k]
                         (-> k
                             json/parse-string
                             vec
                             old-to-new
                             json/generate-string)))))

(define-migration MigrateLegacyColumnSettingsFieldRefs
  (let [update! (fn [{:keys [id visualization_settings]}]
                  (t2/query-one {:update :report_card
                                 :set    {:visualization_settings visualization_settings}
                                 :where  [:= :id id]}))]
    (run! update! (eduction (keep (fn [{:keys [id visualization_settings]}]
                                    (let [parsed  (json/parse-string visualization_settings)
                                          updated (update-legacy-field-refs-in-viz-settings parsed)]
                                      (when (not= parsed updated)
                                        {:id                     id
                                         :visualization_settings (json/generate-string updated)}))))
                            (t2/reducible-query {:select [:id :visualization_settings]
                                                 :from   [:report_card]
                                                 :where  [:or
                                                          ;; these match legacy field refs in column_settings
                                                          [:like :visualization_settings "%ref\\\\\",[\\\\\"field-id%"]
                                                          [:like :visualization_settings "%ref\\\\\",[\\\\\"field-literal%"]
                                                          [:like :visualization_settings "%ref\\\\\",[\\\\\"fk->%"]
                                                          ;; MySQL with NO_BACKSLASH_ESCAPES disabled:
                                                          [:like :visualization_settings "%ref\\\\\\\",[\\\\\\\"field-id%"]
                                                          [:like :visualization_settings "%ref\\\\\\\",[\\\\\\\"field-literal%"]
                                                          [:like :visualization_settings "%ref\\\\\\\",[\\\\\\\"fk->%"]]})))))

(defn- update-legacy-field-refs-in-result-metadata [result-metadata]
  (let [old-to-new (fn [ref]
                     (match ref
                       ["field-id" x] ["field" x nil]
                       ["field-literal" x y] ["field" x {"base-type" y}]
                       ["fk->" x y] (let [x (match x
                                              [_x0 x1] x1
                                              x x)
                                          y (match y
                                              [_y0 y1] y1
                                              y y)]
                                      ["field" y {:source-field x}])
                       _ ref))]
    (->> result-metadata
         json/parse-string
         (map #(m/update-existing % "field_ref" old-to-new))
         json/generate-string)))

(define-migration MigrateLegacyResultMetadataFieldRefs
  (let [update! (fn [{:keys [id result_metadata]}]
                  (t2/query-one {:update :report_card
                                 :set    {:result_metadata result_metadata}
                                 :where  [:= :id id]}))]
    (run! update! (eduction (keep (fn [{:keys [id result_metadata]}]
                                    (let [updated (update-legacy-field-refs-in-result-metadata result_metadata)]
                                      (when (not= result_metadata updated)
                                        {:id                     id
                                         :result_metadata updated}))))
                            (t2/reducible-query {:select [:id :result_metadata]
                                                 :from   [:report_card]
                                                 :where  [:or
                                                           [:like :result_metadata "%field-id%"]
                                                           [:like :result_metadata "%field-literal%"]
                                                           [:like :result_metadata "%fk->%"]]})))))

(defn- remove-opts
  "Removes options from the `field_ref` options map. If the resulting map is empty, it's replaced it with nil."
  [field_ref & opts-to-remove]
  (match field_ref
    ["field" id opts] ["field" id (not-empty (apply dissoc opts opts-to-remove))]
    _ field_ref))

(defn- remove-join-alias-from-column-settings-field-refs [visualization_settings]
  (update visualization_settings "column_settings"
          (fn [column_settings]
            (into {}
                  (map (fn [[k v]]
                         (match (vec (json/parse-string k))
                           ["ref" ["field" id opts]]
                           [(json/generate-string ["ref" (remove-opts ["field" id opts] "join-alias")]) v]
                           _ [k v]))
                       column_settings)))))

(defn- add-join-alias-to-column-settings-refs [{:keys [visualization_settings result_metadata]}]
  (let [result_metadata        (json/parse-string result_metadata)
        visualization_settings (json/parse-string visualization_settings)
        column-key->metadata   (group-by #(-> (get % "field_ref")
                                              ;; like the FE's `getColumnKey` function, remove "join-alias",
                                              ;; "temporal-unit" and "binning" options from the field_ref
                                              (remove-opts "join-alias" "temporal-unit" "binning"))
                                         result_metadata)]
    (json/generate-string
     (update visualization_settings "column_settings"
             (fn [column_settings]
               (into {}
                     (mapcat (fn [[k v]]
                               (match (vec (json/parse-string k))
                                 ["ref" ["field" id opts]]
                                 (for [column-metadata (column-key->metadata ["field" id opts])
                                       ;; remove "temporal-unit" and "binning" options from the matching field refs,
                                       ;; but not "join-alias" as before.
                                       :let [field-ref (-> (get column-metadata "field_ref")
                                                           (remove-opts "temporal-unit" "binning"))]]
                                   [(json/generate-string ["ref" field-ref]) v])
                                 _ [[k v]]))
                             column_settings)))))))

(define-reversible-migration AddJoinAliasToVisualizationSettingsFieldRefs
  (let [update-one! (fn [{:keys [id visualization_settings] :as card}]
                      (let [updated (add-join-alias-to-column-settings-refs card)]
                        (when (not= visualization_settings updated)
                          (t2/query-one {:update :report_card
                                         :set    {:visualization_settings updated}
                                         :where  [:= :id id]}))))]
    (run! update-one! (t2/reducible-query {:select [:id :visualization_settings :result_metadata]
                                           :from   [:report_card]
                                           :where  [:and
                                                    [:or
                                                     [:= :query_type nil]
                                                     [:= :query_type "query"]]
                                                    [:or
                                                     [:like :visualization_settings "%ref\\\\\",[\\\\\"field%"]
                                                     ; MySQL with NO_BACKSLASH_ESCAPES disabled
                                                     [:like :visualization_settings "%ref\\\\\\\",[\\\\\\\"field%"]]
                                                    [:like :result_metadata "%join-alias%"]]})))
  (let [update! (fn [{:keys [id visualization_settings]}]
                  (let [updated (-> visualization_settings
                                    json/parse-string
                                    remove-join-alias-from-column-settings-field-refs
                                    json/generate-string)]
                    (when (not= visualization_settings updated)
                      (t2/query-one {:update :report_card
                                     :set    {:visualization_settings updated}
                                     :where  [:= :id id]}))))]
    (run! update! (t2/reducible-query {:select [:id :visualization_settings]
                                       :from   [:report_card]
                                       :where  [:and
                                                [:or
                                                 [:= :query_type nil]
                                                 [:= :query_type "query"]]
                                                [:or
                                                 [:like :visualization_settings "%ref\\\\\",[\\\\\"field%"]
                                                 [:like :visualization_settings "%ref\\\\\\\",[\\\\\\\"field%"]]
                                                [:like :visualization_settings "%join-alias%"]]}))))

(defn- update-card-row-on-downgrade-for-dashboard-tab
  [dashboard-id]
  (let [ordered-tab+cards (->> (t2/query {:select    [:report_dashboardcard.* [:dashboard_tab.position :tab_position]]
                                          :from      [:report_dashboardcard]
                                          :where     [:= :report_dashboardcard.dashboard_id dashboard-id]
                                          :left-join [:dashboard_tab [:= :dashboard_tab.id :report_dashboardcard.dashboard_tab_id]]})
                               (group-by :tab_position)
                               ;; sort by tab position
                               (sort-by first))
        cards->max-height (fn [cards] (apply max (map #(+ (:row %) (:size_y %)) cards)))]
    (loop [position+cards ordered-tab+cards
           next-tab-row   0]
      (when-let [[tab-pos cards] (first position+cards)]
        (if (zero? tab-pos)
          (recur (rest position+cards) (long (cards->max-height cards)))
          (do
            (t2/query {:update :report_dashboardcard
                       :set    {:row [:+ :row next-tab-row]}
                       :where  [:= :dashboard_tab_id (:dashboard_tab_id (first cards))]})
            (recur (rest position+cards) (long (+ next-tab-row (cards->max-height cards))))))))))

(define-reversible-migration DowngradeDashboardTab
  (log/info "No forward migration for DowngradeDashboardTab")
  (run! update-card-row-on-downgrade-for-dashboard-tab
        (eduction (map :dashboard_id) (t2/reducible-query {:select-distinct [:dashboard_id]
                                                           :from            [:dashboard_tab]}))))

(defn- destructure-revision-card-sizes
  "Perform the best effort to destructure card sizes in revision.
  The card in revision contains legacy field name and maybe even lacking fields."
  [card]
  {:size_x (or (get card :size_x)
               (get card :sizeX)
               4)
   :size_y (or (get card :size_y)
               (get card :sizeY)
               4)
   :row    (or (get card :row) 0)
   :col    (or (get card :col) 0)})

(defn- migrate-dashboard-grid-from-18-to-24
  "Mirror of the forward algorithm we have in sql."
  [card]
  (let [{:keys [row col size_x size_y]} (destructure-revision-card-sizes card)]
    ;; new_size_x = size_x + ((col + size_x + 1) // 3) - ((col + 1) // 3)
    ;; new_col = col + ((col + 1) // 3)
    ;; need to wrap it a try catch in case anything weird could go wrong, for example
    ;; sizes are string
    (try
     (merge
       (dissoc card :sizeX :sizeY) ;; remove those legacy keys if exists
       {:size_x (- (+ size_x
                      (quot (+ col size_x 1) 3))
                   (quot (+ col 1) 3))
        :col    (+ col (quot (+ col 1) 3))
        :size_y size_y
        :row    row})
     (catch Throwable _
       card))))

(defn- migrate-dashboard-grid-from-24-to-18
  "Mirror of the rollback algorithm we have in sql."
  [card]
  (let [{:keys [row col size_x size_y]} (destructure-revision-card-sizes card)]
    ;; new_size_x = size_x - ((size_x + col + 1) // 4 - (col + 1) // 4)
    ;; new_col = col - (col + 1) // 4
    (try
     (merge
       card
       {:size_x (if (= size_x 1)
                  1
                  (- size_x
                     (-
                      (quot (+ size_x col 1) 4)
                      (quot (+ col 1) 4))))
        :col    (- col (quot (+ col 1) 4))
        :size_y size_y
        :row    row})
     (catch Throwable _
       card))))

(define-reversible-migration RevisionDashboardMigrateGridFrom18To24
  (let [migrate! (fn [revision]
                   (let [object (json/parse-string (:object revision) keyword)]
                     (when (seq (:cards object))
                       (t2/query {:update :revision
                                  :set {:object (json/generate-string (update object :cards #(map migrate-dashboard-grid-from-18-to-24 %)))}
                                  :where [:= :id (:id revision)]}))))]
    (run! migrate! (t2/reducible-query {:select [:*]
                                        :from   [:revision]
                                        :where  [:= :model "Dashboard"]})))
  (let [roll-back! (fn [revision]
                     (let [object (json/parse-string (:object revision) keyword)]
                       (when (seq (:cards object))
                         (t2/query {:update :revision
                                     :set {:object (json/generate-string (update object :cards #(map migrate-dashboard-grid-from-24-to-18 %)))}
                                     :where [:= :id (:id revision)]}))))]
    (run! roll-back! (t2/reducible-query {:select [:*]
                                          :from   [:revision]
                                          :where  [:= :model "Dashboard"]}))))

(define-migration RevisionMigrateLegacyColumnSettingsFieldRefs
  (let [update-one! (fn [{:keys [id object]}]
                      (let [object  (json/parse-string object)
                            updated (update object "visualization_settings" update-legacy-field-refs-in-viz-settings)]
                        (when (not= updated object)
                          (t2/query-one {:update :revision
                                         :set    {:object (json/generate-string updated)}
                                         :where  [:= :id id]}))))]
    (run! update-one! (t2/reducible-query {:select [:id :object]
                                           :from   [:revision]
                                           :where  [:and
                                                    [:= :model "Card"]
                                                    [:or
                                                     ;; these match legacy field refs in column_settings
                                                     [:like :object "%ref\\\\\",[\\\\\"field-id%"]
                                                     [:like :object "%ref\\\\\",[\\\\\"field-literal%"]
                                                     [:like :object "%ref\\\\\",[\\\\\"fk->%"]
                                                     ;; MySQL with NO_BACKSLASH_ESCAPES disabled:
                                                     [:like :object "%ref\\\\\\\",[\\\\\\\"field-id%"]
                                                     [:like :object "%ref\\\\\\\",[\\\\\\\"field-literal%"]
                                                     [:like :object "%ref\\\\\\\",[\\\\\\\"fk->%"]]]}))))

(define-reversible-migration RevisionAddJoinAliasToColumnSettingsFieldRefs
  ;; This migration is essentially the same as `AddJoinAliasToColumnSettingsFieldRefs`, but for card revisions.
  ;; We can't use the same migration because cards in the revision table don't always have `result_metadata`.
  ;; So instead, we use the join aliases from card's `dataset_query` to create field refs in visualization_settings.
  ;; There will inevitably be extra entries in visualization_settings.column_settings that don't match field refs in result_metadata, but that's ok.
  (let [add-join-aliases
        (fn [card]
          (let [join-aliases (->> (get-in card ["dataset_query" "query" "joins"])
                                  (map #(get % "alias"))
                                  set)]
            (if (seq join-aliases)
              (update (get card "visualization_settings") "column_settings"
                      (fn [column_settings]
                        (let [copies-with-join-alias (into {}
                                                           (mapcat (fn [[k v]]
                                                                     (match (vec (json/parse-string k))
                                                                       ["ref" ["field" id opts]]
                                                                       (for [alias join-aliases]
                                                                         [(json/generate-string ["ref" ["field" id (assoc opts "join-alias" alias)]]) v])
                                                                       _ '()))
                                                                   column_settings))]
                          ;; existing column settings should take precedence over the copies in case there is a conflict
                          (merge copies-with-join-alias column_settings))))
              card)))
        update-one!
        (fn [revision]
          (let [card (json/parse-string (:object revision))]
            (when (not= (get card "query_type") "native") ; native queries won't have join aliases, so we can exclude them straight away
              (let [updated (add-join-aliases card)]
                (when (not= updated (get "visualization_settings" card))
                  (t2/query {:update :revision
                             :set {:object (json/generate-string (assoc card "visualization_settings" updated))}
                             :where [:= :id (:id revision)]}))))))]
    (run! update-one! (t2/reducible-query {:select [:*]
                                           :from   [:revision]
                                           :where  [:and
                                                 ;; only include cards with field refs in column_settings
                                                    [:or
                                                     [:like :object "%ref\\\\\",[\\\\\"field%"]
                                                     [:like :object "%ref\\\\\\\",[\\\\\\\"field%"]]
                                                 ;; only include cards with joins
                                                    [:like :object "%joins%"]
                                                    [:= :model "Card"]]})))
  ;; Reverse migration
  (let [update-one!
        (fn [revision]
          (let [card (json/parse-string (:object revision))]
            (when (not= (get card "query_type") "native")
              (let [viz-settings (get card "visualization_settings")
                    updated      (remove-join-alias-from-column-settings-field-refs viz-settings)]
                (when (not= updated viz-settings)
                  (t2/query {:update :revision
                             :set {:object (json/generate-string (assoc card "visualization_settings" updated))}
                             :where [:= :id (:id revision)]}))))))]
    (run! update-one! (t2/reducible-query {:select [:*]
                                           :from   [:revision]
                                           :where  [:and
                                                    [:or
                                                     [:like :object "%ref\\\\\",[\\\\\"field%"]
                                                     [:like :object "%ref\\\\\\\",[\\\\\\\"field%"]]
                                                    [:like :object "%join-alias%"]
                                                    [:= :model "Card"]]}))))

(define-migration MigrateLegacyDashboardCardColumnSettingsFieldRefs
  (let [update-one! (fn [{:keys [id visualization_settings]}]
                      (let [parsed  (json/parse-string visualization_settings)
                            updated (update-legacy-field-refs-in-viz-settings parsed)]
                        (when (not= parsed updated)
                          (t2/query-one {:update :report_dashboardcard
                                         :set    {:visualization_settings (json/generate-string updated)}
                                         :where  [:= :id id]}))))]
    (run! update-one! (t2/reducible-query
                       {:select [:id :visualization_settings]
                        :from   [:report_dashboardcard]
                        :where  [:and
                                 [:<> :card_id nil]
                                 [:or
                                  ;; these match legacy field refs in column_settings
                                  [:like :visualization_settings "%ref\\\\\",[\\\\\"field-id%"]
                                  [:like :visualization_settings "%ref\\\\\",[\\\\\"field-literal%"]
                                  [:like :visualization_settings "%ref\\\\\",[\\\\\"fk->%"]
                                  ;; MySQL with NO_BACKSLASH_ESCAPES disabled:
                                  [:like :visualization_settings "%ref\\\\\\\",[\\\\\\\"field-id%"]
                                  [:like :visualization_settings "%ref\\\\\\\",[\\\\\\\"field-literal%"]
                                  [:like :visualization_settings "%ref\\\\\\\",[\\\\\\\"fk->%"]]]}))))

(define-reversible-migration AddJoinAliasToDashboardCardColumnSettingsFieldRefs
  (let [update-one! (fn [{:keys [id visualization_settings result_metadata]}]
                      (let [updated (add-join-alias-to-column-settings-refs {:visualization_settings visualization_settings
                                                                             :result_metadata        result_metadata})]
                        (when (not= visualization_settings updated)
                          (t2/query-one {:update :report_dashboardcard
                                         :set    {:visualization_settings updated}
                                         :where  [:= :id id]}))))]
    (run! update-one! (t2/reducible-query {:select [:dc.id :dc.visualization_settings :c.result_metadata]
                                           :from   [[:report_card :c]]
                                           :join   [[:report_dashboardcard :dc] [:= :dc.card_id :c.id]]
                                           :where  [:and
                                                    [:or
                                                     [:= :c.query_type nil]
                                                     [:= :c.query_type "query"]]
                                                    [:or
                                                     [:like :dc.visualization_settings "%ref\\\\\",[\\\\\"field%"]
                                                     ; MySQL with NO_BACKSLASH_ESCAPES disabled
                                                     [:like :dc.visualization_settings "%ref\\\\\\\",[\\\\\\\"field%"]]
                                                    [:like :c.result_metadata "%join-alias%"]]})))
  (let [update! (fn [{:keys [id visualization_settings]}]
                  (let [parsed  (json/parse-string visualization_settings)
                        updated (remove-join-alias-from-column-settings-field-refs parsed)]
                    (when (not= parsed updated)
                      (t2/query-one {:update :report_dashboardcard
                                     :set    {:visualization_settings (json/generate-string updated)}
                                     :where  [:= :id id]}))))]
    (run! update! (t2/reducible-query {:select [:dc.id :dc.visualization_settings]
                                       :from   [[:report_card :c]]
                                       :join   [[:report_dashboardcard :dc] [:= :dc.card_id :c.id]]
                                       :where  [:and
                                                [:or
                                                 [:= :c.query_type nil]
                                                 [:= :c.query_type "query"]]
                                                [:or
                                                 [:like :dc.visualization_settings "%ref\\\\\",[\\\\\"field%"]
                                                 [:like :dc.visualization_settings "%ref\\\\\\\",[\\\\\\\"field%"]]
                                                [:like :dc.visualization_settings "%join-alias%"]]}))))

(define-migration RevisionMigrateLegacyDashboardCardColumnSettingsFieldRefs
  (let [update-one! (fn [{:keys [id object]}]
                      (let [object  (json/parse-string object)
                            updated (update object "cards" (fn [cards]
                                                             (map #(update % "visualization_settings" update-legacy-field-refs-in-viz-settings) cards)))]
                        (when (not= updated object)
                          (t2/query-one {:update :revision
                                         :set    {:object (json/generate-string updated)}
                                         :where  [:= :id id]}))))]
    (run! update-one! (t2/reducible-query {:select [:id :object]
                                           :from   [:revision]
                                           :where  [:and
                                                    [:= :model "Dashboard"]
                                                    [:or
                                                     ;; these match legacy field refs in column_settings
                                                     [:like :object "%ref\\\\\",[\\\\\"field-id%"]
                                                     [:like :object "%ref\\\\\",[\\\\\"field-literal%"]
                                                     [:like :object "%ref\\\\\",[\\\\\"fk->%"]
                                                     ;; MySQL with NO_BACKSLASH_ESCAPES disabled:
                                                     [:like :object "%ref\\\\\\\",[\\\\\\\"field-id%"]
                                                     [:like :object "%ref\\\\\\\",[\\\\\\\"field-literal%"]
                                                     [:like :object "%ref\\\\\\\",[\\\\\\\"fk->%"]]]}))))

(define-reversible-migration RevisionAddJoinAliasToDashboardCardColumnSettingsFieldRefs
  (let [add-join-aliases
        (fn [dashcard]
          (if-let [{:keys [dataset_query]} (t2/query-one {:select [:dataset_query]
                                                          :from   [:report_card]
                                                          :where  [:and
                                                                   [:or
                                                                    ;; native queries won't have join aliases, so we can exclude them
                                                                    [:= :query_type nil]
                                                                    [:= :query_type "query"]]
                                                                   [:= :id (get dashcard "card_id")]
                                                                   ;; only include cards with joins
                                                                   [:like :dataset_query "%joins%"]]})]
            (if-let [join-aliases (->> (get-in (json/parse-string dataset_query) ["query" "joins"])
                                       (map #(get % "alias"))
                                       set
                                       seq)]
              (m/update-existing-in dashcard ["visualization_settings" "column_settings"]
                                    (fn [column_settings]
                                      (let [copies-with-join-alias (into {}
                                                                         (mapcat (fn [[k v]]
                                                                                   (match (vec (json/parse-string k))
                                                                                     ["ref" ["field" id opts]]
                                                                                     (for [alias join-aliases]
                                                                                       [(json/generate-string ["ref" ["field" id (assoc opts "join-alias" alias)]]) v])
                                                                                     _ '()))
                                                                                 column_settings))]
                                        ;; existing column settings should take precedence over the copies in case there is a conflict
                                        (merge copies-with-join-alias column_settings))))
              dashcard)
            dashcard))
        update-one!
        (fn [revision]
          (let [dashboard (json/parse-string (:object revision))
                updated   (update dashboard "cards" (fn [dashcards]
                                                      (map add-join-aliases dashcards)))]
            (when (not= updated dashboard)
              (t2/query {:update :revision
                         :set    {:object (json/generate-string updated)}
                         :where  [:= :id (:id revision)]}))))]
    (run! update-one! (t2/reducible-query {:select [:*]
                                           :from   [:revision]
                                           :where  [:and
                                                    [:= :model "Dashboard"]
                                                    ;; only include cards with field refs in column_settings
                                                    [:or
                                                     [:like :object "%ref\\\\\",[\\\\\"field%"]
                                                     [:like :object "%ref\\\\\\\",[\\\\\\\"field%"]]]})))
  ;; Reverse migration
  (let [update-one!
        (fn [revision]
          (let [dashboard (json/parse-string (:object revision))
                updated   (update dashboard "cards"
                                  (fn [dashcards]
                                    (map #(update % "visualization_settings" remove-join-alias-from-column-settings-field-refs)
                                         dashcards)))]
            (when (not= updated dashboard)
              (t2/query {:update :revision
                         :set    {:object (json/generate-string updated)}
                         :where  [:= :id (:id revision)]}))))]
    (run! update-one! (t2/reducible-query {:select [:*]
                                           :from   [:revision]
                                           :where  [:and
                                                    [:= :model "Dashboard"]
                                                    [:or
                                                     [:like :object "%ref\\\\\",[\\\\\"field%"]
                                                     [:like :object "%ref\\\\\\\",[\\\\\\\"field%"]]
                                                    [:like :object "%join-alias%"]]}))))

(define-reversible-migration MigrateDatabaseOptionsToSettings
  (let [update-one! (fn [{:keys [id settings options]}]
                      (let [settings     (mi/encrypted-json-out settings)
                            options      (mi/json-out-with-keywordization options)
                            new-settings (mi/encrypted-json-in (merge settings options))]
                        (t2/query {:update :metabase_database
                                   :set    {:settings new-settings}
                                   :where  [:= :id id]})))]
    (run! update-one! (t2/reducible-query {:select [:id :settings :options]
                                           :from   [:metabase_database]
                                           :where  [:and
                                                    [:not= :options ""]
                                                    [:not= :options "{}"]
                                                    [:not= :options nil]]})))
  (let [rollback-one! (fn [{:keys [id settings options]}]
                        (let [settings (mi/encrypted-json-out settings)
                              options  (mi/json-out-with-keywordization options)]
                          (when (some? (:persist-models-enabled settings))
                            (t2/query {:update :metabase_database
                                       :set    {:options (json/generate-string (select-keys settings [:persist-models-enabled]))
                                                :settings (mi/encrypted-json-in (dissoc settings :persist-models-enabled))}
                                       :where  [:= :id id]}))))]
    (run! rollback-one! (t2/reducible-query {:select [:id :settings :options]
                                             :from   [:metabase_database]}))))<|MERGE_RESOLUTION|>--- conflicted
+++ resolved
@@ -14,12 +14,8 @@
    [clojurewerkz.quartzite.jobs :as jobs]
    [clojurewerkz.quartzite.scheduler :as qs]
    [clojurewerkz.quartzite.triggers :as triggers]
-<<<<<<< HEAD
-=======
    [medley.core :as m]
-   [metabase.db.connection :as mdb.connection]
    [metabase.models.interface :as mi]
->>>>>>> 24b35534
    [metabase.plugins.classloader :as classloader]
    [metabase.task.quartz-impl :as task.quartz-impl]
    [metabase.util.honey-sql-2 :as h2x]
