(ns metabase.db.liquibase
  "High-level Clojure wrapper around relevant parts of the Liquibase API."
  (:require
   [clojure.java.jdbc :as jdbc]
   [clojure.string :as str]
   [metabase.config :as config]
   [metabase.db.custom-migrations]
   [metabase.db.liquibase.h2 :as liquibase.h2]
   [metabase.db.liquibase.mysql :as liquibase.mysql]
   [metabase.plugins.classloader :as classloader]
   [metabase.util :as u]
   [metabase.util.i18n :refer [trs]]
   [metabase.util.log :as log]
   [metabase.util.malli :as mu]
   [metabase.util.malli.schema :as ms]
   [toucan2.connection :as t2.conn])
  (:import
   (java.io StringWriter)
   (java.util List Map)
   (liquibase Contexts LabelExpression Liquibase Scope Scope$Attr Scope$ScopedRunner RuntimeEnvironment)
   (liquibase.change.custom CustomChangeWrapper)
   (liquibase.changelog ChangeLogIterator ChangeSet ChangeSet$ExecType)
   (liquibase.changelog.visitor AbstractChangeExecListener ChangeExecListener UpdateVisitor)
   (liquibase.database Database DatabaseFactory)
   (liquibase.database.jvm JdbcConnection)
   (liquibase.exception LockException)
   (liquibase.lockservice LockService LockServiceFactory)
   (liquibase.resource ClassLoaderResourceAccessor)))

(set! *warn-on-reflection* true)

(comment
 ;; load our custom migrations
 metabase.db.custom-migrations/keep-me)

;; register our custom MySQL SQL generators
(liquibase.mysql/register-mysql-generators!)

;; Liquibase uses java.util.logging (JUL) for logging, so we need to install the JUL -> Log4j2 bridge which replaces the
;; default JUL handler with one that "writes" log messages to Log4j2. (Not sure this is the best place in the world to
;; do this, but Liquibase is the only thing using JUL directly.)
;;
;; See https://logging.apache.org/log4j/2.x/log4j-jul/index.html for more information.
(org.apache.logging.log4j.jul.Log4jBridgeHandler/install true nil true)

;; Liquibase logs a message for every ChangeSet directly to standard out -- see
;; https://github.com/liquibase/liquibase/issues/2396 -- but we can disable this by setting the ConsoleUIService's
;; output stream to the null output stream
(doto ^liquibase.ui.ConsoleUIService (.getUI (Scope/getCurrentScope))
  ;; we can't use `java.io.OutputStream/nullOutputStream` here because it's not available on Java 8
  (.setOutputStream (java.io.PrintStream. (org.apache.commons.io.output.NullOutputStream.))))

(def ^{:private true
       :doc     "Liquibase setting used for upgrading instances running version < 45."}
  ^String changelog-legacy-file "liquibase_legacy.yaml")

(def ^{:private true
       :doc     "Liquibase setting used for upgrading a fresh instance or instances running version >= 45."}
  ^String changelog-file "liquibase.yaml")

(defn changelog-table-name
  "Return the proper changelog table name based on db type of the connection."
  [^java.sql.Connection conn]
  (if (= "PostgreSQL" (-> conn .getMetaData .getDatabaseProductName))
    "databasechangelog"
    "DATABASECHANGELOG"))

(defn table-exists?
  "Check if a table exists."
  [table-name ^java.sql.Connection conn]
  (-> (.getMetaData conn)
      (.getTables  nil nil table-name (u/varargs String ["TABLE"]))
      jdbc/metadata-query
      seq
      boolean))

(defn- fresh-install?
  [^java.sql.Connection conn]
  (not (table-exists? (changelog-table-name conn) conn)))

(defn- decide-liquibase-file
  [^java.sql.Connection conn]
  (if (fresh-install? conn)
<<<<<<< HEAD
    changelog-file
    (let [latest-migration (->> (jdbc/query {:connection conn}
                                            [(format "select id from %s order by dateexecuted desc limit 1" (changelog-table-name conn))])
                                first
                                :id)]
      (cond
       (nil? latest-migration)
       changelog-file
=======
   changelog-file
   (let [latest-migration (->> (jdbc/query {:connection conn}
                                           [(format "select id from %s order by dateexecuted desc limit 1" (changelog-table-name conn))])
                               first
                               :id)]
     (cond
       (nil? latest-migration)
       changelog-file

       ;; post-44 installation downgraded to 45
       (= latest-migration "v00.00-000")
       changelog-file

>>>>>>> 7ede1b1e
       ;; pre 42
       (not (str/starts-with? latest-migration "v"))
       changelog-legacy-file

       (< (->> latest-migration (re-find #"v(\d+)\..*") second parse-long) 45)
       changelog-legacy-file

       :else
       changelog-file))))

(defn- liquibase-connection ^JdbcConnection [^java.sql.Connection jdbc-connection]
  (JdbcConnection. jdbc-connection))

(defn- h2? [^JdbcConnection liquibase-conn]
  (str/starts-with? (.getURL liquibase-conn) "jdbc:h2"))

(defn- database ^Database [^JdbcConnection liquibase-conn]
  (if (h2? liquibase-conn)
    (liquibase.h2/h2-database liquibase-conn)
    (.findCorrectDatabaseImplementation (DatabaseFactory/getInstance) liquibase-conn)))

(defn- liquibase ^Liquibase [^java.sql.Connection conn ^Database database]
  (let [liquibase-file (decide-liquibase-file conn)]
    (println "GOT LIQUIBASE FILE" liquibase-file)
    (Liquibase.
     ^String liquibase-file
     (ClassLoaderResourceAccessor. (classloader/the-classloader))
     database)))

(mu/defn do-with-liquibase
  "Impl for [[with-liquibase-macro]]."
  [conn-or-data-source :- [:or (ms/InstanceOfClass java.sql.Connection) (ms/InstanceOfClass javax.sql.DataSource)]
   f                   :- fn?]
  ;; Custom migrations use toucan2, so we need to make sure it uses the same connection with liquibase
  (binding [t2.conn/*current-connectable* conn-or-data-source]
    (if (instance? java.sql.Connection conn-or-data-source)
      (f (->> conn-or-data-source liquibase-connection database (liquibase conn-or-data-source)))
      ;; closing the `LiquibaseConnection`/`Database` closes the parent JDBC `Connection`, so only use it in combination
      ;; with `with-open` *if* we are opening a new JDBC `Connection` from a JDBC spec. If we're passed in a `Connection`,
      ;; it's safe to assume the caller is managing its lifecycle.
      (with-open [conn           (.getConnection ^javax.sql.DataSource conn-or-data-source)
                  liquibase-conn (liquibase-connection conn)
                  database       (database liquibase-conn)]
        (f (liquibase conn database))))))

(defmacro with-liquibase
  "Execute body with an instance of a `Liquibase` bound to `liquibase-binding`.

  (liquibase/with-liquibase [liquibase {:subname :postgres, ...}]
  (liquibase/migrate-up-if-needed! liquibase))"
  {:style/indent 1}
  [[liquibase-binding conn-or-data-source] & body]
  `(do-with-liquibase
    ~conn-or-data-source
    (fn [~(vary-meta liquibase-binding assoc :tag (symbol (.getCanonicalName Liquibase)))]
      ~@body)))

(defn migrations-sql
  "Return a string of SQL containing the DDL statements needed to perform unrun `liquibase` migrations, custom migrations will be ignored."
  ^String [^Liquibase liquibase]
  ;; calling update on custom migrations will execute them, so we ignore it and generates
  ;; sql for SQL migrations only
  (doseq [^ChangeSet change (.listUnrunChangeSets liquibase nil nil)]
    (when (instance? CustomChangeWrapper (first (.getChanges change)))
      (.setIgnore change true)))
  (let [writer (StringWriter.)]
    (.update liquibase "" writer)
    (.toString writer)))

(defn unrun-migrations
  "Returns a list of unrun migrations.

  It's a good idea to check to make sure there's actually something to do before running `(migrate :up)` so we can
  skip creating and releasing migration locks, which is both slightly dangerous and a waste of time when we won't be
  using them.

  (I'm not 100% sure whether `Liquibase.update()` still acquires locks if the database is already up-to-date)"
  [^Liquibase liquibase]
  (.listUnrunChangeSets liquibase nil (LabelExpression.)))

(defn- migration-lock-exists?
  "Is a migration lock in place for `liquibase`?"
  ^Boolean [^Liquibase liquibase]
  (boolean (seq (.listLocks liquibase))))

(defn force-release-locks!
  "(Attempt to) force release Liquibase migration locks."
  [^Liquibase liquibase]
  (.forceReleaseLocks liquibase))

(defn release-lock-if-needed!
  "Attempts to release the liquibase lock if present. Logs but does not bubble up the exception if one occurs as it's
  intended to be used when a failure has occurred and bubbling up this exception would hide the real exception."
  [^Liquibase liquibase]
  (when (migration-lock-exists? liquibase)
    (try
     (force-release-locks! liquibase)
     (catch Exception e
       (log/error e (trs "Unable to release the Liquibase lock after a migration failure"))))))

(defn- wait-for-migration-lock-to-be-cleared
  "Check and make sure the database isn't locked. If it is, sleep for 2 seconds and then retry several times. There's a
  chance the lock will end up clearing up so we can run migrations normally."
  [^Liquibase liquibase]
  (u/auto-retry 5
                (when (migration-lock-exists? liquibase)
                  (Thread/sleep 2000)
                  (throw
                   (LockException.
                    (str
                     (trs "Database has migration lock; cannot run migrations.")
                     " "
                     (trs "You can force-release these locks by running `java -jar metabase.jar migrate release-locks`.")))))))

(defn migrate-up-if-needed!
  "Run any unrun `liquibase` migrations, if needed."
  [^Liquibase liquibase]
  (log/info (trs "Checking if Database has unrun migrations..."))
  (if (seq (unrun-migrations liquibase))
    (do
     (log/info (trs "Database has unrun migrations. Waiting for migration lock to be cleared..."))
     (wait-for-migration-lock-to-be-cleared liquibase)
     ;; while we were waiting for the lock, it was possible that another instance finished the migration(s), so make
     ;; sure something still needs to be done...
     (let [unrun-migrations-count (count (unrun-migrations liquibase))]
       (if (pos? unrun-migrations-count)
         (let [^Contexts contexts nil
               start-time         (System/currentTimeMillis)]
           (log/info (trs "Migration lock is cleared. Running {0} migrations ..." unrun-migrations-count))
           (.update liquibase contexts)
           (log/info (trs "Migration complete in {0}" (u/format-milliseconds (- (System/currentTimeMillis) start-time)))))
         (log/info
          (trs "Migration lock cleared, but nothing to do here! Migrations were finished by another instance.")))))
    (log/info (trs "No unrun migrations found."))))

(defn run-in-scope-locked
  "Run function `f` in a scope on the Liquibase instance `liquibase`.
  Liquibase scopes are used to hold configuration and parameters (akin to binding dynamic variables in
  Clojure). This function initializes the database and the resource accessor which are often required."
  [^Liquibase liquibase f]
  (let [database (.getDatabase liquibase)
        ^LockService lock-service (.getLockService (LockServiceFactory/getInstance) database)
        scope-objects {(.name Scope$Attr/database) database
                       (.name Scope$Attr/resourceAccessor) (.getResourceAccessor liquibase)}]
    (Scope/child ^Map scope-objects
                 (reify Scope$ScopedRunner
                   (run [_]
                     (.waitForLock lock-service)
                     (try
                      (f)
                      (finally
                       (.releaseLock lock-service))))))))

(defn update-with-change-log
  "Run update with the change log instances in `liquibase`."
  ([liquibase]
   (update-with-change-log liquibase {}))
  ([^Liquibase liquibase
    {:keys [^List change-set-filters exec-listener]
     :or {change-set-filters []}}]
   (let [change-log     (.getDatabaseChangeLog liquibase)
         database       (.getDatabase liquibase)
         log-iterator   (ChangeLogIterator. change-log (into-array liquibase.changelog.filter.ChangeSetFilter change-set-filters))
         update-visitor (UpdateVisitor. database ^ChangeExecListener exec-listener)
         runtime-env    (RuntimeEnvironment. database (Contexts.) nil)]
     (run-in-scope-locked
      liquibase
      #(.run ^ChangeLogIterator log-iterator update-visitor runtime-env)))))

(mu/defn force-migrate-up-if-needed!
  "Force migrating up. This does three things differently from [[migrate-up-if-needed!]]:

  1.  This will force release the locks before start running
  2.  Migrations that fail will be ignored

  It can be used to fix situations where the database got into a weird state, as was common before the fixes made in
  #3295."
  [^Liquibase liquibase :- (ms/InstanceOfClass Liquibase)]
  ;; have to do this before clear the checksums else it will wait for locks to be released
  (release-lock-if-needed! liquibase)
  (.clearCheckSums liquibase)
  (when (seq (unrun-migrations liquibase))
    (let [change-log     (.getDatabaseChangeLog liquibase)
          fail-on-errors (mapv (fn [^ChangeSet change-set] [change-set (.getFailOnError change-set)])
                               (.getChangeSets change-log))
          exec-listener  (proxy [AbstractChangeExecListener] []
                           (willRun [^ChangeSet change-set _database-change-log _database _run-status]
                             (when (instance? ChangeSet change-set)
                               (log/info (format "Start executing migration with id %s" (.getId change-set)))))

                           (runFailed [^ChangeSet change-set _database-change-log _database ^Exception e]
                             (log/error (u/format-color 'red "[ERROR] %s" (.getMessage e))))

                           (ran [change-set _database-change-log _database ^ChangeSet$ExecType exec-type]
                             (when (instance? ChangeSet change-set)
                               (condp = exec-type
                                 ChangeSet$ExecType/EXECUTED
                                 (log/info (u/format-color 'green "[SUCCESS]"))

                                 ChangeSet$ExecType/FAILED
                                 (log/error (u/format-color 'red "[ERROR]"))

                                 (log/info (format "[%s]" (.name exec-type)))))))]
      (try
       (doseq [^ChangeSet change-set (.getChangeSets change-log)]
         (.setFailOnError change-set false))
       (update-with-change-log liquibase {:exec-listener exec-listener})
       (finally
        (doseq [[^ChangeSet change-set fail-on-error?] fail-on-errors]
          (.setFailOnError change-set fail-on-error?)))))))


(mu/defn consolidate-liquibase-changesets!
  "Consolidate all previous DB migrations so they come from single file.

  Previously migrations where stored in many small files which added seconds per file to the startup time because
  liquibase was checking the jar signature for each file. This function is required to correct the liquibase tables to
  reflect that these migrations were grouped into 2 files.

  See https://github.com/metabase/metabase/issues/3715
  Also see https://github.com/metabase/metabase/pull/34400"
  [conn :- (ms/InstanceOfClass java.sql.Connection)]
  (let [liquibase-table-name (changelog-table-name conn)
        statement            (format "UPDATE %s SET FILENAME = CASE WHEN ID = ? THEN ? WHEN ID < ? THEN ? ELSE ? END" liquibase-table-name)]
    (when-not (fresh-install? conn)
      (jdbc/execute!
       {:connection conn}
       [statement
        "v00.00-000" "migrations/001_update_migrations.yaml"
        "v45.00-001" "migrations/000_legacy_migrations.yaml"
        "migrations/001_update_migrations.yaml"]))))

(defn- extract-numbers
  "Returns contiguous integers parsed from string s"
  [s]
  (map #(Integer/parseInt %) (re-seq #"\d+" s)))

(defn rollback-major-version
  "Roll back migrations later than given Metabase major version"
  ;; default rollback to previous version
  ([db-type conn liquibase]
   ;; get current major version of Metabase we are running
   (rollback-major-version db-type conn liquibase (dec (config/current-major-version))))

  ;; with explicit target version
  ([_db-type conn ^Liquibase liquibase target-version]
   (when (or (not (integer? target-version)) (< target-version 44))
     (throw (IllegalArgumentException.
             (format "target version must be a number between 44 and the previous major version (%d), inclusive"
                     (config/current-major-version)))))
   ;; count and rollback only the applied change set ids which come after the target version (only the "v..." IDs need to be considered)
   (let [changeset-query (format "SELECT id FROM %s WHERE id LIKE 'v%%' ORDER BY ORDEREXECUTED ASC" (changelog-table-name conn))
         changeset-ids   (map :id (jdbc/query {:connection conn} [changeset-query]))
         ;; IDs in changesets do not include the leading 0/1 digit, so the major version is the first number
         ids-to-drop     (drop-while #(not= (inc target-version) (first (extract-numbers %))) changeset-ids)]
     (log/infof "Rolling back app database schema to version %d" target-version)
     (.rollback liquibase (count ids-to-drop) ""))))<|MERGE_RESOLUTION|>--- conflicted
+++ resolved
@@ -81,16 +81,6 @@
 (defn- decide-liquibase-file
   [^java.sql.Connection conn]
   (if (fresh-install? conn)
-<<<<<<< HEAD
-    changelog-file
-    (let [latest-migration (->> (jdbc/query {:connection conn}
-                                            [(format "select id from %s order by dateexecuted desc limit 1" (changelog-table-name conn))])
-                                first
-                                :id)]
-      (cond
-       (nil? latest-migration)
-       changelog-file
-=======
    changelog-file
    (let [latest-migration (->> (jdbc/query {:connection conn}
                                            [(format "select id from %s order by dateexecuted desc limit 1" (changelog-table-name conn))])
@@ -104,7 +94,6 @@
        (= latest-migration "v00.00-000")
        changelog-file
 
->>>>>>> 7ede1b1e
        ;; pre 42
        (not (str/starts-with? latest-migration "v"))
        changelog-legacy-file
