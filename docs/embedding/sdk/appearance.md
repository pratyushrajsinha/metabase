--- conflicted
+++ resolved
@@ -13,15 +13,9 @@
 Here's an example that includes the various styling options available:
 
 ```js
-<<<<<<< HEAD
-import {defineEmbeddingSdkTheme} from "@metabase/embedding-sdk-react";
-
-const theme = defineEmbeddingSdkTheme({
-=======
 import { defineMetabaseTheme } from "@metabase/embedding-sdk-react";
 
 const theme = defineMetabaseTheme({
->>>>>>> cfe32222
   // Specify a font to use from the set of fonts supported by Metabase.
   // You can set the font to "Custom" to use the custom font
   // configured in your Metabase instance.
