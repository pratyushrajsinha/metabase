---
title: Driver interface changelog
---

# Driver Interface Changelog

## Metabase 0.50.0

- The Metabase `metabase.mbql.*` namespaces have been moved to `metabase.legacy-mbql.*`. You probably didn't need to
  use these namespaces in your driver, but if you did, please update them.

- The multimethod `metabase.driver/truncate!` has been added. This method is used to delete a table's rows in the most
  efficient way possible. This is currently only required for drivers that support the `:uploads` feature, and has
  a default implementation for JDBC-based drivers.

- New feature `:window-functions/cumulative` has been added. Drivers that implement this method are expected to
  implement the cumulative sum (`:cum-sum`) and cumulative count (`:cum-count`) aggregation clauses in their native
  query language. For non-SQL drivers (drivers not based on our `:sql` or `:sql-jdbc` drivers), this feature flag is
  set to `false` by default; the old (broken) post-processing implementations of cumulative aggregations will continue
  to be used. (See issues [#13634](https://github.com/metabase/metabase/issues/13634) and
  [#15118](https://github.com/metabase/metabase/issues/15118) for more information on why the old implementation is
  broken.)

  Non-SQL drivers should be updated to implement cumulative aggregations natively if possible.

  The SQL implementation uses `OVER (...)` expressions. It will automatically move `GROUP BY` expressions like
  `date_trunc()` into a `SUBSELECT` so fussy databases like BigQuery can reference plain column identifiers. The
  actual SQL generated will look something like

  ```sql
  SELECT
    created_at_month,
    sum(sum(total) OVER (ORDER BY created_at_month ROWS UNBOUNDED PRECEDING) AS cumulative_sum
  FROM (
    SELECT
      date_trunc('month', created_at) AS created_at_month,
      total
    FROM
      my_table
    ) source
  GROUP BY
    created_at_month
  ORDER BY
    created_at_month
  ```

  Non-SQL drivers can use
  `metabase.query-processor.util.transformations.nest-breakouts/nest-breakouts-in-stages-with-window-aggregation`
  if they want to leverage the same query transformation. See the default `:sql` implementation of
  `metabase.driver.sql.query-processor/preprocess` for an example of using this transformation when needed.

  You can run the new tests in `metabase.query-processor-test.cumulative-aggregation-test` to verify that your driver
  implementation is working correctly.

- `metabase.driver.common/class->base-type` no longer supports Joda Time classes. They have been deprecated since 2019.

- New feature `:window-functions/offset` has been added to signify that a driver supports the new MBQL `:offset`
  clause (equivalent of SQL `lead` and `lag` functions). This is enabled by default for `:sql` and `:sql-jdbc`-based
  drivers. Other drivers should add an implementation for this clause and enable the feature flag.

<<<<<<< HEAD
- If you don't have a custom implementation of `metabase.driver/notify-database-updated` you can skip this section.

  A new method, `metabase.driver/notify-database-will-be-deleted!`, has been added so that you can specify behaviors
  that happen only when a Database is deleted, such as destroying connection pools. Previously, whenever a Database
  was updated *or* deleted, `metabase.driver/notify-database-updated` was called; now you may differentiate the two
  situations by implementing both methods separately. The default implementation of `notify-database-will-be-deleted!`
  calls `notify-database-updated` for backward compatibility, so by default it will still be called on Database
  deletes. The default implementation of `notify-database-updated` is a no-op, so unless you have an implementation
  for it the default implementation of `notify-database-will-be-deleted! is effectively a no-op as well.

  `:sql-jdbc` has an implementation, `notify-database-updated` destroys cached connection pools if connection details
  change in a meaningful way, and `notify-database-will-be-deleted!` always destroys pools. If your driver is
  JDBC-based, you probably didn't have a custom implementation of `notify-database-updated`, so you shouldn't need to
  change anything.

  We previously recommended that `notify-database-updated` always destroy connection pools or cached resources. Now
  that you can differentiate updates from deletes, we now instead recommend that you implement
  `notify-database-will-be-deleted!` separately and have it always delete connection pools or cached resources, and
  update your implementation of `notify-database-updated` to check whether connection details have changed in a
  meaningful way and only destroy resources if actually needed.
=======
- `:type/field-values-unsupported` was added in `metabase.types` namespace. It is used in field values computation
  logic, to determine whether a specific field should have its field values computed or not. At the time of writing
  that is performed in `metabase.models.field-values/field-should-have-field-values?`. Deriving from it, driver
  developers have a way to out of field values computation for fields that are incompatible with the query used for
  computation. Example could be Druid's `COMPLEX<JSON>` database type fields. See the `:druid-jdbc` implementation
  of `sql-jdbc.sync/database-type->base-type` in the `metabase.driver.druid-jdbc` and derivations in the
  `metabase.types` namespace for an example.

- New feature `:metadata/key-constraints` has been added to signify that a driver support defining and enforcing foreign
  key constraints at the schema level. This is a different, stronger condition than `:foreign-keys`. Some databases
  (Presto, Athena, etc.) support *querying* over foreign key relationships (`:foreign-keys`) but do not track or enforce
  those relationships in the schema. Defaults to `true` in `:sql` and `:sql-jdbc` drivers; set to `false` in the
  first-party SparkSQL, Presto and Athena drivers.

- New feature `:connection/multiple-databases` has been added to indicate whether a *connection* to this driver
  corresponds to multiple databases or just one. The default is `false`, where a connection specifies a single database.
  This is the common case for classic relational DBs like Postgres, and some cloud databases. In contrast, a driver like
  Athena sets this to `true` because it connects to an S3 bucket and treats each file within it as a database.

## Metabase 0.49.9

- Another driver feature has been added: `upload-with-auto-pk`. It only affects drivers that support `uploads`, and
  is optional to support. Drivers support this feature by default, and can choose not to support it if there is no way
  to create a table with an auto-incrementing integer column. The driver can override the default using
  `driver/database-supports?`.
>>>>>>> e50a22f9

## Metabase 0.49.1

- Another driver feature has been added: `describe-fields`. If a driver opts-in to supporting this feature, The
  multimethod `metabase.driver/describe-fields` must be implemented, as a replacement for
  `metabase.driver/describe-table`.

- The multimethod `metabase.driver.sql-jdbc.sync.describe-table/describe-fields-sql` has been added. The method needs
  to be implemented if the driver supports `describe-fields` and you want to use the default JDBC implementation of
  `metabase.driver/describe-fields`.

## Metabase 0.49.0

- The multimethod `metabase.driver/describe-table-fks` has been deprecated in favor of `metabase.driver/describe-fks`.
  `metabase.driver/describe-table-fks` will be removed in 0.52.0.

- The multimethod `metabase.driver/describe-fks` has been added. The method needs to be implemented if the database
  supports the `:foreign-keys` and `:describe-fks` features. It replaces the `metabase.driver/describe-table-fks`
  method, which is now deprecated.

- The multimethod `metabase.driver.sql-jdbc.sync.describe-table/describe-fks-sql` has been added. The method needs
  to be implemented if you want to use the default JDBC implementation of `metabase.driver/describe-fks`.

- The multimethod `metabase.driver/alter-columns!` has been added. This method is used to alter a table's columns in the
  database. This is currently only required for drivers that support the `:uploads` feature, and has a default
  implementation for JDBC-based drivers.

- The multimethod `metabase.driver.sql-jdbc.sync.interface/alter-columns-sql` has been added. The method
  allows you to customize the query used by the default JDBC implementation of `metabase.driver/alter-columns!`.

- The multimethod `metabase.driver.sql-jdbc.sync.interface/current-user-table-privileges` has been added.
  JDBC-based drivers can implement this to improve the performance of the default SQL JDBC implementation of
  `metabase.driver/describe-database`. It needs to be implemented if the database supports the `:table-privileges`
  feature and the driver is JDBC-based.

- The multimethod `metabase.driver/create-table!` can take an additional optional map with an optional key `primary-key`.
  `metabase.driver/upload-type->database-type` must also be changed, so that if
  `:metabase.upload/auto-incrementing-int-pk` is provided as the `upload-type` argument, the function should return a
  type without the primary-key constraint included. See PR [#22166](https://github.com/metabase/metabase/pull/37505/)
  for more information. These changes only need to be implemented if the database supports the `:uploads` feature.

- The multimethod `metabase.driver/create-auto-pk-with-append-csv?` has been added. The method only needs to be
  implemented if the database supported the `:uploads` feature in 47 or earlier, and should return true if so.

- The multimethod `metabase.driver/add-columns!` has been added. This method is used to add columns to a table in the
  database. It only needs to be implemented if the database supported the `:uploads` feature in 47 or earlier.

- A new driver method has been added `metabase.driver/describe-table-indexes` along with a new feature `:index-info`.
  This method is used to get a set of column names that are indexed or are the first columns in a composite index.

- `metabase.util.honeysql-extensions`, deprecated in 0.46.0, has been removed. SQL-based drivers using Honey SQL 1
  are no longer supported. See 0.46.0 notes for more information.
  `metabase.driver.sql.query-processor/honey-sql-version` is now deprecated and no longer called. All drivers are
  assumed to use Honey SQL 2.

- The method `metabase.driver.sql.parameters.substitution/align-temporal-unit-with-param-type` is now deprecated.
  Use `metabase.driver.sql.parameters.substitution/align-temporal-unit-with-param-type-and-value` instead,
  which has access to `value` and therefore provides more flexibility for choosing the right conversion unit.

## Metabase 0.48.0
- The MBQL schema in `metabase.mbql.schema` now uses [Malli](https://github.com/metosin/malli) instead of
  [Schema](https://github.com/plumatic/schema). If you were using this namespace in combination with Schema, you'll
  want to update your code to use Malli instead.

- Another driver feature has been added: `:table-privileges`. This feature signals whether we can store
  the table-level privileges for the database on database sync.

- The multimethod `metabase.driver/current-user-table-privileges` has been added. This method is used to get
  the set of privileges the database connection's current user has. It needs to be implemented if the database
  supports the `:table-privileges` feature.

- The following functions in `metabase.query-processor.store` (`qp.store`) are now deprecated

  * `qp.store/database`
  * `qp.store/table`
  * `qp.store/field`

  Update usages of the to the corresponding functions in `metabase.lib.metadata` (`lib.metadata`):

  ```clj
  (qp.store/database)       => (lib.metadata/database (qp.store/metadata-provider))
  (qp.store/table table-id) => (lib.metadata/table (qp.store/metadata-provider) table-id)
  (qp.store/field field-id) => (lib.metadata/field (qp.store/metadata-provider) field-id)
  ```

  Note that the new methods return keys as `kebab-case` rather than `snake_case`.

- Similarly, drivers should NOT access the application database directly (via `toucan` functions or otherwise); use
  `lib.metadata` functions instead. This access may be blocked in a future release.

- SQL drivers that implement `metabase.driver.sql.query-processor/->honeysql` for
  `metabase.models.table/Table`/`:model/Table` should be updated to implement it for `:metadata/table` instead. As
  with the changes above, the main difference is that the new metadata maps use `kebab-case` keys rather than
  `snake_case` keys.

* `metabase.driver.sql.query-processor/cast-field-if-needed` now expects a `kebab-case`d field as returned by
  `lib.metadata/field`.

- `metabase.query-processor.store/fetch-and-store-database!`,
  `metabase.query-processor.store/fetch-and-store-tables!`, and
  `metabase.query-processor.store/fetch-and-store-fields!` have been removed. Things are now fetched automatically as
  needed and these calls are no longer necessary.

- `metabase.models.field/json-field?` has been removed, use `metabase.lib.field/json-field?` instead. Note that the
  new function takes a Field as returned by `lib.metadata/field`, i.e. a `kebab-case` map.

- Tests should try to avoid using any of the `with-temp` helpers or application database objects; instead, use the
  metadata functions above and and the helper *metadata providers* in `metabase.lib`, `metabase.lib.test-util`, and
  `metabase.query-processor.test-util` for mocking them, such as `mock-metadata-provider`,
  `metabase-provider-with-cards-for-queries`, `remap-metadata-provider`, and `merged-mock-metadata-provider`.

- `metabase.query-processor.util.add-alias-info/field-reference` is now deprecated. If your driver implemented it,
  implement `metabase.query-processor.util.add-alias-info/field-reference-mlv2` instead. The only difference between
  the two is that the latter is passed Field metadata with `kebab-case` keys while the former is passed legacy
  metadata with `snake_case` keys.

- `metabase.driver/current-db-time`, deprecated in 0.34, and related methods and helper functions, have been removed.
  Implement `metabase.driver/db-default-timezone` instead.

- `metabase.driver.sql-jdbc.sync.interface/db-default-timezone`, a helper for writing
  `metabase.driver/db-default-timezone` implementations for JDBC-based drivers, has been deprecated, and will be
  removed in 0.51.0 or later. You can easily implement `metabase.driver/db-default-timezone` directly, and use
  `metabase.driver.sql-jdbc.execute/do-with-connection-with-options` to get a `java.sql.Connection` for a Database.

- Added a new multimethod `metabase.driver.sql.parameters.substitution/align-temporal-unit-with-param-type`, which returns
  a suitable temporal unit conversion keyword for `field`, `param-type` and the given driver. The resulting keyword
  will be used to call the corresponding `metabase.driver.sql.query-processor/date` implementation to convert the `field`.
  Returns `nil` if the conversion is not necessary for this `field` and `param-type` combination.

- The multimethod `metabase.driver.sql-jdbc.execute/inject-remark` has been added. It allows JDBC-based drivers to
  override the default behavior of how SQL query remarks are added to queries (prepending them as a comment).

- The arity of multimethod `metabase.driver.sql-jdbc.sync.interface/fallback-metadata-query` has been updated from 3 to 4,
  it now takes an additional `db` argument. The new function arguments are: `[driver db-name-or-nil schema table]`.

## Metabase 0.47.0

- A new driver feature has been added: `:schemas`. This feature signals whether the database organizes tables in
  schemas (also known as namespaces) or not. Most databases have schemas so this feature is on by default.
  An implementation of the multimethod `metabase.driver/database-supports?` for `:schemas` is required only if the
  database doesn't store tables in schemas.

- Another driver feature has been added: `:uploads`. The `:uploads` feature signals whether the database supports
  uploading CSV files to tables in the database. To support the uploads feature, implement the following new
  multimethods: `metabase.driver/create-table!` (creates a table), `metabase.driver/drop-table!` (drops
  a table), and `metabase.driver/insert-into!` (inserts values into a table).

- The multimethod `metabase.driver/syncable-schemas` has been added. This method is used to list schemas to upload
  CSVs to, and it should include all schemas that can be synced. Currently it only needs to be implemented
  if the database has schema, and the database supports the `:uploads` feature.

- The multimethod `metabase.driver/supports?` has been deprecated in favor of `metabase.driver/database-supports?`.
  The existing default implementation of `database-supports?` currently calls `supports?`, but it will be removed in
  0.50.0.

- `metabase.driver.sql-jdbc.execute/connection-with-timezone` has been marked deprecated and is scheduled for removal
  in Metabase 0.50.0. The new method `metabase.driver.sql-jdbc.execute/do-with-connection-with-options` replaces it.
  Migration to the new method is straightforward. See PR [#22166](https://github.com/metabase/metabase/pull/22166) for
  more information. You should use `metabase.driver.sql-jdbc.execute/do-with-connection-with-options` instead of
  `clojure.java.jdbc/with-db-connection` or `clojure.java.jdbc/get-connection` going forward.

- The multimethods `set-role!`, `set-role-statement`, and `default-database-role` have been added. These methods are
  used to enable connection impersonation, which is a new feature added in 0.47.0. Connection impersonation allows users
  to be assigned to specific database roles which are set before any queries are executed, so that access to tables can
  be restricted at the database level instead of (or in conjunction with) Metabase's built-in permissions system.

- The multimethod `metabase.driver.sql-jdbc.sync.describe-table/get-table-pks` is changed to return a vector instea
  of a set.

- The function `metabase.query-processor.timezone/report-timezone-id-if-supported` has been updated to take an additional
  `database` argument for the arity which previously had one argument. This function might be used in the implementation
  of a driver's multimethods.

- `metabase.driver/prettify-native-form` was added to enable driver developers use native form formatting
  specific to their driver. For details see the PR [#34991](https://github.com/metabase/metabase/pull/34991).

## Metabase 0.46.0

- The process for building a driver has changed slightly in Metabase 0.46.0. Your build command should now look
  something like this:

  ```sh
  # Example for building the driver with bash or similar

  # switch to the local checkout of the Metabase repo
  cd /path/to/metabase/repo

  # get absolute path to the driver project directory
  DRIVER_PATH=`readlink -f ~/sudoku-driver`

  # Build driver. See explanation in sample Sudoku driver README
  clojure \
    -Sdeps "{:aliases {:sudoku {:extra-deps {com.metabase/sudoku-driver {:local/root \"$DRIVER_PATH\"}}}}}"  \
    -X:build:sudoku \
    build-drivers.build-driver/build-driver! \
    "{:driver :sudoku, :project-dir \"$DRIVER_PATH\", :target-dir \"$DRIVER_PATH/target\"}"
  ```

  Take a look at our [build instructions for the sample Sudoku
  driver](https://github.com/metabase/sudoku-driver#build-it-updated-for-build-script-changes-in-metabase-0460)
  for an explanation of the command.

  Note that while this command itself is quite a lot to type, you no longer need to specify a `:build` alias in your
  driver's `deps.edn` file.

  Please upvote https://ask.clojure.org/index.php/7843/allow-specifying-aliases-coordinates-that-point-projects ,
  which will allow us to simplify the driver build command in the future.

- The multimethod `metabase.driver/table-rows-sample` has been added. This method is used in situations where Metabase
  needs a limited sample from a table, like when fingerprinting. The default implementation defined in the
  `metabase.db.metadata-queries` namespace runs an MBQL query using the regular query processor to produce the sample
  rows. This is good enough in most cases, so this multimethod should not be implemented unless really
  necessary. Currently, the only case when a special implementation is used is for BigQuery, which does not respect
  limit clauses.

- The multimethod `metabase.driver.sql.query-processor/datetime-diff` has been added. This method is used by
  implementations of `->honeysql` for the `:datetime-diff` clause. It is recommended to implement this if you want to
  use the default SQL implementation of `->honeysql` for the `:datetime-diff`, which includes validation of argument
  types across all units.

- The multimethod `metabase.query-processor.util.add-alias-info/field-reference` has been added. This method is used
  to produce a reference to a field by the `add-alias-info` middleware. (Note that this middleware is optional,
  currently it is only used by the SQL and MongoDB drivers.) The default implementation returns the name of the field
  instance. It should be overridden if just the name is not a valid a valid reference. For example, MongoDB supports
  nested documents and references to nested fields should contain the whole path. See the namespace
  `metabase.driver.mongo.query-processor` for an alternative implementation.

- The multimethod `metabase.driver.sql-jdbc.sync.interface/syncable-schemas` (aliased as
  `metabase.driver.sql-jdbc.sync/syncable-schemas`), which was deprecated in 0.43.0, has been removed. Implement
  `metabase.driver.sql-jdbc.sync.interface/filtered-syncable-schemas` instead. See 0.43.0 notes below for more
  details.

- The multimethod `metabase.driver/format-custom-field-name`, which was deprecated in 0.42.0, has been removed.
  Implement `metabase.driver/escape-alias` instead. See 0.42.0 notes below for more information.

- The multimethod `metabase.driver.sql-jdbc.execute/read-column`, which was deprecated in 0.35.0, has been removed.
  Implement `metabase.driver.sql-jdbc.execute/read-column-thunk` instead. See 0.35.0 notes below for more information.

### Honey SQL 2

The following only applies to SQL drivers; you can ignore it for non-SQL drivers.

Prior to Metabase 0.46.0, SQL drivers used Honey SQL 1 as an intermediate target when compiling queries. In 0.46.0 we
have began the process of migrating to Honey SQL 2 as our new intermediate target.

We plan to continue to support use of Honey SQL 1 until Metabase 0.49.0. Please be sure to migrate your drivers before
then.

In Metabase 0.46.x, 0.47.x, and 0.48.x, you can specify which version of Honey SQL you driver should use by
implementing the `metabase.driver.sql.query-processor/honey-sql-version` multimethod:

```clj
(require '[metabase.driver.sql.query-processor :as sql.qp])

;;; use Honey SQL 2 for :my-driver
(defmethod sql.qp/honey-sql-version :my-driver
  [_driver]
  2)
```

This method must return either `1` or `2`. Currently, the default implementation returns `1`. Effectively this means
you currently have to opt-in to Honey SQL 2 compilation. It's a good idea to do this sooner rather than later so your
driver is prepared for 0.49.0 well in advance.

In Metabase 0.47.x or 0.48.x we will likely change the default Honey SQL version to `2` to ensure everyone is aware of
the upcoming breaking changes in 0.49.0 and give them one or two release cycles to update their drivers to target
Honey SQL 2. You will still be able to opt-in to using Honey SQL 1 until 0.49.0 by implementing
`sql.qp/honey-sql-version` and returning `1`.

#### What You Need to Change

Our Honey SQL utility namespace, `metabase.util.honeysql-extensions`, commonly aliased as `hx`, has been updated to
generate forms appropriate for either Honey SQL 1 or Honey SQL 2. This is done automatically based on your driver's
`honey-sql-version`. `metabase.driver.sql.query-processor` itself also supports both targets in the same way.

The actual changes you will need to make to your driver code will probably be fairly small. The most important things
to note when porting your driver:

1. Avoid use of things from Honey SQL 1 namespaces like `honeysql.core` or `honeysql.format`. If you must, use Honey
   SQL `honey.sql` instead; you may not need either.

2. While you can continue to use `metabase.util.honeysql-extensions` in the short term, since it can target either
   version of Honey SQL, we will probably remove this namespace at some point in the future. Update your code to use
   `metabase.util.honey-sql-2` instead. The namespaces implement an almost identical set of helper functions, so all
   you should need to switch is which one you `:require` in your `ns` form.

3. `honeysql.core/call` no longer exists; instead of a form like `(hsql/call :my_function 1 2)`, you simply return a
   plain vector like `[:my_function 1 2]`. `(hsql/raw "x")` is now`[:raw "x"]`. New handlers can be registered with
   Honey SQL 2 with `honey.sql/register-fn!`. There is no equivalent of the Honey SQL 1 `honeysql.format./ToSql`
   protocol, so you should no longer define one-off types to implement custom SQL compilation rules. Use
   `honey.sql/register-fn!` instead.

4. In Honey SQL 1 you were able to register functions to a more limited extent by implementing the multimethod
   `honeysql.format/fn-handler`. Metabase registered the functions `:extract`, `:distinct-count`, and
   `:percentile-cont` in this way. For Honey SQL 2, we've registered these functions as qualified keywords in the
   `metabase.util.honey-sql-2` namespace, to prevent confusion as to where they're defined. Thus you'll need to update
   the keyword if you're using these functions.

   ```clj
   ;;; Honey SQL 1
   (hsql/call :distinct-count expr)
   ```

   becomes

   ```clj
   ;;; Honey SQL 2
   (require '[metabase.util.honey-sql-2 :as h2x])

   [::h2x/distinct-count expr]
   ```

5. Because custom expressions are now just plain vectors like `[:my_function 1]`, you may need to wrap expressions in
   an additional vector if they appear inside `:select`, `:from`, or other places where a vector could be interpreted
   as `[expression alias]`. e.g.

   ```clj
   ;; Honey SQL 1
   (honeysql.core/format {:select [[:my_function 1]]})
   ;; => ["SELECT my_function AS 1"]

   ;; Honey SQL 2
   ;;
   ;; WRONG
   (honey.sql/format {:select [[:my_function 1]]})
   ;; => ["SELECT my_function AS ?" 1]

   ;; CORRECT
   (honey.sql/format {:select [[[:my_function 1]]]})
   ;; => ["SELECT MY_FUNCTION(?)" 1]
   ```

   The SQL query processor does this automatically for forms it generates, so you only need to worry about this if
   you're overriding the way it generates `:select` or other top-level clauses.

6. Numbers are parameterized by default, e.g. `{:select [1]}` becomes `SELECT ?` rather than `SELECT 1`. You can use
   `:inline` to force the SQL to be generated inline instead: `{:select [[[:inline 1]]]}` becomes `SELECT 1`. Numbers
   generated by the SQL query processor code should automatically be inlined, but you may need to make sure any
   numbers you generate are wrapped in `:inline` if they can end up as expressions inside a `GROUP BY` clause. Some
   databases can recognize expressions as being the same thing only when they are *not* parameterized:

   ```sql
   -- This is okay
   SELECT x + 1
   FROM table
   GROUP BY x + 1

   -- Bad: DB doesn't know whether the two x + ? expressions are the same thing
   SELECT x + ?
   FROM table
   GROUP BY x + ?
   ```

  Exercise caution when `:inline`ing things -- take care not to use it on untrusted strings or other avenues for SQL
  injection. Only inlining things that are a `number?` is a safe bet.

Please read [Differences between Honey SQL 1.x and
2.x](https://github.com/seancorfield/honeysql/blob/develop/doc/differences-from-1-x.md) for more information on the
differences between the library versions.

#### Breaking Changes in 0.46.0 related to the Honey SQL 2 transition

**Note: these breaking changes will hopefully be fixed before 0.46.0 ships. This will be updated if they are.**

The classes `metabase.util.honeysql_extensions.Identifer` and `metabase.util.honeysql_extensions.TypedHoneySQLForm`
have been moved to `metabase.util.honey_sql_1.Identifer` and `metabase.util.honey_sql_1.TypedHoneySQLForm`,
respectively. On the off chance that your driver directly referencing these class names, you may need to update things
to use the new class names.

Similarly, `metabase.util.honeysql-extensions/->AtTimeZone` has been removed; use
`metabase.util.honeysql-extensions/at-time-zone` instead.

## Metabase 0.45.0

- `metabase.driver.sql-jdbc.connection/details->connection-spec-for-testing-connection` has been removed in Metabase
  0.45.0, because it leaked SSH tunnels. See [#24445](https://github.com/metabase/metabase/issues/24445). If you are
  using this function, please update your code to use
  `metabase.driver.sql-jdbc.connection/with-connection-spec-for-testing-connection` instead, which properly cleans up
  after itself.

### New methods

- `metabase.driver.sql-jdbc.sync.describe-table-fields` has been added. Implement this method if you want to override
  the default behavior for fetching field metadata (such as types) for a table.

- `metabase.driver.sql-jdbc.sync.describe-table/get-table-pks` has been added. This methods is used to get a set of pks
  given a table.

- `->honeysql [<driver> :convert-timezone]` has been added. Implement this method if you want your driver to support
  the `convertTimezone` expression. This method takes 2 or 3 arguments and returns a `timestamp without time zone` column.

## Metabase 0.43.0

- The `:expressions` map in an MBQL query now uses strings as keys rather than keywords (see
  [#14647](https://github.com/metabase/metabase/issues/14647)). You only need to be concerned with this if you are
  accessing or manipulating this map directly. Drivers deriving from `:sql` implementing `->honeysql` for `[<driver>
  :expression]` may need to be updated. A utility function, `metabase.mbql.util/expression-with-name`, has been
  available since at least Metabase 0.35.0 and handles both types of keys. It is highly recommended that you use this
  function rather than accessing `:expressions` directly, as doing so can make your driver compatible with both 0.42.0
  and with 0.43.0 and newer.

- There is now a `describe-nested-field-columns` method under `sql-jdbc.sync` namespace which returns an instance of
  NestedFCMetadata. This is in order to allow JSON columns in Postgres and eventually other DB's which are usually
  ordinary RDBMS's but then sometimes they have a denormalized column with JSON or some other semantics. Given a table
  with denormalized columns which have nested field semantics (so, typed sub-fields which are still denormalized but
  stable in type between rows), return value should be a NestedFCMetadata, a map of flattened key paths to the
  detected sub-field. Field detection in syncing will then be enriched with those nested types. This is materially
  different from the way we do it for mongo because every kind of JSON column is different, but it's going to run
  every sync so it can't be too slow, even on enormous tables and enormous denormalized columns on those enormous tables.

## Metabase 0.42.0

Changes in Metabase 0.42.0 affect drivers that derive from `:sql` (including `:sql-jdbc`).
Non-SQL drivers likely will require no changes.

0.42.0 introduces several significant changes to the way the SQL query processor compiles and determines aliases for
MBQL `:field` clauses. For more background, see pull request
[#19384](https://github.com/metabase/metabase/pull/19384).

If you were manipulating Field or Table aliases, we consolidated a lot of overlapping vars and methods, which means you may need to delete deprecated method implementations.

### Significant changes

- The `metabase.driver.sql.query-processor/->honeysql` method for Field instances, e.g.

  ```clj
  (defmethod sql.qp/->honeysql [:my-driver (class Field)]
    [driver field]
    ...)
  ```

  is no longer invoked. All compilation is now handled by the MBQL `:field` clause method, e.g.

  ```clj
  (defmethod sql.qp/->honeysql [:my-driver :field]
    [driver field-clause]
    ...)
  ```

  If you were doing something special here, you'll need to move that special login into `[<driver> :field]` instead.
  (You may no longer need this special logic, however -- see below.)

- `:field`, `:expression`, and `:aggregation-options` clauses now contain information about what aliases you should
  use to refer to them on both the left-hand side and right-hand side of SQL `AS` or elsewhere in a query. See PR
  [#19610](https://github.com/metabase/metabase/pull/19610) for a detailed discussion about the new information,
  hereafter referred to as the /[#19610 information](https://github.com/metabase/metabase/pull/19610)/.

- If you have a custom implementation of `->honeysql` for `:field` or `(class Field)`: `->honeysql` methods for `:field` should use or replace the
  [#19610 information](https://github.com/metabase/metabase/pull/19610) rather than attempting to determine or
  override it in some other fashion.

### New methods

- `metabase.driver/escape-alias` (moved from `metabase.driver.sql.query-processor/escape-alias`, which was introduced
  in 0.41.0) is now used to generate the [#19610 information](https://github.com/metabase/metabase/pull/19610) and
  used consistently across the SQL QP code. If you need to transform generated Field aliases for any reason (such as
  escaping disallowed characters), implement this method.

- `metabase.driver.sql-jdbc.sync.interface/filtered-syncable-schemas` has been added, and will eventually replace
  `metabase.driver.sql-jdbc.sync.interface/syncable-schemas`.  It serves a similar purpose, except that it's also
  passed the inclusion and exclusion patterns (ex: `auth*,data*`) to further filter schemas that will be synced.

### Deprecated methods and vars

The following methods and vars are slated for removal in Metabase 0.45.0 unless otherwise noted.

- `metabase.driver/format-custom-field-name` is now unused. Implement `metabase.driver/escape-alias` instead.

- `metabase.driver.sql.query-processor/escape-alias` has been renamed to `metabase.driver/escape-alias`. Everything
  else is the same.

- `metabase.driver.sql.query-processor/field-clause->alias` no longer uses the optional parameter `unique-name-fn`.
  Aliases are now made unique automatically, after escaping them; implement `metabase.driver/escape-alias` if you need
  to do something special before they are made unique. (Unique aliases are also escaped a second time if you need to
  do something /really/ special.)

- `metabase.driver.sql.query-processor/field->alias`, which was deprecated in 0.41.0, is now unused in 0.42.0.
  Implementing this method no longer has any effect. Implement `metabase.driver/escape-alias` instead if you need to
  do something special; use the [#19610 information](https://github.com/metabase/metabase/pull/19610) if you need to escape the alias
  for one reason or another. This method is still slated for removal in Metabase 0.44.0.

- `metabase.driver.sql.query-processor/*field-options*` is now unused and is no longer bound automatically.  If you need field options for some reason, see our SQL Server driver for an example on how to create it.

- `metabase.driver.sql.query-processor/*table-alias*` is now unused and is no longer bound automatically. Use or
  override `:metabase.query-processor.util.add-alias-info/source-table` from the [#19610
  information](https://github.com/metabase/metabase/pull/19610) instead.

- `metabase.driver.sql.query-processor/*source-query*` is now unused and is no longer bound automatically. Use
  `metabase.driver.sql.query-processor/*inner-query*` instead, which is always bound, even if we aren't inside of a
  source query.

- `metabase.driver.sql.query-processor/field->identifier` is now unused. Implementing this method should no longer be
  necessary under any circumstances. Override `->honeysql` for `[<driver> :field]` and manipulate the [#19610
  information](https://github.com/metabase/metabase/pull/19610) if you need to do something special here.

- `metabase.driver.sql.query-processor/prefix-field-alias` is no longer used. Previously, it was made available to
  give drivers a chance to escape automatically generated aliases for joined Fields. This is no longer necessary,
  because `metabase.driver/escape-alias` is called on automatically generates aliases. Implement
  `metabase.driver/escape-alias` if you need to do something special.
- `metabase.driver.sql-jdbc.sync.interface/syncable-schemas` has been deprecated in favor of
  `metabase.driver.sql-jdbc.sync.interface/filtered-syncable-schemas` (see above). The existing default implementation
  of `syncable-schemas` currently calls `filtered-syncable-schemas` (with `nil` filters, i.e. the filtering operation
  is actually a no-op), but it will eventually be removed.

#### Removed Methods and Vars

- `metabase.mbql.schema/DatetimeFieldUnit`, deprecated in 0.39.0, is now removed.

## Older versions

Before 0.42.0, this information was tracked in our Wiki. You can find changes for versions before 0.42.0 in the
table below:

| Version | Wiki page |
|---------|-----------|
| 0.41.0 | [changes](https://github.com/metabase/metabase/wiki/What's-new-in-0.41.0-for-Metabase-driver-authors) |
| 0.40.0 | No changes. |
| 0.39.0 | No changes. |
| 0.38.0 | [changes](https://github.com/metabase/metabase/wiki/What's-new-in-0.38.0-for-Metabase-driver-authors) |
| 0.37.0 | [changes](https://github.com/metabase/metabase/wiki/What's-new-in-0.37.0-for-Metabase-driver-authors) |
| 0.36.0 | [changes](https://github.com/metabase/metabase/wiki/What's-new-in-0.36.0-for-Metabase-driver-authors) |
| 0.35.0 | [changes](https://github.com/metabase/metabase/wiki/What's-new-in-0.35.0-for-Metabase-driver-authors) |<|MERGE_RESOLUTION|>--- conflicted
+++ resolved
@@ -3,6 +3,29 @@
 ---
 
 # Driver Interface Changelog
+
+## Metabase 0.51.0
+
+- If you don't have a custom implementation of `metabase.driver/notify-database-updated` you can skip this section.
+
+  A new method, `metabase.driver/notify-database-will-be-deleted!`, has been added so that you can specify behaviors
+  that happen only when a Database is deleted, such as destroying connection pools. Previously, whenever a Database
+  was updated *or* deleted, `metabase.driver/notify-database-updated` was called; now you may differentiate the two
+  situations by implementing both methods separately. The default implementation of `notify-database-will-be-deleted!`
+  calls `notify-database-updated` for backward compatibility, so by default it will still be called on Database
+  deletes. The default implementation of `notify-database-updated` is a no-op, so unless you have an implementation
+  for it the default implementation of `notify-database-will-be-deleted! is effectively a no-op as well.
+
+  `:sql-jdbc` has an implementation, `notify-database-updated` destroys cached connection pools if connection details
+  change in a meaningful way, and `notify-database-will-be-deleted!` always destroys pools. If your driver is
+  JDBC-based, you probably didn't have a custom implementation of `notify-database-updated`, so you shouldn't need to
+  change anything.
+
+  We previously recommended that `notify-database-updated` always destroy connection pools or cached resources. Now
+  that you can differentiate updates from deletes, we now instead recommend that you implement
+  `notify-database-will-be-deleted!` separately and have it always delete connection pools or cached resources, and
+  update your implementation of `notify-database-updated` to check whether connection details have changed in a
+  meaningful way and only destroy resources if actually needed.
 
 ## Metabase 0.50.0
 
@@ -58,28 +81,6 @@
   clause (equivalent of SQL `lead` and `lag` functions). This is enabled by default for `:sql` and `:sql-jdbc`-based
   drivers. Other drivers should add an implementation for this clause and enable the feature flag.
 
-<<<<<<< HEAD
-- If you don't have a custom implementation of `metabase.driver/notify-database-updated` you can skip this section.
-
-  A new method, `metabase.driver/notify-database-will-be-deleted!`, has been added so that you can specify behaviors
-  that happen only when a Database is deleted, such as destroying connection pools. Previously, whenever a Database
-  was updated *or* deleted, `metabase.driver/notify-database-updated` was called; now you may differentiate the two
-  situations by implementing both methods separately. The default implementation of `notify-database-will-be-deleted!`
-  calls `notify-database-updated` for backward compatibility, so by default it will still be called on Database
-  deletes. The default implementation of `notify-database-updated` is a no-op, so unless you have an implementation
-  for it the default implementation of `notify-database-will-be-deleted! is effectively a no-op as well.
-
-  `:sql-jdbc` has an implementation, `notify-database-updated` destroys cached connection pools if connection details
-  change in a meaningful way, and `notify-database-will-be-deleted!` always destroys pools. If your driver is
-  JDBC-based, you probably didn't have a custom implementation of `notify-database-updated`, so you shouldn't need to
-  change anything.
-
-  We previously recommended that `notify-database-updated` always destroy connection pools or cached resources. Now
-  that you can differentiate updates from deletes, we now instead recommend that you implement
-  `notify-database-will-be-deleted!` separately and have it always delete connection pools or cached resources, and
-  update your implementation of `notify-database-updated` to check whether connection details have changed in a
-  meaningful way and only destroy resources if actually needed.
-=======
 - `:type/field-values-unsupported` was added in `metabase.types` namespace. It is used in field values computation
   logic, to determine whether a specific field should have its field values computed or not. At the time of writing
   that is performed in `metabase.models.field-values/field-should-have-field-values?`. Deriving from it, driver
@@ -105,7 +106,6 @@
   is optional to support. Drivers support this feature by default, and can choose not to support it if there is no way
   to create a table with an auto-incrementing integer column. The driver can override the default using
   `driver/database-supports?`.
->>>>>>> e50a22f9
 
 ## Metabase 0.49.1
 
