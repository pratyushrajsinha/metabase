--- conflicted
+++ resolved
@@ -13,7 +13,6 @@
   efficient way possible. This is currently only required for drivers that support the `:uploads` feature, and has
   a default implementation for JDBC-based drivers.
 
-<<<<<<< HEAD
 - Temporal bucketing with a `:day`, `:week`, `:month`, `:quarter`, or `:year` unit is now explicitly expected to
   return the equivalent of a `java.time.LocalDate` (e.g. a SQL `DATE`), rather than a `java.time.LocalDateTime` (e.g.
   SQL `DATETIME`) or `java.time.OffsetDateTime` (e.g. SQL `TIMESTAMP WITH TIME ZONE`). Previously, this was
@@ -22,7 +21,7 @@
   `metabase.driver.sql.query-processor/date` for the units mentioned above. If you are not using our test suite, you
   should not need to make any changes, since our frontend client will display returned values as the correct type
   either way.
-=======
+
 - New feature `:window-functions` has been added. Drivers that implement this method are expected to implement the
   cumulative sum (`:cum-sum`) and cumulative count (`:cum-count`) aggregation clauses in their native query language.
   For non-SQL drivers (drivers not based on our `:sql` or `:sql-jdbc` drivers), this feature flag is set to `false` by
@@ -77,7 +76,6 @@
   [#40982](https://github.com/metabase/metabase/pull/40982) for an example of complex query transformations to get
   fussy BigQuery working. (More on this soon.) If all else fails, you can always specify that your driver does not
   support `:window-functions`, and it will fall back to using the old broken implementation.
->>>>>>> 9402bd68
 
 ## Metabase 0.49.1
 
