--- conflicted
+++ resolved
@@ -6,18 +6,16 @@
 
 ## Metabase 0.49.0
 
-<<<<<<< HEAD
 - The multimethod `metabase.driver/add-columns!` has been added. This method is used to add a column to a table.
   Currently it only needs to be implemented if the database supports the `:uploads` feature.
-=======
+
 - A new driver method has been added `metabase.driver/describe-table-indexes` along with a new feature `:index-info`.
   This method is used to get a set of column names that are indexed or are the first columns in a composite index.
 
--  `metabase.util.honeysql-extensions`, deprecated in 0.46.0, has been removed. SQL-based drivers using Honey SQL 1
-   are no longer supported. See 0.46.0 notes for more information.
-   `metabase.driver.sql.query-processor/honey-sql-version` is now deprecated and no longer called. All drivers are
-   assumed to use Honey SQL 2.
->>>>>>> 0b009811
+- `metabase.util.honeysql-extensions`, deprecated in 0.46.0, has been removed. SQL-based drivers using Honey SQL 1
+  are no longer supported. See 0.46.0 notes for more information.
+  `metabase.driver.sql.query-processor/honey-sql-version` is now deprecated and no longer called. All drivers are
+  assumed to use Honey SQL 2.
 
 ## Metabase 0.48.0
 
