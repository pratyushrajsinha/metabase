---
title: Environment variables
redirect_from:
  - /docs/latest/operations-guide/environment-variables
---

# Environment variables

_This documentation was generated from source by running:_

```
clojure -M:ee:doc environment-variables-documentation
```

Many settings in Metabase can be viewed and modified in the Admin Panel, or set via environment variables. The environment variables always take precedence. Note that, unlike settings configured in the Admin settings of your Metabase, the environment variables won't get written into the application database.

## How to set environment variables

Setting environment variables can be done in various ways depending on how you're running Metabase.

JAR file:

```
# Mac, Linux and other Unix-based systems
export MB_SITE_NAME="Awesome Company"
# Windows Powershell
$env:MB_SITE_NAME="Awesome Company"
# Windows batch/cmd
set MB_SITE_NAME="Awesome Company"

java --add-opens java.base/java.nio=ALL-UNNAMED -jar metabase.jar
```

Or set it as Java property, which works the same across all systems:

```
java -DMB_SITE_NAME="Awesome Company" -jar metabase.jar
```

Docker:

```
docker run -d -p 3000:3000 -e MB_SITE_NAME="Awesome Company" --name metabase metabase/metabase
```

## Environment variables on Metabase Cloud

If you're running Metabase Cloud, you can [contact support](https://www.metabase.com/help/premium) to adjust environment variables for your Metabase.

---

## List of environment variables


### `MB_ADMIN_EMAIL`

- Type: string
- Default: `null`
- [Configuration file name](./config-file.md): `admin-email`

The email address users should be referred to if they encounter a problem.

### `MB_AGGREGATED_QUERY_ROW_LIMIT`

- Type: integer
- Default: `10000`
- [Exported as](../installation-and-operation/serialization.md): `aggregated-query-row-limit`.
- [Configuration file name](./config-file.md): `aggregated-query-row-limit`

Maximum number of rows to return for aggregated queries via the API.

Must be less than 1048575. This environment variable also affects how many rows Metabase includes in dashboard subscription attachments.
  This environment variable also affects how many rows Metabase includes in dashboard subscription attachments.
  See also MB_UNAGGREGATED_QUERY_ROW_LIMIT.

### `MB_ALLOWED_IFRAME_HOSTS`

- Type: string
- Default: `youtube.com,
youtu.be,
loom.com,
vimeo.com,
docs.google.com,
calendar.google.com,
airtable.com,
typeform.com,
canva.com,
codepen.io,
figma.com,
grafana.com,
miro.com,
excalidraw.com,
notion.com,
atlassian.com,
trello.com,
asana.com,
gist.github.com,
linkedin.com,
twitter.com,
x.com`
- [Exported as](../installation-and-operation/serialization.md): `allowed-iframe-hosts`.
- [Configuration file name](./config-file.md): `allowed-iframe-hosts`

Allowed iframe hosts.

### `MB_ANON_TRACKING_ENABLED`

- Type: boolean
- Default: `true`
- [Configuration file name](./config-file.md): `anon-tracking-enabled`

Enable the collection of anonymous usage data in order to help Metabase improve.

### `MB_API_KEY`

- Type: string
- Default: `null`

When set, this API key is required for all API requests.

Middleware that enforces validation of the client via the request header X-Metabase-Apikey.
        If the header is available, then it’s validated against MB_API_KEY.
        When it matches, the request continues; otherwise it’s blocked with a 403 Forbidden response.

### `MB_APPLICATION_COLORS`

> Only available on Metabase [Pro](https://www.metabase.com/product/pro) and [Enterprise](https://www.metabase.com/product/enterprise) plans.

- Type: json
- Default: `{}`
- [Exported as](../installation-and-operation/serialization.md): `application-colors`.
- [Configuration file name](./config-file.md): `application-colors`

Choose the colors used in the user interface throughout Metabase and others specifically for the charts. You need to refresh your browser to see your changes take effect.

To change the user interface colors:

```
{
 "brand":"#ff003b",
 "filter":"#FF003B",
 "summarize":"#FF003B"
}
```

To change the chart colors:

```
{
 "accent0":"#FF0005",
 "accent1":"#E6C367",
 "accent2":"#B9E68A",
 "accent3":"#8AE69F",
 "accent4":"#8AE6E4",
 "accent5":"#8AA2E6",
 "accent6":"#B68AE6",
 "accent7":"#E68AD0"
}
```

### `MB_APPLICATION_FAVICON_URL`

> Only available on Metabase [Pro](https://www.metabase.com/product/pro) and [Enterprise](https://www.metabase.com/product/enterprise) plans.

- Type: string
- Default: `app/assets/img/favicon.ico`
- [Exported as](../installation-and-operation/serialization.md): `application-favicon-url`.
- [Configuration file name](./config-file.md): `application-favicon-url`

Upload a file to use as the favicon.

### `MB_APPLICATION_FONT`

> Only available on Metabase [Pro](https://www.metabase.com/product/pro) and [Enterprise](https://www.metabase.com/product/enterprise) plans.

- Type: string
- Default: `Lato`
- [Exported as](../installation-and-operation/serialization.md): `application-font`.
- [Configuration file name](./config-file.md): `application-font`

Replace “Lato” as the font family.

### `MB_APPLICATION_FONT_FILES`

> Only available on Metabase [Pro](https://www.metabase.com/product/pro) and [Enterprise](https://www.metabase.com/product/enterprise) plans.

- Type: json
- Default: `null`
- [Exported as](../installation-and-operation/serialization.md): `application-font-files`.
- [Configuration file name](./config-file.md): `application-font-files`

Tell us where to find the file for each font weight. You don’t need to include all of them, but it’ll look better if you do.

Example value:

```
[
  {
    "src": "https://example.com/resources/font-400",
    "fontFormat": "ttf",
    "fontWeight": 400
  },
  {
    "src": "https://example.com/resources/font-700",
    "fontFormat": "woff",
    "fontWeight": 700
  }
]
```

See [fonts](../configuring-metabase/fonts.md).

### `MB_APPLICATION_LOGO_URL`

> Only available on Metabase [Pro](https://www.metabase.com/product/pro) and [Enterprise](https://www.metabase.com/product/enterprise) plans.

- Type: string
- Default: `app/assets/img/logo.svg`
- [Exported as](../installation-and-operation/serialization.md): `application-logo-url`.
- [Configuration file name](./config-file.md): `application-logo-url`

Upload a file to replace the Metabase logo on the top bar.

Inline styling and inline scripts are not supported.

### `MB_APPLICATION_NAME`

> Only available on Metabase [Pro](https://www.metabase.com/product/pro) and [Enterprise](https://www.metabase.com/product/enterprise) plans.

- Type: string
- Default: `Metabase`
- [Exported as](../installation-and-operation/serialization.md): `application-name`.
- [Configuration file name](./config-file.md): `application-name`

Replace the word “Metabase” wherever it appears.

### `MB_ATTACHMENT_TABLE_ROW_LIMIT`

- Type: positive-integer
- Default: `20`

Maximum number of rows to render in an alert or subscription image.

Range: 1-100. To limit the total number of rows included in the file attachment
        for an email dashboard subscription, use MB_UNAGGREGATED_QUERY_ROW_LIMIT.

### `MB_BCC_ENABLED`

- Type: boolean
- Default: `true`
- [Configuration file name](./config-file.md): `bcc-enabled`

Whether or not bcc emails are enabled, default behavior is that it is.

### `MB_BREAKOUT_BIN_WIDTH`

- Type: double
- Default: `10.0`
- [Configuration file name](./config-file.md): `breakout-bin-width`

When using the default binning strategy for a field of type Coordinate (such as Latitude and Longitude), this number will be used as the default bin width (in degrees).

### `MB_BREAKOUT_BINS_NUM`

- Type: integer
- Default: `8`
- [Exported as](../installation-and-operation/serialization.md): `breakout-bins-num`.
- [Configuration file name](./config-file.md): `breakout-bins-num`

When using the default binning strategy and a number of bins is not provided, this number will be used as the default.

### `MB_CHECK_FOR_UPDATES`

- Type: boolean
- Default: `true`
- [Configuration file name](./config-file.md): `check-for-updates`

Identify when new versions of Metabase are available.

### `MB_CONFIG_FROM_FILE_SYNC_DATABASES`

- Type: boolean
- Default: `true`

Whether to (asynchronously) sync newly created Databases during config-from-file initialization. By default, true, but you can disable
  this behavior if you want to sync it manually or use SerDes to populate its data model.

### `MB_CUSTOM_FORMATTING`

- Type: json
- Default: `{}`
- [Exported as](../installation-and-operation/serialization.md): `custom-formatting`.
- [Configuration file name](./config-file.md): `custom-formatting`

Object keyed by type, containing formatting settings.

### `MB_CUSTOM_GEOJSON`

- Type: json
- Default: `null`
- [Exported as](../installation-and-operation/serialization.md): `custom-geojson`.
- [Configuration file name](./config-file.md): `custom-geojson`

JSON containing information about custom GeoJSON files for use in map visualizations instead of the default US State or World GeoJSON.

### `MB_CUSTOM_HOMEPAGE`

- Type: boolean
- Default: `false`
- [Configuration file name](./config-file.md): `custom-homepage`

Pick one of your dashboards to serve as homepage. Users without dashboard access will be directed to the default homepage.

### `MB_CUSTOM_HOMEPAGE_DASHBOARD`

- Type: integer
- Default: `null`
- [Configuration file name](./config-file.md): `custom-homepage-dashboard`

ID of dashboard to use as a homepage.

### `MB_DB_CONNECTION_TIMEOUT_MS`

- Type: integer
- Default: `10000`

Consider metabase.driver/can-connect? / can-connect-with-details? to have failed if they were not able to
  successfully connect after this many milliseconds. By default, this is 10 seconds.

Timeout in milliseconds for connecting to databases, both Metabase application database and data connections.
        In case you're connecting via an SSH tunnel and run into a timeout, you might consider increasing this value
        as the connections via tunnels have more overhead than connections without.

### `MB_DB_QUERY_TIMEOUT_MINUTES`

- Type: integer
- Default: `20`

By default, this is 20 minutes.

Timeout in minutes for databases query execution, both Metabase application database and data connections.
  If you have long-running queries, you might consider increasing this value.
  Adjusting the timeout does not impact Metabase’s frontend.
  Please be aware that other services (like Nginx) may still drop long-running queries.

### `MB_DOWNLOAD_ROW_LIMIT`

- Type: integer
- Default: `null`
- [Exported as](../installation-and-operation/serialization.md): `download-row-limit`.

Exports row limit excluding the header. xlsx downloads are limited to 1048575 rows even if this limit is higher.

### `MB_EE_AI_FEATURES_ENABLED`

- Type: boolean
- Default: `false`
- [Configuration file name](./config-file.md): `ee-ai-features-enabled`

Enable AI features.

This feature is experimental.

### `MB_EE_OPENAI_API_KEY`

- Type: string
- Default: `null`
- [Configuration file name](./config-file.md): `ee-openai-api-key`

The OpenAI API Key used in Metabase Enterprise.

This feature is experimental.

### `MB_EE_OPENAI_MODEL`

- Type: string
- Default: `gpt-4-turbo-preview`
- [Configuration file name](./config-file.md): `ee-openai-model`

The OpenAI Model (e.g. gpt-4, gpt-3.5-turbo).

This feature is experimental.

### `MB_EMAIL_FROM_ADDRESS`

- Type: string
- Default: `notifications@metabase.com`
- [Configuration file name](./config-file.md): `email-from-address`

The email address you want to use for the sender of emails.

### `MB_EMAIL_FROM_NAME`

- Type: string
- Default: `null`
- [Configuration file name](./config-file.md): `email-from-name`

The name you want to use for the sender of emails.

### `MB_EMAIL_MAX_RECIPIENTS_PER_SECOND`

- Type: integer
- Default: `null`
- [Exported as](../installation-and-operation/serialization.md): `email-max-recipients-per-second`.
- [Configuration file name](./config-file.md): `email-max-recipients-per-second`

The maximum number of recipients, summed across emails, that can be sent per second.
                Note that the final email sent before reaching the limit is able to exceed it, if it has multiple recipients.

### `MB_EMAIL_REPLY_TO`

- Type: json
- Default: `null`
- [Configuration file name](./config-file.md): `email-reply-to`

The email address you want the replies to go to, if different from the from address.

### `MB_EMAIL_SMTP_HOST`

- Type: string
- Default: `null`
- [Configuration file name](./config-file.md): `email-smtp-host`

The address of the SMTP server that handles your emails.

### `MB_EMAIL_SMTP_PASSWORD`

- Type: string
- Default: `null`
- [Configuration file name](./config-file.md): `email-smtp-password`

SMTP password.

### `MB_EMAIL_SMTP_PORT`

- Type: integer
- Default: `null`
- [Configuration file name](./config-file.md): `email-smtp-port`

The port your SMTP server uses for outgoing emails.

### `MB_EMAIL_SMTP_SECURITY`

- Type: keyword
- Default: `:none`
- [Configuration file name](./config-file.md): `email-smtp-security`

SMTP secure connection protocol. (tls, ssl, starttls, or none).

### `MB_EMAIL_SMTP_USERNAME`

- Type: string
- Default: `null`
- [Configuration file name](./config-file.md): `email-smtp-username`

SMTP username.

### `MB_EMBEDDING_APP_ORIGINS_INTERACTIVE`

> Only available on Metabase [Pro](https://www.metabase.com/product/pro) and [Enterprise](https://www.metabase.com/product/enterprise) plans.

- Type: string
- Default: `null`
- [Configuration file name](./config-file.md): `embedding-app-origins-interactive`

Allow these space delimited origins to embed Metabase interactive.

### `MB_EMBEDDING_APP_ORIGINS_SDK`

> Only available on Metabase [Pro](https://www.metabase.com/product/pro) and [Enterprise](https://www.metabase.com/product/enterprise) plans.

- Type: string
- Default: `localhost:*`
- [Configuration file name](./config-file.md): `embedding-app-origins-sdk`

Allow Metabase SDK access to these space delimited origins.

### `MB_EMBEDDING_HOMEPAGE`

- Type: keyword
- Default: `:hidden`
- [Exported as](../installation-and-operation/serialization.md): `embedding-homepage`.
- [Configuration file name](./config-file.md): `embedding-homepage`

Embedding homepage status, indicating if its visible, hidden or has been dismissed.

### `MB_EMBEDDING_SECRET_KEY`

- Type: string
- Default: `null`
- [Configuration file name](./config-file.md): `embedding-secret-key`

Secret key used to sign JSON Web Tokens for requests to `/api/embed` endpoints.

### `MB_ENABLE_EMBEDDING_INTERACTIVE`

- Type: boolean
- Default: `false`
- [Configuration file name](./config-file.md): `enable-embedding-interactive`

Allow admins to embed Metabase via interactive embedding?

### `MB_ENABLE_EMBEDDING_SDK`

- Type: boolean
- Default: `false`
- [Configuration file name](./config-file.md): `enable-embedding-sdk`

Allow admins to embed Metabase via the SDK?

### `MB_ENABLE_EMBEDDING_STATIC`

- Type: boolean
- Default: `false`
- [Configuration file name](./config-file.md): `enable-embedding-static`

Allow admins to embed Metabase via static embedding?

### `MB_ENABLE_PASSWORD_LOGIN`

> Only available on Metabase [Pro](https://www.metabase.com/product/pro) and [Enterprise](https://www.metabase.com/product/enterprise) plans.

- Type: boolean
- Default: `true`
- [Configuration file name](./config-file.md): `enable-password-login`

Allow logging in by email and password.

### `MB_ENABLE_PIVOTED_EXPORTS`

- Type: boolean
- Default: `true`
- [Exported as](../installation-and-operation/serialization.md): `enable-pivoted-exports`.
- [Configuration file name](./config-file.md): `enable-pivoted-exports`

Enable pivoted exports and pivoted subscriptions.

### `MB_ENABLE_PUBLIC_SHARING`

- Type: boolean
- Default: `true`
- [Configuration file name](./config-file.md): `enable-public-sharing`

Enable admins to create publicly viewable links (and embeddable iframes) for Questions and Dashboards?

### `MB_ENABLE_QUERY_CACHING`

- Type: boolean
- Default: `true`
- [Configuration file name](./config-file.md): `enable-query-caching`

Allow caching results of queries that take a long time to run.

### `MB_ENABLE_XRAYS`

- Type: boolean
- Default: `true`
- [Exported as](../installation-and-operation/serialization.md): `enable-xrays`.
- [Configuration file name](./config-file.md): `enable-xrays`

Allow users to explore data using X-rays.

### `MB_ENUM_CARDINALITY_THRESHOLD`

- Type: integer
- Default: `60`

Enumerated field values with cardinality at or below this point are treated as enums in the pseudo-ddl used in some model prompts.

### `MB_FOLLOW_UP_EMAIL_SENT`

- Type: boolean
- Default: `false`

Have we sent a follow up email to the instance admin?

### `MB_GOOGLE_AUTH_AUTO_CREATE_ACCOUNTS_DOMAIN`

- Type: string
- Default: `null`
- [Configuration file name](./config-file.md): `google-auth-auto-create-accounts-domain`

When set, allow users to sign up on their own if their Google account email address is from this domain.

### `MB_GOOGLE_AUTH_CLIENT_ID`

- Type: string
- Default: `null`
- [Configuration file name](./config-file.md): `google-auth-client-id`

Client ID for Google Sign-In.

### `MB_GOOGLE_AUTH_ENABLED`

- Type: boolean
- Default: `null`
- [Configuration file name](./config-file.md): `google-auth-enabled`

Is Google Sign-in currently enabled?

### `MB_HEALTH_CHECK_LOGGING_ENABLED`

- Type: boolean
- Default: `true`

Whether to log health check requests from session middleware.

### `MB_HELP_LINK`

> Only available on Metabase [Pro](https://www.metabase.com/product/pro) and [Enterprise](https://www.metabase.com/product/enterprise) plans.

- Type: keyword
- Default: `:metabase`
- [Configuration file name](./config-file.md): `help-link`

Keyword setting to control whitelabeling of the help link. Valid values are `:metabase`, `:hidden`, and `:custom`. If `:custom` is set, the help link will use the URL specified in the `help-link-custom-destination`, or be hidden if it is not set.

### `MB_HELP_LINK_CUSTOM_DESTINATION`

> Only available on Metabase [Pro](https://www.metabase.com/product/pro) and [Enterprise](https://www.metabase.com/product/enterprise) plans.

- Type: string
- Default: `null`
- [Configuration file name](./config-file.md): `help-link-custom-destination`

Custom URL for the help link.

### `MB_HUMANIZATION_STRATEGY`

- Type: keyword
- Default: `:simple`
- [Exported as](../installation-and-operation/serialization.md): `humanization-strategy`.
- [Configuration file name](./config-file.md): `humanization-strategy`

To make table and field names more human-friendly, Metabase will replace dashes and underscores in them with spaces. We’ll capitalize each word while at it, so ‘last_visited_at’ will become ‘Last Visited At’.

### `MB_IS_METABOT_ENABLED`

- Type: boolean
- Default: `false`
- [Configuration file name](./config-file.md): `is-metabot-enabled`

Is Metabot enabled?

### `MB_JDBC_DATA_WAREHOUSE_MAX_CONNECTION_POOL_SIZE`

- Type: integer
- Default: `15`

Maximum size of the c3p0 connection pool.

Change this to a higher value if you notice that regular usage consumes all or close to all connections.

When all connections are in use then Metabase will be slower to return results for queries, since it would have to wait for an available connection before processing the next query in the queue.

For setting the maximum, see [MB_APPLICATION_DB_MAX_CONNECTION_POOL_SIZE](#mb_application_db_max_connection_pool_size).

### `MB_JWT_ATTRIBUTE_EMAIL`

> Only available on Metabase [Pro](https://www.metabase.com/product/pro) and [Enterprise](https://www.metabase.com/product/enterprise) plans.

- Type: string
- Default: `email`
- [Configuration file name](./config-file.md): `jwt-attribute-email`

Key to retrieve the JWT users email address.

### `MB_JWT_ATTRIBUTE_FIRSTNAME`

> Only available on Metabase [Pro](https://www.metabase.com/product/pro) and [Enterprise](https://www.metabase.com/product/enterprise) plans.

- Type: string
- Default: `first_name`
- [Configuration file name](./config-file.md): `jwt-attribute-firstname`

Key to retrieve the JWT users first name.

### `MB_JWT_ATTRIBUTE_GROUPS`

> Only available on Metabase [Pro](https://www.metabase.com/product/pro) and [Enterprise](https://www.metabase.com/product/enterprise) plans.

- Type: string
- Default: `groups`
- [Configuration file name](./config-file.md): `jwt-attribute-groups`

Key to retrieve the JWT users groups.

### `MB_JWT_ATTRIBUTE_LASTNAME`

> Only available on Metabase [Pro](https://www.metabase.com/product/pro) and [Enterprise](https://www.metabase.com/product/enterprise) plans.

- Type: string
- Default: `last_name`
- [Configuration file name](./config-file.md): `jwt-attribute-lastname`

Key to retrieve the JWT users last name.

### `MB_JWT_ENABLED`

> Only available on Metabase [Pro](https://www.metabase.com/product/pro) and [Enterprise](https://www.metabase.com/product/enterprise) plans.

- Type: boolean
- Default: `false`
- [Configuration file name](./config-file.md): `jwt-enabled`

Is JWT authentication configured and enabled?

When set to true, will enable JWT authentication with the options configured in the MB_JWT_* variables.
        This is for JWT SSO authentication, and has nothing to do with Static embedding, which is MB_EMBEDDING_SECRET_KEY.

### `MB_JWT_GROUP_MAPPINGS`

> Only available on Metabase [Pro](https://www.metabase.com/product/pro) and [Enterprise](https://www.metabase.com/product/enterprise) plans.

- Type: json
- Default: `{}`
- [Configuration file name](./config-file.md): `jwt-group-mappings`

JSON containing JWT to Metabase group mappings.

JSON object containing JWT to Metabase group mappings, where keys are JWT groups and values are lists of Metabase groups IDs.

### `MB_JWT_GROUP_SYNC`

> Only available on Metabase [Pro](https://www.metabase.com/product/pro) and [Enterprise](https://www.metabase.com/product/enterprise) plans.

- Type: boolean
- Default: `false`
- [Configuration file name](./config-file.md): `jwt-group-sync`

Enable group membership synchronization with JWT.

### `MB_JWT_IDENTITY_PROVIDER_URI`

> Only available on Metabase [Pro](https://www.metabase.com/product/pro) and [Enterprise](https://www.metabase.com/product/enterprise) plans.

- Type: string
- Default: `null`
- [Configuration file name](./config-file.md): `jwt-identity-provider-uri`

URL of JWT based login page.

### `MB_JWT_SHARED_SECRET`

> Only available on Metabase [Pro](https://www.metabase.com/product/pro) and [Enterprise](https://www.metabase.com/product/enterprise) plans.

- Type: string
- Default: `null`
- [Configuration file name](./config-file.md): `jwt-shared-secret`

String used to seed the private key used to validate JWT messages. A hexadecimal-encoded 256-bit key (i.e., a 64-character string) is strongly recommended.

### `MB_JWT_USER_PROVISIONING_ENABLED`

> Only available on Metabase [Pro](https://www.metabase.com/product/pro) and [Enterprise](https://www.metabase.com/product/enterprise) plans.

- Type: boolean
- Default: `true`
- [Configuration file name](./config-file.md): `jwt-user-provisioning-enabled`

When we enable JWT user provisioning, we automatically create a Metabase account on JWT signin for users who
don't have one.

### `MB_LANDING_PAGE`

- Type: string
- Default: ``
- [Exported as](../installation-and-operation/serialization.md): `landing-page`.
- [Configuration file name](./config-file.md): `landing-page`

Enter a URL of the landing page to show the user. This overrides the custom homepage setting above.

### `MB_LANDING_PAGE_ILLUSTRATION`

> Only available on Metabase [Pro](https://www.metabase.com/product/pro) and [Enterprise](https://www.metabase.com/product/enterprise) plans.

- Type: string
- Default: `default`
- [Exported as](../installation-and-operation/serialization.md): `landing-page-illustration`.
- [Configuration file name](./config-file.md): `landing-page-illustration`

Options for displaying the illustration on the landing page.

### `MB_LANDING_PAGE_ILLUSTRATION_CUSTOM`

> Only available on Metabase [Pro](https://www.metabase.com/product/pro) and [Enterprise](https://www.metabase.com/product/enterprise) plans.

- Type: string
- Default: `null`
- [Exported as](../installation-and-operation/serialization.md): `landing-page-illustration-custom`.
- [Configuration file name](./config-file.md): `landing-page-illustration-custom`

The custom illustration for the landing page.

### `MB_LDAP_ATTRIBUTE_EMAIL`

- Type: string
- Default: `mail`
- [Configuration file name](./config-file.md): `ldap-attribute-email`

Attribute to use for the user's email. (usually 'mail', 'email' or 'userPrincipalName').

### `MB_LDAP_ATTRIBUTE_FIRSTNAME`

- Type: string
- Default: `givenName`
- [Configuration file name](./config-file.md): `ldap-attribute-firstname`

Attribute to use for the user's first name. (usually 'givenName').

### `MB_LDAP_ATTRIBUTE_LASTNAME`

- Type: string
- Default: `sn`
- [Configuration file name](./config-file.md): `ldap-attribute-lastname`

Attribute to use for the user's last name. (usually 'sn').

### `MB_LDAP_BIND_DN`

- Type: string
- Default: `null`
- [Configuration file name](./config-file.md): `ldap-bind-dn`

The Distinguished Name to bind as (if any), this user will be used to lookup information about other users.

### `MB_LDAP_ENABLED`

- Type: boolean
- Default: `false`
- [Configuration file name](./config-file.md): `ldap-enabled`

Is LDAP currently enabled?

### `MB_LDAP_GROUP_BASE`

- Type: string
- Default: `null`
- [Configuration file name](./config-file.md): `ldap-group-base`

Search base for groups. Not required for LDAP directories that provide a 'memberOf' overlay, such as Active Directory. (Will be searched recursively).

### `MB_LDAP_GROUP_MAPPINGS`

- Type: json
- Default: `{}`
- [Configuration file name](./config-file.md): `ldap-group-mappings`

JSON containing LDAP to Metabase group mappings.

### `MB_LDAP_GROUP_MEMBERSHIP_FILTER`

- Type: string
- Default: `(member={dn})`
- [Configuration file name](./config-file.md): `ldap-group-membership-filter`

Group membership lookup filter. The placeholders {dn} and {uid} will be replaced by the user's Distinguished Name and UID, respectively.

### `MB_LDAP_GROUP_SYNC`

- Type: boolean
- Default: `false`
- [Configuration file name](./config-file.md): `ldap-group-sync`

Enable group membership synchronization with LDAP.

### `MB_LDAP_HOST`

- Type: string
- Default: `null`
- [Configuration file name](./config-file.md): `ldap-host`

Server hostname.

### `MB_LDAP_PASSWORD`

- Type: string
- Default: `null`
- [Configuration file name](./config-file.md): `ldap-password`

The password to bind with for the lookup user.

### `MB_LDAP_PORT`

- Type: integer
- Default: `389`
- [Configuration file name](./config-file.md): `ldap-port`

Server port, usually 389 or 636 if SSL is used.

### `MB_LDAP_SECURITY`

- Type: keyword
- Default: `:none`
- [Configuration file name](./config-file.md): `ldap-security`

Use SSL, TLS or plain text.

### `MB_LDAP_SYNC_USER_ATTRIBUTES`

- Type: boolean
- Default: `true`
- [Configuration file name](./config-file.md): `ldap-sync-user-attributes`

Should we sync user attributes when someone logs in via LDAP?

### `MB_LDAP_SYNC_USER_ATTRIBUTES_BLACKLIST`

- Type: csv
- Default: `userPassword,dn,distinguishedName`
- [Configuration file name](./config-file.md): `ldap-sync-user-attributes-blacklist`

Comma-separated list of user attributes to skip syncing for LDAP users.

### `MB_LDAP_USER_BASE`

- Type: string
- Default: `null`
- [Configuration file name](./config-file.md): `ldap-user-base`

Search base for users. (Will be searched recursively).

### `MB_LDAP_USER_FILTER`

- Type: string
- Default: `(&(objectClass=inetOrgPerson)(|(uid={login})(mail={login})))`
- [Configuration file name](./config-file.md): `ldap-user-filter`

User lookup filter. The placeholder {login} will be replaced by the user supplied login.

### `MB_LDAP_USER_PROVISIONING_ENABLED`

- Type: boolean
- Default: `true`
- [Configuration file name](./config-file.md): `ldap-user-provisioning-enabled`

When we enable LDAP user provisioning, we automatically create a Metabase account on LDAP signin for users who
don't have one.

### `MB_LOADING_MESSAGE`

> Only available on Metabase [Pro](https://www.metabase.com/product/pro) and [Enterprise](https://www.metabase.com/product/enterprise) plans.

- Type: keyword
- Default: `:doing-science`
- [Exported as](../installation-and-operation/serialization.md): `loading-message`.
- [Configuration file name](./config-file.md): `loading-message`

Choose the message to show while a query is running. Possible values are "doing-science", "running-query", or "loading-results".

### `MB_LOGIN_PAGE_ILLUSTRATION`

> Only available on Metabase [Pro](https://www.metabase.com/product/pro) and [Enterprise](https://www.metabase.com/product/enterprise) plans.

- Type: string
- Default: `default`
- [Exported as](../installation-and-operation/serialization.md): `login-page-illustration`.
- [Configuration file name](./config-file.md): `login-page-illustration`

Options for displaying the illustration on the login page.

### `MB_LOGIN_PAGE_ILLUSTRATION_CUSTOM`

> Only available on Metabase [Pro](https://www.metabase.com/product/pro) and [Enterprise](https://www.metabase.com/product/enterprise) plans.

- Type: string
- Default: `null`
- [Exported as](../installation-and-operation/serialization.md): `login-page-illustration-custom`.
- [Configuration file name](./config-file.md): `login-page-illustration-custom`

The custom illustration for the login page.

### `MB_MAP_TILE_SERVER_URL`

- Type: string
- Default: `https://{s}.tile.openstreetmap.org/{z}/{x}/{y}.png`
- [Configuration file name](./config-file.md): `map-tile-server-url`

The map tile server URL template used in map visualizations, for example from OpenStreetMaps or MapBox.

### `MB_METABOT_DEFAULT_EMBEDDING_MODEL`

- Type: string
- Default: `text-embedding-ada-002`

The default embeddings model to be used for metabot.

### `MB_METABOT_FEEDBACK_URL`

- Type: string
- Default: `https://amtix3l3qvitb2qxstaqtcoqby0monuf.lambda-url.us-east-1.on.aws/`
- [Configuration file name](./config-file.md): `metabot-feedback-url`

The URL to which metabot feedback is posted.

### `MB_METABOT_GET_PROMPT_TEMPLATES_URL`

- Type: string
- Default: `https://stkxezsr2kcnkhusi3fgcc5nqm0ttgfx.lambda-url.us-east-1.on.aws/`
- [Configuration file name](./config-file.md): `metabot-get-prompt-templates-url`

The URL in which metabot versioned prompt templates are stored.

### `MB_METABOT_PROMPT_GENERATOR_TOKEN_LIMIT`

- Type: integer
- Default: `6000`

When attempting to assemble prompts, the threshold at which prompt will no longer be appended to.

### `MB_NATIVE_QUERY_AUTOCOMPLETE_MATCH_STYLE`

- Type: keyword
- Default: `:substring`
- [Exported as](../installation-and-operation/serialization.md): `native-query-autocomplete-match-style`.
- [Configuration file name](./config-file.md): `native-query-autocomplete-match-style`

Matching style for native query editors autocomplete. Can be "substring", "prefix", or "off". Larger instances can have performance issues matching using substring, so can use prefix matching,  or turn autocompletions off.

### `MB_NESTED_FIELD_COLUMNS_VALUE_LENGTH_LIMIT`

- Type: integer
- Default: `50000`
- [Exported as](../installation-and-operation/serialization.md): `nested-field-columns-value-length-limit`.

Maximum length of a JSON string before skipping it during sync for JSON unfolding. If this is set too high it could lead to slow syncs or out of memory errors.

### `MB_NO_DATA_ILLUSTRATION`

> Only available on Metabase [Pro](https://www.metabase.com/product/pro) and [Enterprise](https://www.metabase.com/product/enterprise) plans.

- Type: string
- Default: `default`
- [Exported as](../installation-and-operation/serialization.md): `no-data-illustration`.
- [Configuration file name](./config-file.md): `no-data-illustration`

Options for displaying the illustration when there are no results after running a question.

### `MB_NO_DATA_ILLUSTRATION_CUSTOM`

> Only available on Metabase [Pro](https://www.metabase.com/product/pro) and [Enterprise](https://www.metabase.com/product/enterprise) plans.

- Type: string
- Default: `null`
- [Exported as](../installation-and-operation/serialization.md): `no-data-illustration-custom`.
- [Configuration file name](./config-file.md): `no-data-illustration-custom`

The custom illustration for when there are no results after running a question.

### `MB_NO_OBJECT_ILLUSTRATION`

> Only available on Metabase [Pro](https://www.metabase.com/product/pro) and [Enterprise](https://www.metabase.com/product/enterprise) plans.

- Type: string
- Default: `default`
- [Exported as](../installation-and-operation/serialization.md): `no-object-illustration`.
- [Configuration file name](./config-file.md): `no-object-illustration`

Options for displaying the illustration when there are no results after searching.

### `MB_NO_OBJECT_ILLUSTRATION_CUSTOM`

> Only available on Metabase [Pro](https://www.metabase.com/product/pro) and [Enterprise](https://www.metabase.com/product/enterprise) plans.

- Type: string
- Default: `null`
- [Exported as](../installation-and-operation/serialization.md): `no-object-illustration-custom`.
- [Configuration file name](./config-file.md): `no-object-illustration-custom`

The custom illustration for when there are no results after searching.

### `MB_NOTIFICATION_LINK_BASE_URL`

> Only available on Metabase [Pro](https://www.metabase.com/product/pro) and [Enterprise](https://www.metabase.com/product/enterprise) plans.

- Type: string
- Default: `null`

By default "Site Url" is used in notification links, but can be overridden.

The base URL where dashboard notitification links will point to instead of the Metabase base URL.
        Only applicable for users who utilize interactive embedding and subscriptions.

### `MB_NOTIFICATION_THREAD_POOL_SIZE`

- Type: integer
- Default: `10`

The size of the thread pool used to send notifications.

### `MB_NUM_METABOT_CHOICES`

- Type: integer
- Default: `1`

Number of potential responses metabot will request. The first valid response is selected.

### `MB_OPENAI_API_KEY`

- Type: string
- Default: `null`
- [Configuration file name](./config-file.md): `openai-api-key`

The OpenAI API Key.

### `MB_OPENAI_MODEL`

- Type: string
- Default: `gpt-4-turbo-preview`
- [Configuration file name](./config-file.md): `openai-model`

The OpenAI Model (e.g. gpt-4-turbo-preview, gpt-4, gpt-3.5-turbo).

### `MB_OPENAI_ORGANIZATION`

- Type: string
- Default: `null`
- [Configuration file name](./config-file.md): `openai-organization`

The OpenAI Organization ID.

### `MB_PERSISTED_MODEL_REFRESH_CRON_SCHEDULE`

- Type: string
- Default: `0 0 0/6 * * ? *`
- [Configuration file name](./config-file.md): `persisted-model-refresh-cron-schedule`

cron syntax string to schedule refreshing persisted models.

### `MB_PERSISTED_MODELS_ENABLED`

- Type: boolean
- Default: `false`
- [Exported as](../installation-and-operation/serialization.md): `persisted-models-enabled`.
- [Configuration file name](./config-file.md): `persisted-models-enabled`

Allow persisting models into the source database.

### `MB_PREMIUM_EMBEDDING_TOKEN`

- Type: string
- Default: `null`
- [Configuration file name](./config-file.md): `premium-embedding-token`

Token for premium features. Go to the MetaStore to get yours!

### `MB_QUERY_ANALYSIS_ENABLED`

- Type: boolean
- Default: `true`
- [Configuration file name](./config-file.md): `query-analysis-enabled`

Whether or not we analyze any queries at all.

### `MB_QUERY_CACHING_MAX_KB`

- Type: integer
- Default: `2000`
- [Configuration file name](./config-file.md): `query-caching-max-kb`

The maximum size of the cache, per saved question, in kilobytes.

### `MB_QUERY_CACHING_MAX_TTL`

- Type: double
- Default: `3024000.0`
- [Configuration file name](./config-file.md): `query-caching-max-ttl`

The absolute maximum time to keep any cached query results, in seconds.

### `MB_REDIRECT_ALL_REQUESTS_TO_HTTPS`

- Type: boolean
- Default: `false`
- [Configuration file name](./config-file.md): `redirect-all-requests-to-https`

Force all traffic to use HTTPS via a redirect, if the site URL is HTTPS.

### `MB_REPORT_TIMEZONE`

- Type: string
- Default: `null`
- [Exported as](../installation-and-operation/serialization.md): `report-timezone`.
- [Configuration file name](./config-file.md): `report-timezone`

Connection timezone to use when executing queries. Defaults to system timezone.

### `MB_RESET_TOKEN_TTL_HOURS`

- Type: integer
- Default: `48`

Number of hours a password reset is considered valid.

### `MB_RETRY_INITIAL_INTERVAL`

- Type: integer
- Default: `500`
- [Configuration file name](./config-file.md): `retry-initial-interval`

The initial retry delay in milliseconds.

### `MB_RETRY_MAX_ATTEMPTS`

- Type: integer
- Default: `7`
- [Configuration file name](./config-file.md): `retry-max-attempts`

The maximum number of attempts for an event.

### `MB_RETRY_MAX_INTERVAL_MILLIS`

- Type: integer
- Default: `30000`
- [Configuration file name](./config-file.md): `retry-max-interval-millis`

The maximum delay between attempts.

### `MB_RETRY_MULTIPLIER`

- Type: double
- Default: `2.0`
- [Configuration file name](./config-file.md): `retry-multiplier`

The delay multiplier between attempts.

### `MB_RETRY_RANDOMIZATION_FACTOR`

- Type: double
- Default: `0.1`
- [Configuration file name](./config-file.md): `retry-randomization-factor`

The randomization factor of the retry delay.

### `MB_SAML_APPLICATION_NAME`

> Only available on Metabase [Pro](https://www.metabase.com/product/pro) and [Enterprise](https://www.metabase.com/product/enterprise) plans.

- Type: string
- Default: `Metabase`
- [Configuration file name](./config-file.md): `saml-application-name`

This application name will be used for requests to the Identity Provider.

### `MB_SAML_ATTRIBUTE_EMAIL`

> Only available on Metabase [Pro](https://www.metabase.com/product/pro) and [Enterprise](https://www.metabase.com/product/enterprise) plans.

- Type: string
- Default: `http://schemas.xmlsoap.org/ws/2005/05/identity/claims/emailaddress`
- [Configuration file name](./config-file.md): `saml-attribute-email`

SAML attribute for the user's email address.

### `MB_SAML_ATTRIBUTE_FIRSTNAME`

> Only available on Metabase [Pro](https://www.metabase.com/product/pro) and [Enterprise](https://www.metabase.com/product/enterprise) plans.

- Type: string
- Default: `http://schemas.xmlsoap.org/ws/2005/05/identity/claims/givenname`
- [Configuration file name](./config-file.md): `saml-attribute-firstname`

SAML attribute for the user's first name.

### `MB_SAML_ATTRIBUTE_GROUP`

> Only available on Metabase [Pro](https://www.metabase.com/product/pro) and [Enterprise](https://www.metabase.com/product/enterprise) plans.

- Type: string
- Default: `member_of`
- [Configuration file name](./config-file.md): `saml-attribute-group`

SAML attribute for group syncing.

### `MB_SAML_ATTRIBUTE_LASTNAME`

> Only available on Metabase [Pro](https://www.metabase.com/product/pro) and [Enterprise](https://www.metabase.com/product/enterprise) plans.

- Type: string
- Default: `http://schemas.xmlsoap.org/ws/2005/05/identity/claims/surname`
- [Configuration file name](./config-file.md): `saml-attribute-lastname`

SAML attribute for the user's last name.

### `MB_SAML_ENABLED`

> Only available on Metabase [Pro](https://www.metabase.com/product/pro) and [Enterprise](https://www.metabase.com/product/enterprise) plans.

- Type: boolean
- Default: `false`
- [Configuration file name](./config-file.md): `saml-enabled`

Is SAML authentication configured and enabled?

### `MB_SAML_GROUP_MAPPINGS`

> Only available on Metabase [Pro](https://www.metabase.com/product/pro) and [Enterprise](https://www.metabase.com/product/enterprise) plans.

- Type: json
- Default: `{}`
- [Configuration file name](./config-file.md): `saml-group-mappings`

JSON containing SAML to Metabase group mappings.

### `MB_SAML_GROUP_SYNC`

> Only available on Metabase [Pro](https://www.metabase.com/product/pro) and [Enterprise](https://www.metabase.com/product/enterprise) plans.

- Type: boolean
- Default: `false`
- [Configuration file name](./config-file.md): `saml-group-sync`

Enable group membership synchronization with SAML.

### `MB_SAML_IDENTITY_PROVIDER_CERTIFICATE`

> Only available on Metabase [Pro](https://www.metabase.com/product/pro) and [Enterprise](https://www.metabase.com/product/enterprise) plans.

- Type: string
- Default: `null`
- [Configuration file name](./config-file.md): `saml-identity-provider-certificate`

Encoded certificate for the identity provider. Depending on your IdP, you might need to download this,
open it in a text editor, then copy and paste the certificates contents here.

### `MB_SAML_IDENTITY_PROVIDER_ISSUER`

> Only available on Metabase [Pro](https://www.metabase.com/product/pro) and [Enterprise](https://www.metabase.com/product/enterprise) plans.

- Type: string
- Default: `null`
- [Configuration file name](./config-file.md): `saml-identity-provider-issuer`

This is a unique identifier for the IdP. Often referred to as Entity ID or simply Issuer. Depending
on your IdP, this usually looks something like `http://www.example.com/141xkex604w0Q5PN724v`.

### `MB_SAML_IDENTITY_PROVIDER_URI`

> Only available on Metabase [Pro](https://www.metabase.com/product/pro) and [Enterprise](https://www.metabase.com/product/enterprise) plans.

- Type: string
- Default: `null`
- [Configuration file name](./config-file.md): `saml-identity-provider-uri`

This is the URL where your users go to log in to your identity provider. Depending on which IdP you're
using, this usually looks like `https://your-org-name.example.com` or `https://example.com/app/my_saml_app/abc123/sso/saml`.

### `MB_SAML_KEYSTORE_ALIAS`

> Only available on Metabase [Pro](https://www.metabase.com/product/pro) and [Enterprise](https://www.metabase.com/product/enterprise) plans.

- Type: string
- Default: `metabase`
- [Configuration file name](./config-file.md): `saml-keystore-alias`

Alias for the key that Metabase should use for signing SAML requests.

### `MB_SAML_KEYSTORE_PASSWORD`

> Only available on Metabase [Pro](https://www.metabase.com/product/pro) and [Enterprise](https://www.metabase.com/product/enterprise) plans.

- Type: string
- Default: `changeit`
- [Configuration file name](./config-file.md): `saml-keystore-password`

Password for opening the keystore.

### `MB_SAML_KEYSTORE_PATH`

> Only available on Metabase [Pro](https://www.metabase.com/product/pro) and [Enterprise](https://www.metabase.com/product/enterprise) plans.

- Type: string
- Default: `null`
- [Configuration file name](./config-file.md): `saml-keystore-path`

Absolute path to the Keystore file to use for signing SAML requests.

### `MB_SAML_SLO_ENABLED`

> Only available on Metabase [Pro](https://www.metabase.com/product/pro) and [Enterprise](https://www.metabase.com/product/enterprise) plans.

- Type: boolean
- Default: `false`
- [Configuration file name](./config-file.md): `saml-slo-enabled`

Is SAML Single Log Out enabled?

### `MB_SAML_USER_PROVISIONING_ENABLED`

> Only available on Metabase [Pro](https://www.metabase.com/product/pro) and [Enterprise](https://www.metabase.com/product/enterprise) plans.

- Type: boolean
- Default: `true`
- [Configuration file name](./config-file.md): `saml-user-provisioning-enabled`

When we enable SAML user provisioning, we automatically create a Metabase account on SAML signin for users who
don't have one.

### `MB_SCIM_ENABLED`

- Type: boolean
- Default: `null`
- [Configuration file name](./config-file.md): `scim-enabled`

Is SCIM currently enabled?

### `MB_SEARCH_ENGINE`

- Type: keyword
- Default: `:in-place`

Which engine to use when performing search. Supported values are :in-place and :appdb.

### `MB_SEARCH_TYPEAHEAD_ENABLED`

- Type: boolean
- Default: `true`
- [Exported as](../installation-and-operation/serialization.md): `search-typeahead-enabled`.
- [Configuration file name](./config-file.md): `search-typeahead-enabled`

Enable typeahead search in the Metabase navbar?

### `MB_SEND_NEW_SSO_USER_ADMIN_EMAIL`

- Type: boolean
- Default: `null`
- [Configuration file name](./config-file.md): `send-new-sso-user-admin-email`

Should new email notifications be sent to admins, for all new SSO users?

### `MB_SESSION_COOKIE_SAMESITE`

- Type: keyword
- Default: `:lax`
- [Configuration file name](./config-file.md): `session-cookie-samesite`

Value for the session cookies `SameSite` directive.

See [Embedding Metabase in a different domain](../embedding/interactive-embedding.md#embedding-metabase-in-a-different-domain).
        Read more about [interactive Embedding](../embedding/interactive-embedding.md).
        Learn more about [SameSite cookies](https://developer.mozilla.org/en-US/docs/Web/HTTP/Headers/Set-Cookie/SameSite).

### `MB_SESSION_COOKIES`

- Type: boolean
- Default: `null`
- [Configuration file name](./config-file.md): `session-cookies`

When set, enforces the use of session cookies for all users which expire when the browser is closed.

The user login session will always expire after the amount of time defined in MAX_SESSION_AGE (by default 2 weeks).
        This overrides the “Remember me” checkbox when logging in.
        Also see the Changing session expiration documentation page.

### `MB_SESSION_TIMEOUT`

- Type: json
- Default: `null`
- [Configuration file name](./config-file.md): `session-timeout`

Time before inactive users are logged out. By default, sessions last indefinitely.

Has to be in the JSON format `"{"amount":120,"unit":"minutes"}"` where the unit is one of "seconds", "minutes" or "hours".

### `MB_SETUP_EMBEDDING_AUTOENABLED`

- Type: boolean
- Default: `false`
- [Exported as](../installation-and-operation/serialization.md): `setup-embedding-autoenabled`.
- [Configuration file name](./config-file.md): `setup-embedding-autoenabled`

Indicates if embedding has enabled automatically during the setup because the user was interested in embedding.

### `MB_SETUP_LICENSE_ACTIVE_AT_SETUP`

- Type: boolean
- Default: `false`
- [Exported as](../installation-and-operation/serialization.md): `setup-license-active-at-setup`.
- [Configuration file name](./config-file.md): `setup-license-active-at-setup`

Indicates if at the end of the setup a valid license was active.

### `MB_SHOW_DATABASE_SYNCING_MODAL`

- Type: boolean
- Default: `null`
- [Configuration file name](./config-file.md): `show-database-syncing-modal`

Whether an introductory modal should be shown after the next database connection is added. Defaults to false if any non-default database has already finished syncing for this instance.

### `MB_SHOW_HOMEPAGE_DATA`

- Type: boolean
- Default: `true`
- [Exported as](../installation-and-operation/serialization.md): `show-homepage-data`.
- [Configuration file name](./config-file.md): `show-homepage-data`

Whether or not to display data on the homepage. Admins might turn this off in order to direct users to better content than raw data.

### `MB_SHOW_HOMEPAGE_XRAYS`

- Type: boolean
- Default: `true`
- [Exported as](../installation-and-operation/serialization.md): `show-homepage-xrays`.
- [Configuration file name](./config-file.md): `show-homepage-xrays`

Whether or not to display x-ray suggestions on the homepage. They will also be hidden if any dashboards are pinned. Admins might hide this to direct users to better content than raw data.

### `MB_SHOW_METABASE_LINKS`

> Only available on Metabase [Pro](https://www.metabase.com/product/pro) and [Enterprise](https://www.metabase.com/product/enterprise) plans.

- Type: boolean
- Default: `true`
- [Configuration file name](./config-file.md): `show-metabase-links`

Whether or not to display Metabase links outside admin settings.

### `MB_SHOW_METABOT`

> Only available on Metabase [Pro](https://www.metabase.com/product/pro) and [Enterprise](https://www.metabase.com/product/enterprise) plans.

- Type: boolean
- Default: `true`
- [Exported as](../installation-and-operation/serialization.md): `show-metabot`.
- [Configuration file name](./config-file.md): `show-metabot`

Enables Metabot character on the home page.

### `MB_SHOW_STATIC_EMBED_TERMS`

- Type: boolean
- Default: `true`
- [Exported as](../installation-and-operation/serialization.md): `show-static-embed-terms`.
- [Configuration file name](./config-file.md): `show-static-embed-terms`

Check if the static embedding licensing should be hidden in the static embedding flow.

### `MB_SITE_LOCALE`

- Type: string
- Default: `en`
- [Exported as](../installation-and-operation/serialization.md): `site-locale`.
- [Configuration file name](./config-file.md): `site-locale`

The default language for all users across the Metabase UI, system emails, pulses, and alerts. Users can individually override this default language from their own account settings.

### `MB_SITE_NAME`

- Type: string
- Default: `Metabase`
- [Exported as](../installation-and-operation/serialization.md): `site-name`.
- [Configuration file name](./config-file.md): `site-name`

The name used for this instance of Metabase.

### `MB_SITE_URL`

- Type: string
- Default: `null`
- [Configuration file name](./config-file.md): `site-url`

This URL is used for things like creating links in emails, auth redirects, and in some embedding scenarios, so changing it could break functionality or get you locked out of this instance.

This URL is critical for things like SSO authentication, email links, embedding and more.
        Even difference with `http://` vs `https://` can cause problems.
        Make sure that the address defined is how Metabase is being accessed.

### `MB_SLACK_APP_TOKEN`

- Type: string
- Default: `null`
- [Configuration file name](./config-file.md): `slack-app-token`

Bot user OAuth token for connecting the Metabase Slack app. This should be used for all new Slack integrations starting in Metabase v0.42.0.

### `MB_SLACK_BUG_REPORT_CHANNEL`

- Type: string
- Default: `metabase-bugs`
- [Configuration file name](./config-file.md): `slack-bug-report-channel`

The name of the channel where bug reports should be posted.

### `MB_SLACK_FILES_CHANNEL`

- Type: string
- Default: `metabase_files`
- [Configuration file name](./config-file.md): `slack-files-channel`

The name of the channel to which Metabase files should be initially uploaded.

### `MB_SOURCE_ADDRESS_HEADER`

- Type: string
- Default: `X-Forwarded-For`
- [Exported as](../installation-and-operation/serialization.md): `source-address-header`.
- [Configuration file name](./config-file.md): `source-address-header`

Identify the source of HTTP requests by this headers value, instead of its remote address.

### `MB_SQL_JDBC_FETCH_SIZE`

- Type: integer
- Default: `500`

Fetch size for result sets. We want to ensure that the jdbc ResultSet objects are not realizing the entire results
  in memory.

### `MB_SQL_PARSING_ENABLED`

- Type: boolean
- Default: `true`

SQL Parsing is disabled.

### `MB_SSH_HEARTBEAT_INTERVAL_SEC`

- Type: integer
- Default: `180`
- [Configuration file name](./config-file.md): `ssh-heartbeat-interval-sec`

Controls how often the heartbeats are sent when an SSH tunnel is established (in seconds).

### `MB_START_OF_WEEK`

- Type: keyword
- Default: `:sunday`
- [Exported as](../installation-and-operation/serialization.md): `start-of-week`.
- [Configuration file name](./config-file.md): `start-of-week`

This will affect things like grouping by week or filtering in GUI queries. It won't affect most SQL queries, although it is used to set the WEEK_START session variable in Snowflake.

### `MB_SUBSCRIPTION_ALLOWED_DOMAINS`

> Only available on Metabase [Pro](https://www.metabase.com/product/pro) and [Enterprise](https://www.metabase.com/product/enterprise) plans.

- Type: string
- Default: `null`
- [Exported as](../installation-and-operation/serialization.md): `subscription-allowed-domains`.
- [Configuration file name](./config-file.md): `subscription-allowed-domains`

Allowed email address domain(s) for new Dashboard Subscriptions and Alerts. To specify multiple domains, separate each domain with a comma, with no space in between. To allow all domains, leave the field empty. This setting doesn’t affect existing subscriptions.

### `MB_SURVEYS_ENABLED`

- Type: boolean
- Default: `true`

Enable or disable surveys.

### `MB_SYNCHRONOUS_BATCH_UPDATES`

- Type: boolean
- Default: `false`
- [Exported as](../installation-and-operation/serialization.md): `synchronous-batch-updates`.
- [Configuration file name](./config-file.md): `synchronous-batch-updates`

Process batches updates synchronously. If true, all `submit!` calls will be processed immediately. Default is false.

### `MB_UNAGGREGATED_QUERY_ROW_LIMIT`

- Type: integer
- Default: `2000`
- [Exported as](../installation-and-operation/serialization.md): `unaggregated-query-row-limit`.
- [Configuration file name](./config-file.md): `unaggregated-query-row-limit`

Maximum number of rows to return specifically on :rows type queries via the API.

Must be less than 1048575, and less than the number configured in MB_AGGREGATED_QUERY_ROW_LIMIT.
        This environment variable also affects how many rows Metabase returns in dashboard subscription attachments.
        See also MB_AGGREGATED_QUERY_ROW_LIMIT.

### `MB_UPDATE_CHANNEL`

- Type: string
- Default: `latest`
- [Exported as](../installation-and-operation/serialization.md): `update-channel`.
- [Configuration file name](./config-file.md): `update-channel`

Well notify you here when theres a new version of this type of release.

### `MB_UPLOADS_SETTINGS`

- Type: json
- Default: `null`
- [Configuration file name](./config-file.md): `uploads-settings`

Upload settings.

### `MB_USER_VISIBILITY`

> Only available on Metabase [Pro](https://www.metabase.com/product/pro) and [Enterprise](https://www.metabase.com/product/enterprise) plans.

- Type: keyword
- Default: `:all`
- [Configuration file name](./config-file.md): `user-visibility`

Note: Sandboxed users will never see suggestions.

## Other environment variables

The following environment variables can only be set via the environment. They cannot be set by the configuration file.

### `MAX_SESSION_AGE`

Type: integer<br>
Default: `20160`

Session expiration, defined in minutes (default is 2 weeks), which will log out users after the defined period and require re-authentication.

Note: This setting is not an idle/inactivity timeout. If you set this to 15 minutes, your users have to login (or re-authenticate) again every 15 minutes. Use [MB_SESSION_TIMEOUT](#mb_session_timeout) to control timeout based on inactivity.

Use [MB_SESSION_COOKIES](#mb_session_cookies) to also expire sessions, when browser is closed.

Also see the [Changing session expiration](../people-and-groups/changing-session-expiration.md) documentation page.

### `MB_APPLICATION_DB_MAX_CONNECTION_POOL_SIZE`

Type: integer<br>
Default: `15`<br>
Since: v35.0

Maximum number of connections to the Metabase application database.

Change this to a higher value if you notice that regular usage consumes all or close to all connections. When all connections are in use, Metabase might feel slow or unresponsive when clicking around the interface.

To see how many connections are being used, check the Metabase logs and look for lines that contains the following: `… App DB connections: 12/15 …`. In this example, 12 out of 15 available connections are being used.

See [MB_JDBC_DATA_WAREHOUSE_MAX_CONNECTION_POOL_SIZE](#mb_jdbc_data_warehouse_max_connection_pool_size) for setting maximum connections to the databases connected to Metabase.

### `MB_ASYNC_QUERY_THREAD_POOL_SIZE`

Type: integer<br>
Default: `50`<br>
Since: v35.0

Maximum number of async Jetty threads. If not set, then [MB_JETTY_MAXTHREADS](#mb_jetty_maxthreads) will be used, otherwise it will use the default.

### `MB_ATTACHMENT_TABLE_ROW_LIMIT`

Type: integer<br>
Default: `20`<br>

Limits the number of rows Metabase will display in tables sent with dashboard subscriptions and alerts. Range: 1-100. To limit the total number of rows included in the file attachment for an email dashboard subscription, use [MB_UNAGGREGATED_QUERY_ROW_LIMIT](#mb_unaggregated_query_row_limit).

### `MB_AUDIT_MAX_RETENTION_DAYS`

Only available on Metabase [Pro](https://www.metabase.com/product/pro) and [Enterprise](https://www.metabase.com/product/enterprise) plans.<br>
Type: integer<br>
Default: 720 (Metabase keeps all rows)<br>

Sets the maximum number of days Metabase preserves rows for the following application database tables:

- `query_execution`
- `audit_log`
- `view_log`

Twice a day, Metabase will delete rows older than this threshold.

The minimum value is `30` days (Metabase will treat entered values of `1` to `29` the same as `30`). If set to `0`, Metabase will keep all rows.

### `MB_COLORIZE_LOGS`

Type: boolean<br>
Default: `true`

Color log lines. When set to `false` it will disable log line colors. This is disabled on Windows. Related to [MB_EMOJI_IN_LOGS](#mb_emoji_in_logs).

### `MB_CONFIG_FILE_PATH`

Type: string<br>
Default: `config.yml`

This feature requires the `config-text-file` feature flag on your token.

### `MB_CUSTOM_GEOJSON_ENABLED`

Type: boolean<br>
Default: `true`

Whether or not the use of custom GeoJSON is enabled.

### `MB_DB_AUTOMIGRATE`

Type: boolean<br>
Default: `true`

When set to `false`, Metabase will print migrations needed to be done in the application database and exit. Those migrations need to be applied manually. When `true`, Metabase will automatically make changes to the application database. This is not related to migrating away from H2.

### `MB_DB_CONNECTION_URI`

Type: string<br>
Default: `null`

A JDBC-style connection URI that can be used instead of most of `MB_DB_*` like [MB_DB_HOST](#mb_db_host). Also used when certain Connection String parameters are required for the connection. The connection type requirement is the same as [MB_DB_TYPE](#mb_db_type).

Examples:

```
jdbc:postgresql://db.example.com:5432/mydb?user=dbuser&password=dbpassword

jdbc:postgresql://db.example.com:5432/mydb?user=dbuser&password=dbpassword&ssl=true&sslfactory=org.postgresql.ssl.NonValidatingFactory

jdbc:mysql://db.example.com:3306/mydb?user=dbuser&password=dbpassword
```

### `MB_DB_DBNAME`

Type: string<br>
Default: `null`

The database name of the application database used with [MB_DB_HOST](#mb_db_host).

### `MB_DB_FILE`

Type: string<br>
Default: `"metabase.db"`

Location of H2 database file. Should not include the `.mv.db` (or `.h2.db`) file extension. Used when [MB_DB_TYPE](#mb_db_type) is set to`"h2"`.

Can also be used when migrating away from H2 to specify where the existing data should be read from.

### `MB_DB_HOST`

Type: string<br>
Default: `null`

The host name or IP address of the application database. Used when [MB_DB_TYPE](#mb_db_type) is different than `"h2"`.

### `MB_DB_IN_MEMORY`

Type: boolean<br>
Default: `null`

Used for testing with [MB_DB_FILE](#mb_db_file).

### `MB_DB_PASS`

Type: string<br>
Default: `null`

The password for [MB_DB_HOST](#mb_db_host).

### `MB_DB_PORT`

Type: integer<br>
Default: `null`

The port for [MB_DB_HOST](#mb_db_host).

### `MB_DB_TYPE`

Type: string (`"h2"`, `"postgres"`, `"mysql"`)<br>
Default: `"h2"`

When `"h2"`, the application database is loaded from [MB_DB_FILE](#mb_db_file), otherwise [MB_DB_HOST](#mb_db_host) will be used to define application database.

### `MB_DB_USER`

Type: string<br>
Default: `null`

The username for [MB_DB_HOST](#mb_db_host).

### `MB_DEV_ADDITIONAL_DRIVER_MANIFEST_PATHS`

Type: string<br>
Default: `null`

Used during development of third-party drivers. Set the value to have that plugin manifest get loaded during startup. Specify multiple plugin manifests by comma-separating them.

### `MB_DISABLE_SESSION_THROTTLE`

Type: boolean<br>
Default: `false`

When `true`, this will disable session throttling. **Warning:** It is not recommended to disable throttling, since it is a protective measure against brute-force attacks.

Use [MB_SOURCE_ADDRESS_HEADER](#mb_source_address_header) to set the IP address of the remote client from e.g. a reverse-proxy.

### `MB_EMOJI_IN_LOGS`

Type: boolean<br>
Default: `true`

Emojis on log lines. When set to `false` it will disable log line emojis. This is disabled on Windows. Related to [MB_COLORIZE_LOGS](#mb_colorize_logs).

### `MB_ENABLE_TEST_ENDPOINTS`

Type: boolean<br>
Default: `null`

When `true`, this will enable `/api/testing` endpoint. **Warning:** This should never be enabled in production system.

### `MB_ENABLE_XRAYS`

Type: boolean<br>
Default: `true`

Allow users to explore data using X-rays.

### `MB_ENCRYPTION_SECRET_KEY`

Type: string<br>
Default: `null`

When set, this will encrypt database credentials stored in the application database. Requirement: minimum 16 characters base64-encoded string.

Also see documentation page [Encrypting database details at rest](../databases/encrypting-details-at-rest.md).

### `MB_JDBC_DATA_WAREHOUSE_UNRETURNED_CONNECTION_TIMEOUT_SECONDS`

Type: integer<br>
Default: `1200`<br>
Since: v47.4

Metabase's query processor will normally kill connections when their queries time out, but in practice some connections can be severed and go undetected by Metabase, staying alive even after a query returns or times out. This environment variable tells Metabase how long to wait before killing connections if no response is received from the connection.

This variable affects connections that are severed and undetected by Metabase (that is, in situations where Metabase never receives a connection closed signal and is treating an inactive connection as active). You may want to adjust this variable's value if your connection is unreliable or is a dynamic connections behind a SSH tunnel where the connection to the SSH tunnel host may stay active even after the connection from the SSH tunnel host to your database is severed.

Unless set otherwise, the default production value for `metabase.query-processor.query-timeout-ms` is used which is 1,200,000 ms (i.e. 1,200 seconds or 20 minutes).

### `MB_JDBC_DATA_WAREHOUSE_DEBUG_UNRETURNED_CONNECTION_STACK_TRACES`

Type: boolean<br>
Default: `false`<br>
Since: v51.3

If `true`, log a stack trace for any connections killed due to exceeding the timeout specified in [MB_JDBC_DATA_WAREHOUSE_UNRETURNED_CONNECTION_TIMEOUT_SECONDS](#mb_jdbc_data_warehouse_unreturned_connection_timeout_seconds).

<<<<<<< HEAD
Note: In addtion to enabling this variable, you need to update the com.mchange log level to INFO or higher via a custom log4j configuration in order to see the stack traces in the logs.

See the [Metabase log configuration](./log-configuration.md) documentation for how to configure log levels.

See [MB_JDBC_DATA_WAREHOUSE_UNRETURNED_CONNECTION_TIMEOUT_SECONDS](#mb_jdbc_data_warehouse_unreturned_connection_timeout_seconds) for setting the timeout after which connections will be killed.
=======
In order to see the stack traces in the logs, you'll also need to update the com.mchange log level to "INFO" or higher via a custom log4j configuration. For configuring log levels, see [Metabase log configuration](./log-configuration.md).

To set a timeout for how long Metabase should wait before it kills unreturned connections, see [MB_JDBC_DATA_WAREHOUSE_UNRETURNED_CONNECTION_TIMEOUT_SECONDS](#mb_jdbc_data_warehouse_unreturned_connection_timeout_seconds).
>>>>>>> cfe32222

### `MB_JETTY_ASYNC_RESPONSE_TIMEOUT`

Type: integer<br>
Default: `600000`<br>
Since: v35.0

Timeout of Jetty async threads, defined in milliseconds. The default is 10 minutes. Very few things might reach that timeout, since they return some type of data before, but things like CSV downloads might.

### `MB_JETTY_DAEMON`

Type: boolean<br>
Default: `false`

Use daemon threads.

### `MB_JETTY_HOST`

Type: string<br>
Default: `localhost` for JAR, `0.0.0.0` for Docker

Configure a host either as a host name or IP address to identify a specific network interface on which to listen. If set to `"0.0.0.0"`, Metabase listens on all network interfaces. It will listen on the port specified in [MB_JETTY_PORT](#mb_jetty_port).

### `MB_JETTY_JOIN`

Type: boolean<br>
Default: `true`

Blocks the thread until server ends.

### `MB_JETTY_MAXIDLETIME`

Type: integer<br>
Default: `200000`

Maximum idle time for a connection, in milliseconds.

### `MB_JETTY_MAXTHREADS`

Type: integer<br>
Default: `50`

Maximum number of threads.

Change this to a higher value if you notice that regular usage consumes all or close to all threads. When all threads are in use Metabase might feel slow or unresponsive when clicking around the interface.

To see how many threads are being used, check the Metabase logs and look for lines that contain the following: `… Jetty threads: 45/50 …`, which in this case would indicate 45 out of 50 available threads are being used.

Related [MB_ASYNC_QUERY_THREAD_POOL_SIZE](#mb_async_query_thread_pool_size).

### `MB_JETTY_MINTHREADS`

Type: integer<br>
Default: `8`

Minimum number of threads.

### `MB_JETTY_PORT`

Type: integer<br>
Default: `3000`

Configure which port to use for HTTP. It will listen on the interface specified in [MB_JETTY_HOST](#mb_jetty_host).

### `MB_JETTY_REQUEST_HEADER_SIZE`

Type: integer<br>
Default: `8192`<br>
Since: v36.0

Maximum size of a request header, in bytes. Increase this value if you are experiencing errors like "Request Header Fields Too Large".

### `MB_JETTY_SSL`

Type: boolean<br>
Default: `null`

When set to `true`, will enable HTTPS with the options configured in the `MB_JETTY_SSL_*` variables.

Also see the [Customizing Jetty web server](customizing-jetty-webserver.md) documentation page.

### `MB_JETTY_SSL_CLIENT_AUTH`

Type: boolean<br>
Default: `null`

Configure Java SSL client authentication. When set to `true`, client certificates are required and verified by the certificate authority in the TrustStore.

### `MB_JETTY_SSL_KEYSTORE`

Type: string<br>
Default: `null`

Path to Java KeyStore file.

### `MB_JETTY_SSL_KEYSTORE_PASSWORD`

Type: string<br>
Default: `null`

Password for Java KeyStore file.

### `MB_JETTY_SSL_PORT`

Type: integer<br>
Default: `null`

Configure which port to use for HTTPS. It will listen on the interface specified in [MB_JETTY_HOST](#mb_jetty_host).

### `MB_JETTY_SSL_TRUSTSTORE`

Type: string<br>
Default: `null`

Path to Java TrustStore file.

### `MB_JETTY_SSL_TRUSTSTORE_PASSWORD`

Type: string<br>
Default: `null`

Password for Java TrustStore file.

### `MB_LANDING_PAGE`

Only available on Metabase [Pro](https://www.metabase.com/product/pro) and [Enterprise](https://www.metabase.com/product/enterprise) plans.<br>
Type: string<br>
Default: `""`

Default page to show people when they log in.

### `MB_LOAD_ANALYTICS_CONTENT`

Type: Boolean<br>
Default: True

If you want to exclude the [Metabase analytics](../usage-and-performance-tools/usage-analytics.md) collection, you can set `MB_LOAD_ANALYTICS_CONTENT=false`. Setting this environment variable to false can also come in handy when migrating environments, as it can simplify the migration process.

### `MB_LOAD_SAMPLE_CONTENT`

Type: Boolean<br>
Default: True

Whether to include the Sample Database in your Metabase. To exclude the Sample Database, set `MB_LOAD_SAMPLE_CONTENT=false`.

### `MB_NO_SURVEYS`

Type: boolean<br>
Default: `false`<br>

Metabase will send a sentiment survey to people who create a number of questions and dashboards to gauge how well the product is doing with respect to making things easy for creators.

Metabase will only send these emails to people who have in the past 2 months:

- Created at least 10 questions total
- Created at least 2 SQL questions
- Created at least 1 dashboard

If you're whitelabeling Metabase, these survey emails will only be sent to admins for that instance who meet that criteria.

If you don't want Metabase to send these emails, set `MB_NO_SURVEYS=true`.

### `MB_NS_TRACE`

Type: string<br>
Default: `""`

Comma-separated namespaces to trace. **WARNING:** Could log sensitive information like database passwords.

### `MB_PASSWORD_COMPLEXITY`

Type: string (`"weak"`, `"normal"`, `"strong"`)<br>
Default: `"normal"`

Enforce a password complexity rule to increase security for regular logins. This only applies to new users or users that are changing their password. Related [MB_PASSWORD_LENGTH](#mb_password_length)

- `weak` no character constraints
- `normal` at least 1 digit
- `strong` minimum 8 characters w/ 2 lowercase, 2 uppercase, 1 digit, and 1 special character

### `MB_PASSWORD_LENGTH`

Type: integer<br>
Default: `6`

Set a minimum password length to increase security for regular logins. This only applies to new users or users that are changing their password. Uses the length of [MB_PASSWORD_COMPLEXITY](#mb_password_complexity) if not set.

### `MB_PLUGINS_DIR`

Type: string<br>
Default: `"plugins"`

Path of the "plugins" directory, which is used to store the Metabase database drivers. The user who is running Metabase should have permission to write to the directory. When running the JAR, the default directory is `plugins`, created in the same location as the JAR file. When running Docker, the default directory is `/plugins`.

The location is where custom third-party drivers should be added. Then Metabase will load the driver on startup, which can be verified in the log.

### `MB_PREMIUM_EMBEDDING_TOKEN`

Type: string<br>
Default: `null`

The license token used for Pro and Enterprise to enable premium features on the Enterprise edition. It is also used for the deprecated "Premium Embedding" functionality on the OSS edition.

### `MB_QP_CACHE_BACKEND`

Type: string<br>
Default: `"db"`

Current cache backend. Dynamically rebindable primarily for test purposes.

### `MB_SEARCH_TYPEAHEAD_ENABLED`

Type: boolean<br>
Default: `true`<br>
Since: v39.0

Show auto-suggestions when using the global search in the top navigation bar.

### `MB_SEND_EMAIL_ON_FIRST_LOGIN_FROM_NEW_DEVICE`

Type: boolean<br>
Default: `true`<br>
Since: v39.0

Send email notification to user, when they login from a new device. Set to `false` to stop sending "We've noticed a new login on your Metabase account" emails for all users.

Also, this variable controls the geocoding service that Metabase uses to know the location from where your users logged in. Setting this variable to false also disables this reverse geocoding functionality.

### `MB_SEND_NEW_SSO_USER_ADMIN_EMAIL`

Only available on Metabase [Pro](https://www.metabase.com/product/pro) and [Enterprise](https://www.metabase.com/product/enterprise) plans.<br>
Type: boolean<br>
Default: `true`

Send email notifications to users in Admin group, when a new SSO users is created on Metabase.

### `MB_SETUP_TOKEN`

Type: string<br>
Default: `null`

An UUID token used to signify that an instance has permissions to create the initial User. This is created upon the first launch of Metabase, by the first instance; once used, it is cleared out, never to be used again.

### `MB_SHOW_LIGHTHOUSE_ILLUSTRATION`

Only available on Metabase [Pro](https://www.metabase.com/product/pro) and [Enterprise](https://www.metabase.com/product/enterprise) plans.<br>
Type: boolean<br>
Default: `true`<br>
Since: v44.0

Display the lighthouse illustration on the home and login pages.

### `MB_JETTY_SKIP_SNI`

Type: string<br>
Default: `"true"`<br>
Since: v48.4

Setting `MB_JETTY_SKIP_SNI=true` (the default setting) turns off the Server Name Indication (SNI) checks in the Jetty web server. Normally you would leave this enabled. If, however, you're terminating the Transport Layer Security (TLS) connection on Metabase itself, and you're getting an error like `HTTP ERROR 400 Invalid SNI`, consider either setting `MB_JETTY_SKIP_SNI=false`, or use another SSL certificate that exactly matches the domain name of the server.

### `MB_SOURCE_ADDRESS_HEADER`

Type: string<br>
Default: `X-Forwarded-For`

Identify the source of HTTP requests by this header's value, instead of its remote address. Related to [MB_DISABLE_SESSION_THROTTLE](#mb_disable_session_throttle).

### `MB_SSL_CERTIFICATE_PUBLIC_KEY`

Type: string<br>
Default: `null`

Base-64 encoded public key for this sites SSL certificate. Specify this to enable HTTP Public Key Pinning. Using HPKP is no longer recommended. See http://mzl.la/1EnfqBf for more information.<|MERGE_RESOLUTION|>--- conflicted
+++ resolved
@@ -1929,17 +1929,9 @@
 
 If `true`, log a stack trace for any connections killed due to exceeding the timeout specified in [MB_JDBC_DATA_WAREHOUSE_UNRETURNED_CONNECTION_TIMEOUT_SECONDS](#mb_jdbc_data_warehouse_unreturned_connection_timeout_seconds).
 
-<<<<<<< HEAD
-Note: In addtion to enabling this variable, you need to update the com.mchange log level to INFO or higher via a custom log4j configuration in order to see the stack traces in the logs.
-
-See the [Metabase log configuration](./log-configuration.md) documentation for how to configure log levels.
-
-See [MB_JDBC_DATA_WAREHOUSE_UNRETURNED_CONNECTION_TIMEOUT_SECONDS](#mb_jdbc_data_warehouse_unreturned_connection_timeout_seconds) for setting the timeout after which connections will be killed.
-=======
 In order to see the stack traces in the logs, you'll also need to update the com.mchange log level to "INFO" or higher via a custom log4j configuration. For configuring log levels, see [Metabase log configuration](./log-configuration.md).
 
 To set a timeout for how long Metabase should wait before it kills unreturned connections, see [MB_JDBC_DATA_WAREHOUSE_UNRETURNED_CONNECTION_TIMEOUT_SECONDS](#mb_jdbc_data_warehouse_unreturned_connection_timeout_seconds).
->>>>>>> cfe32222
 
 ### `MB_JETTY_ASYNC_RESPONSE_TIMEOUT`
 
@@ -2212,4 +2204,4 @@
 Type: string<br>
 Default: `null`
 
-Base-64 encoded public key for this sites SSL certificate. Specify this to enable HTTP Public Key Pinning. Using HPKP is no longer recommended. See http://mzl.la/1EnfqBf for more information.+Base-64 encoded public key for this sites SSL certificate. Specify this to enable HTTP Public Key Pinning. Using HPKP is no longer recommended. See http://mzl.la/1EnfqBf for more information.
