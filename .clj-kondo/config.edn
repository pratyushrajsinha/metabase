--- conflicted
+++ resolved
@@ -475,15 +475,11 @@
     toucan.db                                                       db
     toucan.models                                                   models}}
 
-<<<<<<< HEAD
-  :metabase/deftest-marked-parallel-and-synchronized {:level :warning}
-  :metabase/disallowed-form-in-parallel-test         {:level :warning}
-  :metabase/missing-test-expr-requires-in-cljs       {:level :warning}}
-=======
+  :metabase/deftest-marked-parallel-and-synchronized                   {:level :warning}
+  :metabase/disallowed-form-in-parallel-test                           {:level :warning}
   :metabase/validate-deftest                                           {:level :warning}
   :metabase/missing-test-expr-requires-in-cljs                         {:level :warning}
   :metabase/i-like-making-cams-eyes-bleed-with-horrifically-long-tests {:level :warning}}
->>>>>>> 9ea6200a
 
  :lint-as
  {clojure.core.logic/defne                                                             clj-kondo.lint-as/def-catch-all
