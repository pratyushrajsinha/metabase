--- conflicted
+++ resolved
@@ -32,14 +32,8 @@
 (deftest simple-get-list-card-test
   (mt/with-temp
     [:model/Collection {coll-id :id} {:name "my coll"}
-<<<<<<< HEAD
      :model/Card       {card-id         :id} {:type "question" :name "name" :display "display" :collection_id coll-id}]
     (recent-views/update-users-recent-views! (mt/user->id :rasta) :model/Card card-id :view)
-=======
-     :model/Database   {db-id :id}   {}
-     :model/Card       {card-id :id} {:type "question" :name "name" :display "display" :collection_id coll-id :database_id db-id}]
-    (recent-views/update-users-recent-views! (mt/user->id :rasta) :model/Card card-id)
->>>>>>> d4b566ba
     (is (= [{:description nil,
              :can_write true,
              :name "name",
@@ -57,14 +51,8 @@
 (deftest simple-get-list-dataset-test
   (mt/with-temp
     [:model/Collection {coll-id :id} {:name "my coll"}
-<<<<<<< HEAD
      :model/Card       {card-id         :id} {:type "model" :name "name" :display "display" :collection_id coll-id}]
     (recent-views/update-users-recent-views! (mt/user->id :rasta) :model/Card card-id :view)
-=======
-     :model/Database   {db-id :id}   {}
-     :model/Card       {card-id         :id} {:type "model" :name "name" :display "display" :collection_id coll-id :database_id db-id}]
-    (recent-views/update-users-recent-views! (mt/user->id :rasta) :model/Card card-id)
->>>>>>> d4b566ba
     (is (= [{:description nil,
              :can_write true,
              :name "name",
@@ -179,7 +167,6 @@
       (is (= 1 (count (filter (comp #{:card} :model)    (mt/with-test-user :rasta
                                                           (recent-views (mt/user->id :rasta))))))))))
 
-<<<<<<< HEAD
 (deftest recent-views-content-test
   (binding [recent-views/*recent-views-stored-per-user-per-model* 2]
     (testing "`update-users-recent-views!` prunes duplicates of all models.`"
@@ -250,8 +237,6 @@
                                            (some-> rv :parent_collection :id number?) (assoc-in [:parent_collection :id] "ID")))))))))
           "After inserting 2 views of each model, we should have 2 views PER each model.")))))
 
-=======
->>>>>>> d4b566ba
 (deftest most-recent-dashboard-view-test
   (testing "The most recent dashboard view is never pruned"
     (binding [recent-views/*recent-views-stored-per-user-per-model* 1]
@@ -317,19 +302,9 @@
       (recent-views/update-users-recent-views! (mt/user->id :rasta) :model/Dashboard dash-id-2 :view)
       (is (= dash-id-2 (recent-views/most-recently-viewed-dashboard-id (mt/user->id :rasta))))
 
-<<<<<<< HEAD
       (recent-views/update-users-recent-views! (mt/user->id :rasta) :model/Dashboard dash-id :view)
       (recent-views/update-users-recent-views! (mt/user->id :rasta) :model/Dashboard dash-id-3 :view)
       (is (= dash-id-3 (recent-views/most-recently-viewed-dashboard-id (mt/user->id :rasta)))))))
-=======
-      (recent-views/update-users-recent-views! (mt/user->id :rasta) :model/Dashboard dash-id)
-      (recent-views/update-users-recent-views! (mt/user->id :rasta) :model/Dashboard dash-id-3)
-      (is (= dash-id-3 (recent-views/most-recently-viewed-dashboard-id (mt/user->id :rasta))))
-
-      (testing "archived dashboards are not returned (#45223)"
-        (t2/update! :model/Dashboard dash-id-3 {:archived true})
-        (is (= dash-id (recent-views/most-recently-viewed-dashboard-id (mt/user->id :rasta))))))))
->>>>>>> d4b566ba
 
 (deftest id-pruning-test
   (mt/with-temp [:model/Database a-db     {}
