(ns metabase.models.recent-views-test
  (:require
   [clojure.string :as str]
   [clojure.test :refer :all]
   [java-time.api :as t]
   [metabase.models.recent-views :as recent-views]
   [metabase.test :as mt]
   [metabase.util.log :as log]
   [toucan2.core :as t2]
   [toucan2.tools.with-temp :as t2.with-temp]))

(def test-user :rasta)

(defn- clear-test-user-recent-views
  []
  (log/infof "Clearing %s's recent views" (pr-str :rasta))
  (t2/delete! :model/RecentViews :user_id (mt/user->id :rasta)))

(use-fixtures
  :each (fn [f]
          (clear-test-user-recent-views)
          (f)))

(defn fixup [list-item]
  (-> list-item
      (update :parent_collection #(into {} %))
      (update :timestamp type)))

(defn recent-views [user-id]
  (:recents (recent-views/get-recents user-id [:views])))

(deftest simple-get-list-card-test
  (mt/with-temp
    [:model/Collection {coll-id :id} {:name "my coll"}
     :model/Card       {card-id         :id} {:type "question" :name "name" :display "display" :collection_id coll-id}]
    (recent-views/update-users-recent-views! (mt/user->id :rasta) :model/Card card-id :view)
    (is (= [{:description nil,
             :can_write true,
             :name "name",
             :parent_collection {:id coll-id, :name "my coll", :authority_level nil}
             :moderated_status nil,
             :id card-id,
             :display "display",
             :timestamp String
             :model :card}]
           (mt/with-test-user :rasta
             (mapv fixup
                   (recent-views (mt/user->id :rasta))))))))

(deftest simple-get-list-dataset-test
  (mt/with-temp
    [:model/Collection {coll-id :id} {:name "my coll"}
     :model/Card       {card-id         :id} {:type "model" :name "name" :display "display" :collection_id coll-id}]
    (recent-views/update-users-recent-views! (mt/user->id :rasta) :model/Card card-id :view)
    (is (= [{:description nil,
             :can_write true,
             :name "name",
             :parent_collection {:id coll-id, :name "my coll", :authority_level nil}
             :moderated_status nil,
             :id card-id,
             :timestamp String
             :model :dataset}]
           (mt/with-test-user :rasta
             (mapv fixup
                   (recent-views (mt/user->id :rasta))))))))

(deftest simple-get-list-dashboard-test
  (mt/with-temp
    [:model/Collection {coll-id :id} {:name "my coll"}
     :model/Dashboard {dash-id         :id} {:name "name" :collection_id coll-id}]
    (recent-views/update-users-recent-views! (mt/user->id :rasta) :model/Dashboard dash-id :view)
    (is (= [{:description nil,
             :can_write true,
             :name "name",
             :parent_collection {:id coll-id, :name "my coll", :authority_level nil}
             :id dash-id,
             :timestamp String
             :model :dashboard}]
           (mt/with-test-user :rasta
             (mapv fixup
                   (recent-views (mt/user->id :rasta))))))))

(defn- ->location
  "Helper to turn some strings into a collection location path:"
  [& parents]
  (str/join "/" (concat [""] parents [""])))

(deftest simple-get-list-collection-test
  (mt/with-temp
    [:model/Collection {coll-id :id} {:name "parent coll"}
<<<<<<< HEAD
<<<<<<< HEAD
     :model/Collection {my-coll-id :id} {:name "name" :location (str "/" coll-id "/")}]
=======
     :model/Collection {my-coll-id :id} {:name "name" :location (->location coll-id)}]
>>>>>>> e901ed30
    (recent-views/update-users-recent-views! (mt/user->id :rasta) :model/Collection my-coll-id)
=======
     :model/Collection {my-coll-id :id} {:name "name" :location (->location coll-id)}]
    (recent-views/update-users-recent-views! (mt/user->id :rasta) :model/Collection my-coll-id :view)
>>>>>>> 7b849da346 (Make recents understand context (#43478))
    (is (= [{:description nil
             :can_write true
             :name "name"
             :effective_location (->location coll-id)
             :parent_collection {:id coll-id, :name "parent coll", :authority_level nil}
             :id my-coll-id
             :timestamp String
             :authority_level nil
             :model :collection}]
           (mt/with-test-user :rasta
             (mapv fixup
                   (recent-views (mt/user->id :rasta))))))))

<<<<<<< HEAD
=======
(deftest nested-collections-get-list-collection-test
  (mt/with-temp
    [:model/Collection {coll-id-a :id} {:name "great grandparent coll"}
     :model/Collection {coll-id-b :id} {:name "grandparent coll" :location (->location coll-id-a)}
     :model/Collection {coll-id-c :id} {:name "parent coll" :location (->location coll-id-a coll-id-b) :authority_level :official}
     :model/Collection {coll-id-d :id} {:name "record scratch, yep that's me coll" :location (->location coll-id-a coll-id-b coll-id-c)}]
    (recent-views/update-users-recent-views! (mt/user->id :rasta) :model/Collection coll-id-d :view)
    (is (= [{:id coll-id-d
             :description nil
             :can_write true
             :name "record scratch, yep that's me coll"
             :effective_location (->location coll-id-a coll-id-b coll-id-c)
             :parent_collection {:id coll-id-c, :name "parent coll", :authority_level :official}
             :timestamp String
             :authority_level nil
             :model :collection}]
           (mt/with-test-user :rasta
             (mapv fixup
                   (recent-views (mt/user->id :rasta))))))))

<<<<<<< HEAD
>>>>>>> 7b849da346 (Make recents understand context (#43478))
=======
(deftest nested-collections-get-list-collection-test
  (mt/with-temp
    [:model/Collection {coll-id-a :id} {:name "great grandparent coll"}
     :model/Collection {coll-id-b :id} {:name "grandparent coll" :location (->location coll-id-a)}
     :model/Collection {coll-id-c :id} {:name "parent coll" :location (->location coll-id-a coll-id-b)}
     :model/Collection {coll-id-d :id} {:name "record scratch, yep that's me coll" :location (->location coll-id-a coll-id-b coll-id-c)}]
    (recent-views/update-users-recent-views! (mt/user->id :rasta) :model/Collection coll-id-d)
    (is (= [{:id coll-id-d
             :description nil
             :can_write true
             :name "record scratch, yep that's me coll"
             :effective_location (->location coll-id-a coll-id-b coll-id-c)
             :parent_collection {:id coll-id-c, :name "parent coll", :authority_level nil}
             :timestamp String
             :authority_level nil
             :model :collection}]
           (mt/with-test-user :rasta
             (mapv fixup
                   (recent-views/get-list (mt/user->id :rasta))))))))

>>>>>>> e901ed30
(deftest simple-get-list-table-test
  (mt/with-temp
    [:model/Database {db-id :id} {:name "test-data"}
     :model/Table {table-id :id} {:name "name" :db_id db-id}]
<<<<<<< HEAD
    (recent-views/update-users-recent-views! (mt/user->id :rasta) :model/Table table-id)
    (is (= [{:description nil,
             :can_write false,
             :name "name",
             :parent_collection {},
             :id table-id,
             :database {:id db-id, :name "test-data", :initial_sync_status "incomplete"},
             :timestamp String,
             :display_name "Name",
             :model :table}]
           (mt/with-test-user :rasta
             (mapv fixup
                   (recent-views/get-list (mt/user->id :rasta))))))))
=======
    (recent-views/update-users-recent-views! (mt/user->id :rasta) :model/Table table-id :view)
    (doseq [[read? write? expected] [[false true []]
                                     [false false []]
                                     [true false [{:description nil,
                                                   :can_write false,
                                                   :name "name",
                                                   :parent_collection {},
                                                   :id table-id,
                                                   :database {:id db-id, :name "test-data", :initial_sync_status "incomplete"},
                                                   :timestamp String,
                                                   :display_name "Name",
                                                   :model :table}]]
                                     [true true [{:description nil,
                                                  :can_write true,
                                                  :name "name",
                                                  :parent_collection {},
                                                  :id table-id,
                                                  :database {:id db-id, :name "test-data", :initial_sync_status "incomplete"},
                                                  :timestamp String,
                                                  :display_name "Name",
                                                  :model :table}]]]]
      (with-redefs [mi/can-read? (constantly read?)
                    mi/can-write? (constantly write?)]
        (is (= expected
               (mapv fixup
                     (mt/with-test-user :rasta
                       (recent-views (mt/user->id :rasta))))))))))
>>>>>>> 7b849da346 (Make recents understand context (#43478))


(deftest update-users-recent-views!-duplicates-test
  (testing "`update-users-recent-views!` prunes duplicates of a certain model.`"
    (mt/with-temp [:model/Card {card-id :id} {:type "question"}]
      ;; twenty five views
      (dotimes [_ 25] (recent-views/update-users-recent-views! (mt/user->id :rasta) :model/Card card-id :view))
      (is (= 0 (count (filter (comp #{:dataset} :model) (mt/with-test-user :rasta
                                                          (recent-views (mt/user->id :rasta)))))))
      (is (= 1 (count (filter (comp #{:card} :model)    (mt/with-test-user :rasta
                                                          (recent-views (mt/user->id :rasta))))))))))

(deftest recent-views-content-test
  (binding [recent-views/*recent-views-stored-per-user-per-model* 2]
    (testing "`update-users-recent-views!` prunes duplicates of all models.`"
      (mt/with-temp
        [:model/Collection {parent-coll-id :id} {:name "parent"}
         :model/Card       {card-id :id} {:type "question" :name "my card" :description "this is my card" :collection_id parent-coll-id}
         :model/Card       {model-id :id} {:type "model" :name "my model" :description "this is my model" :collection_id parent-coll-id}

         :model/Dashboard  {dashboard-id :id} {:name "my dash" :description "this is my dash" :collection_id parent-coll-id}

         :model/Collection {collection-id :id} {:name "my collection" :description "this is my collection" :location (str "/" parent-coll-id "/")}

<<<<<<< HEAD
         :model/Database   {db-id :id} {:name "My DB"} ;; just needed for these temp tables
         :model/Table      {table-id :id} {:name "tablet" :display_name "I am the table" :db_id db-id, :is_upload true}]
        (doseq [[model model-id] [[:model/Card card-id]
                                  [:model/Card model-id]
                                  [:model/Dashboard dashboard-id]
                                  [:model/Collection collection-id]
                                  [:model/Table table-id]]]
          (recent-views/update-users-recent-views! (mt/user->id :rasta) model model-id))
        (is (= [{:id "ID",
                 :name "tablet",
                 :description nil,
                 :model :table,
                 :display_name "I am the table",
                 :can_write false,
                 :database {:id "ID", :name "My DB", :initial_sync_status "incomplete"}}
                {:id "ID",
                 :name "my collection",
                 :description "this is my collection",
                 :effective_location (->location parent-coll-id)
                 :model :collection,
                 :can_write true,
                 :authority_level nil,
                 :parent_collection {:id "ID", :name "parent", :authority_level nil}}
                {:id "ID",
                 :name "my dash",
                 :description "this is my dash",
                 :model :dashboard,
                 :can_write true,
                 :parent_collection {:id "ID", :name "parent", :authority_level nil}}
                {:id "ID",
                 :name "my model",
                 :description "this is my model",
                 :model :dataset,
                 :can_write true,
                 :moderated_status nil,
                 :parent_collection {:id "ID", :name "parent", :authority_level nil}}
                {:description "this is my card",
                 :can_write true,
                 :name "my card",
                 :parent_collection {:id "ID", :name "parent", :authority_level nil},
                 :moderated_status nil,
                 :id "ID",
                 :display "table",
                 :model :card}]
               (mt/with-test-user :rasta
                 (->> (recent-views/get-list (mt/user->id :rasta))
                      (mapv (fn [rv] (cond-> rv
                                       true                                       (assoc :id "ID")
                                       true                                       (dissoc :timestamp)
                                       (-> rv :database :id)                      (assoc-in [:database :id] "ID")
                                       (some-> rv :parent_collection)             (update :parent_collection #(into {} %))
                                       (some-> rv :parent_collection :id number?) (assoc-in [:parent_collection :id] "ID"))))))))
        "After inserting 2 views of each model, we should have 2 views PER each model."))))
=======
           :model/Database   {db-id :id} {:name "My DB"} ;; just needed for these temp tables
           :model/Table      {table-id :id} {:name "tablet" :display_name "I am the table" :db_id db-id, :is_upload true}]
          (doseq [[model model-id] [[:model/Card card-id]
                                    [:model/Card model-id]
                                    [:model/Dashboard dashboard-id]
                                    [:model/Collection collection-id]
                                    [:model/Table table-id]]]
            (recent-views/update-users-recent-views! (mt/user->id :rasta) model model-id :view))
          (is (= [{:id "ID",
                   :name "tablet",
                   :description nil,
                   :model :table,
                   :display_name "I am the table",
                   :can_write true,
                   :database {:id db-id, :name "My DB", :initial_sync_status "incomplete"}}
                  {:id "ID",
                   :name "my collection",
                   :description "this is my collection",
                   :effective_location (->location parent-coll-id)
                   :model :collection,
                   :can_write true,
                   :authority_level nil,
                   :parent_collection {:id "ID", :name "parent", :authority_level nil}}
                  {:id "ID",
                   :name "my dash",
                   :description "this is my dash",
                   :model :dashboard,
                   :can_write true,
                   :parent_collection {:id "ID", :name "parent", :authority_level nil}}
                  {:id "ID",
                   :name "my model",
                   :description "this is my model",
                   :model :dataset,
                   :can_write true,
                   :moderated_status nil,
                   :parent_collection {:id "ID", :name "parent", :authority_level nil}}
                  {:description "this is my card",
                   :can_write true,
                   :name "my card",
                   :parent_collection {:id "ID", :name "parent", :authority_level nil},
                   :moderated_status nil,
                   :id "ID",
                   :display "table",
                   :model :card}]
                 (mt/with-test-user :rasta
                   (with-redefs [mi/can-read? (constantly true)
                                 mi/can-write? (fn ([id] (not= id table-id))
                                                 ([_ _] true))]
                     (->> (recent-views (mt/user->id :rasta))
                          (mapv (fn [rv] (cond-> rv
                                           true                                       (assoc :id "ID")
                                           true                                       (dissoc :timestamp)
                                           (-> rv :database :id)                      (assoc-in [:database :id] db-id)
                                           (some-> rv :parent_collection)             (update :parent_collection #(into {} %))
                                           (some-> rv :parent_collection :id number?) (assoc-in [:parent_collection :id] "ID")))))))))
          "After inserting 2 views of each model, we should have 2 views PER each model.")))))
>>>>>>> 7b849da346 (Make recents understand context (#43478))

(deftest most-recent-dashboard-view-test
  (testing "The most recent dashboard view is never pruned"
    (binding [recent-views/*recent-views-stored-per-user-per-model* 1]
      (mt/with-temp
        [:model/Dashboard  {dashboard-id    :id} {}

         :model/Card       {card-id         :id} {:type "question"}
         :model/Card       {card-id-2       :id} {:type "question"}
         :model/Card       {card-id-3       :id} {:type "question"}
         :model/Card       {model-id        :id} {:type "model"}
         :model/Card       {model-id-2      :id} {:type "model"}
         :model/Card       {model-id-3      :id} {:type "model"}
         :model/Collection {collection-id   :id} {}
         :model/Collection {collection-id-2 :id} {}
         :model/Collection {collection-id-3 :id} {}
         :model/Database   {db-id           :id} {} ;; just needed for these temp tables
         :model/Table      {table-id        :id} {:db_id db-id, :is_upload true}
         :model/Table      {table-id-2      :id} {:db_id db-id, :is_upload true}
         :model/Table      {table-id-3      :id} {:db_id db-id, :is_upload true}]
        (recent-views/update-users-recent-views! (mt/user->id :rasta) :model/Dashboard dashboard-id :view)
        (doseq [[model model-ids] [[:model/Card       [card-id card-id-2 card-id-3]]
                                   [:model/Card       [model-id model-id-2 model-id-3]]
                                   [:model/Collection [collection-id collection-id-2 collection-id-3]]
                                   [:model/Table      [table-id table-id-2 table-id-3]]]]
          (doseq [model-id model-ids]
            (recent-views/update-users-recent-views! (mt/user->id :rasta) model model-id :view)
            (is (= [dashboard-id]
                   (keep #(when ((comp #{:dashboard} :model) %) (:id %))
                         (mt/with-test-user :rasta
                           (recent-views (mt/user->id :rasta))))))))))))

(deftest user-recent-views-dedupe-test
  (testing "The `user-recent-views` table should dedupe views of the same model"
    (t2.with-temp/with-temp [:model/Card      {model-id     :id} {:type "model"}
                             :model/Card      {model-id-2   :id} {:type "model"}
                             :model/Dashboard {dashboard-id :id} {}]
      ;; insert 6
      (recent-views/update-users-recent-views! (mt/user->id :rasta) :model/Card model-id :view)
      (recent-views/update-users-recent-views! (mt/user->id :rasta) :model/Card model-id :view)
      (recent-views/update-users-recent-views! (mt/user->id :rasta) :model/Card model-id-2 :view)
      (recent-views/update-users-recent-views! (mt/user->id :rasta) :model/Card model-id-2 :view)
      (recent-views/update-users-recent-views! (mt/user->id :rasta) :model/Dashboard dashboard-id :view)
      (recent-views/update-users-recent-views! (mt/user->id :rasta) :model/Dashboard dashboard-id :view)
      ;; can't read? can't see:
      (is (= 0 (count (recent-views (mt/user->id :rasta)))))

      (is (= 3 (count
                (mt/with-test-user :rasta
                  (recent-views (mt/user->id :rasta)))))))))

(deftest most-recently-viewed-dashboard-id-test
  (testing "`most-recently-viewed-dashboard-id` returns the ID of the most recently viewed dashboard in the last 24 hours"
    (t2.with-temp/with-temp [:model/Dashboard {dash-id :id} {}
                             :model/Dashboard {dash-id-2 :id} {}
                             :model/Dashboard {dash-id-3 :id} {}]

      (is (nil? (recent-views/most-recently-viewed-dashboard-id (mt/user->id :rasta))))

      (recent-views/update-users-recent-views! (mt/user->id :rasta) :model/Dashboard dash-id :view)
      (recent-views/update-users-recent-views! (mt/user->id :rasta) :model/Dashboard dash-id :view)
      (is (= dash-id (recent-views/most-recently-viewed-dashboard-id (mt/user->id :rasta))))

      (recent-views/update-users-recent-views! (mt/user->id :rasta) :model/Dashboard dash-id :view)
      (recent-views/update-users-recent-views! (mt/user->id :rasta) :model/Dashboard dash-id-2 :view)
      (is (= dash-id-2 (recent-views/most-recently-viewed-dashboard-id (mt/user->id :rasta))))

      (recent-views/update-users-recent-views! (mt/user->id :rasta) :model/Dashboard dash-id :view)
      (recent-views/update-users-recent-views! (mt/user->id :rasta) :model/Dashboard dash-id-3 :view)
      (is (= dash-id-3 (recent-views/most-recently-viewed-dashboard-id (mt/user->id :rasta)))))))

(deftest id-pruning-test
  (mt/with-temp [:model/Database a-db     {}
                 :model/Table a-table     {:db_id (:id a-db)}
                 :model/Collection a-coll {}
                 :model/Card a-card       {:type "question" :table_id (mt/id :reviews)}
                 :model/Card a-model      {:type "model"    :table_id (mt/id :reviews)}
                 :model/Dashboard a-dash  {}

                 :model/RecentViews rv15  {:id 1336998, :user_id (mt/user->id :rasta), :model "card",       :model_id (:id a-model), :timestamp #t "1971-01-01T08:00+08:00"}
                 :model/RecentViews rv14  {:id 1336999, :user_id (mt/user->id :rasta), :model "card",       :model_id (:id a-model), :timestamp #t "1971-01-01T08:01+08:00"}
                 :model/RecentViews _rv13 {:id 1337000, :user_id (mt/user->id :rasta), :model "card",       :model_id (:id a-model), :timestamp #t "1971-01-01T08:02+08:00"}
                 :model/RecentViews rv12  {:id 1337001, :user_id (mt/user->id :rasta), :model "dashboard",  :model_id (:id a-dash),  :timestamp #t "1971-01-01T08:03+08:00"}
                 :model/RecentViews rv11  {:id 1337002, :user_id (mt/user->id :rasta), :model "dashboard",  :model_id (:id a-dash),  :timestamp #t "1972-11-31T18:02:00.001-06:00"}
                 :model/RecentViews _rv10 {:id 1337003, :user_id (mt/user->id :rasta), :model "dashboard",  :model_id (:id a-dash),  :timestamp #t "1973-01-01T01:01:00.003+01:00"}
                 :model/RecentViews rv9   {:id 1337004, :user_id (mt/user->id :rasta), :model "collection", :model_id (:id a-coll),  :timestamp #t "1974-01-01T06:22:59.999+06:30"}
                 :model/RecentViews _rv8  {:id 1337005, :user_id (mt/user->id :rasta), :model "collection", :model_id (:id a-coll),  :timestamp #t "1975-01-01T06:22:59.999+06:30"}
                 :model/RecentViews rv7   {:id 1337006, :user_id (mt/user->id :rasta), :model "table",      :model_id (:id a-table), :timestamp #t "1976-01-01T06:29:59.999+06:30"}
                 :model/RecentViews rv6   {:id 1337007, :user_id (mt/user->id :rasta), :model "table",      :model_id (:id a-table), :timestamp #t "1977-01-01T09:00+09:00"}
                 :model/RecentViews rv5   {:id 1337008, :user_id (mt/user->id :rasta), :model "table",      :model_id (:id a-table), :timestamp #t "1978-01-01T01:00:00.001+01:00"}
                 :model/RecentViews rv4   {:id 1337009, :user_id (mt/user->id :rasta), :model "table",      :model_id (:id a-table), :timestamp #t "1979-01-01T04:59:59.998+05:00"}
                 :model/RecentViews rv3   {:id 1337010, :user_id (mt/user->id :rasta), :model "table",      :model_id (:id a-table), :timestamp #t "1980-01-01T00:00Z"}
                 :model/RecentViews _rv2  {:id 1337011, :user_id (mt/user->id :rasta), :model "table",      :model_id (:id a-table), :timestamp #t "1981-01-01T05:59:59.999+06:00"}
                 :model/RecentViews rv1   {:id 1337012, :user_id (mt/user->id :rasta), :model "card",       :model_id (:id a-card),  :timestamp #t "1982-01-01T00:00Z"}
                 :model/RecentViews _rv0  {:id 1337013, :user_id (mt/user->id :rasta), :model "card",       :model_id (:id a-card),  :timestamp #t "1983-10-01T00:00Z"}]
    (let [query-result (mt/with-test-user :rasta (recent-views (mt/user->id :rasta)))]
      (is (apply t/after? (map (comp t/zoned-date-time :timestamp) query-result))
          "recent-views/get-list should be in chronological order, newest first:"))
    (let [ids-to-prune (#'recent-views/duplicate-model-ids (mt/user->id :rasta) :view)]
      (is (= #{(:id rv1)                                         ;; dupe cards
               (:id rv3) (:id rv4) (:id rv5) (:id rv6) (:id rv7) ;; dupe tables
               (:id rv9)                                         ;; dupe collections
               (:id rv11) (:id rv12)                             ;; dupe dashboards
               (:id rv14) (:id rv15)}                            ;; dupe models
             ids-to-prune)))))

(deftest test-recent-views-garbage-collection
  (mt/with-temp [:model/Card a-card {:type "question" :table_id (mt/id :reviews)}
                 :model/Card b-card {:type "question" :table_id (mt/id :reviews)}
                 :model/Card c-card {:type "question" :table_id (mt/id :reviews)}
                 :model/Card d-card {:type "question" :table_id (mt/id :reviews)}
                 :model/Card e-card {:type "question" :table_id (mt/id :reviews)}
                 :model/Card f-card {:type "question" :table_id (mt/id :reviews)}
                 :model/RecentViews _ {:id 1337000 :user_id (mt/user->id :rasta), :model "card", :model_id (:id a-card), :context "view", :timestamp #t "2000-10-01T00:00Z"}
                 :model/RecentViews _ {:id 1337001 :user_id (mt/user->id :rasta), :model "card", :model_id (:id b-card), :context "view", :timestamp #t "2001-10-01T00:00Z"}
                 :model/RecentViews _ {:id 1337002 :user_id (mt/user->id :rasta), :model "card", :model_id (:id c-card), :context "view", :timestamp #t "2002-10-01T00:00Z"}
                 :model/RecentViews _ {:id 1337003 :user_id (mt/user->id :rasta), :model "card", :model_id (:id d-card), :context "view", :timestamp #t "2003-10-01T00:00Z"}
                 :model/RecentViews _ {:id 1337004 :user_id (mt/user->id :rasta), :model "card", :model_id (:id e-card), :context "view", :timestamp #t "2004-10-01T00:00Z"}
                 :model/RecentViews _ {:id 1337005 :user_id (mt/user->id :rasta), :model "card", :model_id (:id f-card), :context "view", :timestamp #t "2005-10-01T00:00Z"}]
    (doseq [{:keys [ids-to-prune bucket-size]} [{:ids-to-prune [0 1 2 3 4 5] :bucket-size 0} ;; delete them all!
                                                {:ids-to-prune [0 1 2 3 4]   :bucket-size 1}
                                                {:ids-to-prune [0 1 2 3]     :bucket-size 2}
                                                {:ids-to-prune [0 1 2]       :bucket-size 3}
                                                {:ids-to-prune [0 1]         :bucket-size 4}
                                                {:ids-to-prune [0]           :bucket-size 5}
                                                {:ids-to-prune []            :bucket-size 6}
                                                {:ids-to-prune []            :bucket-size 7}]]
      (binding [recent-views/*recent-views-stored-per-user-per-model* bucket-size]
        (testing (str "Bucket size: " bucket-size)
          (is (= ids-to-prune
                 (vec (sort (map #(- % 1337000)
                                 (#'recent-views/overflowing-model-buckets (mt/user->id :rasta) :view)))))))))))

(deftest recent-views-for-non-existent-entity-test
  (testing "If a user views a model that doesn't exist, it should not be added to recent views"
    (mt/with-temp [:model/Database   a-db          {}
                   :model/Table      _             {:db_id (:id a-db)}
                   :model/Collection _             {}
                   :model/Dashboard  _             {}
                   :model/Card       {card-id :id} {:type "question"}]
      (recent-views/update-users-recent-views! (mt/user->id :rasta) :model/Card card-id :view)
      (let [before-ghosts (recent-views (mt/user->id :rasta))
            missing-card-id (inc (apply max (t2/select-pks-vec :model/Card)))
            missing-dashboard-id (inc (apply max (t2/select-pks-vec :model/Dashboard)))
            missing-collection-id (inc (apply max (t2/select-pks-vec :model/Collection)))
            missing-table-id (inc (apply max (t2/select-pks-vec :model/Table)))]
        (recent-views/update-users-recent-views! (mt/user->id :rasta) :model/Card missing-card-id :view)
        (is (= before-ghosts (recent-views (mt/user->id :rasta)))
            "If a user views a model that doesn't exist, it should not be added to recent views")
        (recent-views/update-users-recent-views! (mt/user->id :rasta) :model/Dashboard missing-dashboard-id :view)
        (is (= before-ghosts (recent-views (mt/user->id :rasta)))
            "If a user views a model that doesn't exist, it should not be added to recent views")
        (recent-views/update-users-recent-views! (mt/user->id :rasta) :model/Collection missing-collection-id :view)
        (is (= before-ghosts (recent-views (mt/user->id :rasta)))
            "If a user views a model that doesn't exist, it should not be added to recent views")
        (recent-views/update-users-recent-views! (mt/user->id :rasta) :model/Table missing-table-id :view)
        (is (= before-ghosts (recent-views (mt/user->id :rasta)))
            "If a user views a model that doesn't exist, it should not be added to recent views")))))

(deftest update-users-recent-views!-bucket-filling-test
  (binding [recent-views/*recent-views-stored-per-user-per-model* 2]
    (testing "`update-users-recent-views!` prunes duplicates of all models.`"
      (mt/with-temp
        [:model/Card       {card-id         :id} {:type "question"}
         :model/Card       {card-id-2       :id} {:type "question"}
         :model/Card       {card-id-3       :id} {:type "question"}

         :model/Card       {model-id        :id} {:type "model"}
         :model/Card       {model-id-2      :id} {:type "model"}
         :model/Card       {model-id-3      :id} {:type "model"}

         :model/Dashboard  {dashboard-id    :id} {}
         :model/Dashboard  {dashboard-id-2  :id} {}
         :model/Dashboard  {dashboard-id-3  :id} {}

         :model/Collection {collection-id   :id} {}
         :model/Collection {collection-id-2 :id} {}
         :model/Collection {collection-id-3 :id} {}

         :model/Database   {db-id           :id} {} ;; just needed for these temp tables
         :model/Table      {table-id        :id} {:db_id db-id, :is_upload true}
         :model/Table      {table-id-2      :id} {:db_id db-id, :is_upload true}
         :model/Table      {table-id-3      :id} {:db_id db-id, :is_upload true}]
        (doseq [[model out-model model-ids] [[:model/Card :card [card-id card-id-2 card-id-3]]
                                             [:model/Card :dataset [model-id model-id-2 model-id-3]]
                                             [:model/Dashboard :dashboard [dashboard-id dashboard-id-2 dashboard-id-3]]
                                             [:model/Collection :collection [collection-id collection-id-2 collection-id-3]]
                                             [:model/Table :table [table-id table-id-2 table-id-3]]]]
          (doseq [model-id model-ids]
            (recent-views/update-users-recent-views! (mt/user->id :rasta) model model-id :view))
          (testing (format "When user views %s %ss, the latest %s per model are kept. "
                           (count model-ids) model recent-views/*recent-views-stored-per-user-per-model*)
            (is (= 2 (count (filter (comp #{out-model} :model)
                                    (mt/with-test-user :rasta
<<<<<<< HEAD
                                      (recent-views/get-list (mt/user->id :rasta)))))))))
=======
                                      (with-redefs [data-perms/user-has-permission-for-table? (constantly true)]
                                        (recent-views (mt/user->id :rasta))))))))))
>>>>>>> 7b849da346 (Make recents understand context (#43478))
        (is
         (= {:card recent-views/*recent-views-stored-per-user-per-model*,
             :dataset recent-views/*recent-views-stored-per-user-per-model*,
             :dashboard recent-views/*recent-views-stored-per-user-per-model*,
             :collection recent-views/*recent-views-stored-per-user-per-model*,
             :table recent-views/*recent-views-stored-per-user-per-model*}
            (frequencies (map :model
                              (mt/with-test-user :rasta
<<<<<<< HEAD
                                (recent-views/get-list (mt/user->id :rasta))))))
=======
                                (with-redefs [data-perms/user-has-permission-for-table? (constantly true)]
                                  (recent-views (mt/user->id :rasta)))))))
>>>>>>> 7b849da346 (Make recents understand context (#43478))
         "After inserting 3 views of each model, we should have 2 views PER each model.")))))

(deftest table-per-user-size-shrinks-or-grows-test
  (binding [recent-views/*recent-views-stored-per-user-per-model* 30]
    (testing "`update-users-recent-views!` prunes duplicates of all models.`"
      (mt/with-temp
        [:model/Card       {card-id         :id} {:type "question"}
         :model/Card       {card-id-2       :id} {:type "question"}
         :model/Card       {card-id-3       :id} {:type "question"}
         :model/Card       {card-id-4       :id} {:type "question"}

         :model/Card       {model-id        :id} {:type "model"}
         :model/Card       {model-id-2      :id} {:type "model"}
         :model/Card       {model-id-3      :id} {:type "model"}

         :model/Dashboard  {dashboard-id    :id} {}
         :model/Dashboard  {dashboard-id-2  :id} {}
         :model/Dashboard  {dashboard-id-3  :id} {}

         :model/Collection {collection-id   :id} {}
         :model/Collection {collection-id-2 :id} {}
         :model/Collection {collection-id-3 :id} {}

         :model/Database   {db-id           :id} {} ;; just needed for these temp tables
         :model/Table      {table-id        :id} {:db_id db-id, :active true}
         :model/Table      {table-id-2      :id} {:db_id db-id, :active true}
         :model/Table      {table-id-3      :id} {:db_id db-id, :active false}]
        (doseq [[model model-ids] [[:model/Card       [card-id card-id-2 card-id-3]]
                                   [:model/Card       [model-id model-id-2 model-id-3]]
                                   [:model/Dashboard  [dashboard-id dashboard-id-2 dashboard-id-3]]
                                   [:model/Collection [collection-id collection-id-2 collection-id-3]]
                                   [:model/Table      [table-id table-id-2 table-id-3]]]]

<<<<<<< HEAD
            (recent-views/update-users-recent-views! (mt/user->id :rasta) model model-id)))
        (is (= {:card 3, :dataset 3, :dashboard 3, :collection 3, :table 2}
               ;; There are 3 tables in recent_view, but 1 gets filtered out.
               (frequencies (map :model  (mt/with-test-user :rasta (recent-views/get-list (mt/user->id :rasta)))))))
        (binding [recent-views/*recent-views-stored-per-user-per-model* 2]
          (is (= 5
                 (count (set (recent-views/ids-to-prune (mt/user->id :rasta))))))
          (recent-views/update-users-recent-views! (mt/user->id :rasta) :model/Card card-id-4)
          (is (= {:card 2, :dataset 2, :dashboard 2, :collection 2, :table 1}
                 ;; The table with :active false should be pruned, but also won't be returned, hence 1 for table.
                 (frequencies (map :model (mt/with-test-user :rasta
                                            (recent-views/get-list (mt/user->id :rasta))))))))))))
=======
          (doseq [model-id model-ids]
            (recent-views/update-users-recent-views! (mt/user->id :rasta) model model-id :view)))
        (def t (t2/select :model/RecentViews))
        (def rv0 (recent-views (mt/user->id :rasta)))
        (with-redefs [mi/can-read? (constantly true)
                      data-perms/user-has-permission-for-table? (constantly true)]
          (let [freqs (frequencies (map :model
                                        (with-redefs [data-perms/user-has-permission-for-table? (constantly true)]
                                          (mt/with-test-user :rasta (recent-views (mt/user->id :rasta))))))]
            (is (= 3 (:card freqs)))
            (is (= 3 (:dataset freqs)))
            (is (= 3 (:dashboard freqs)))
            (is (= 3 (:collection freqs)))
            (is (= 2 (:table freqs))))
          (binding [recent-views/*recent-views-stored-per-user-per-model* 2]
            (is (= 5
                   (count (set (recent-views/ids-to-prune (mt/user->id :rasta) :view)))))
            (recent-views/update-users-recent-views! (mt/user->id :rasta) :model/Card card-id-4 :view)
            (is (= {:card 2, :dataset 2, :dashboard 2, :collection 2, :table 1}
                   ;; The table with :active false should be pruned, but also won't be returned, hence 1 for table.
                   (frequencies (map :model
                                     (mt/with-test-user :rasta
                                       (recent-views (mt/user->id :rasta)))))))))))))

(deftest dedupe-context-test
  (mt/with-temp
    [:model/Card       {card-id         :id} {:type "question"}
     :model/Card       {card-id-2         :id} {:type "question"}]
    (doseq [ctx [:view :selection]]
      (recent-views/update-users-recent-views! (mt/user->id :rasta) :model/Card card-id ctx))
    (is (= 1 (count
              (mt/with-test-user :rasta
                (:recents (recent-views/get-recents (mt/user->id :rasta) [:selections :views]))))))
    (doseq [ctx [:view :selection]]
      (recent-views/update-users-recent-views! (mt/user->id :rasta) :model/Card card-id-2 ctx))
    (is (= 2 (count
              (mt/with-test-user :rasta
                (:recents (recent-views/get-recents (mt/user->id :rasta) [:selections :views]))))))))
>>>>>>> 7b849da346 (Make recents understand context (#43478))<|MERGE_RESOLUTION|>--- conflicted
+++ resolved
@@ -3,13 +3,13 @@
    [clojure.string :as str]
    [clojure.test :refer :all]
    [java-time.api :as t]
+   [metabase.models.data-permissions :as data-perms]
+   [metabase.models.interface :as mi]
    [metabase.models.recent-views :as recent-views]
    [metabase.test :as mt]
    [metabase.util.log :as log]
    [toucan2.core :as t2]
    [toucan2.tools.with-temp :as t2.with-temp]))
-
-(def test-user :rasta)
 
 (defn- clear-test-user-recent-views
   []
@@ -88,17 +88,8 @@
 (deftest simple-get-list-collection-test
   (mt/with-temp
     [:model/Collection {coll-id :id} {:name "parent coll"}
-<<<<<<< HEAD
-<<<<<<< HEAD
-     :model/Collection {my-coll-id :id} {:name "name" :location (str "/" coll-id "/")}]
-=======
-     :model/Collection {my-coll-id :id} {:name "name" :location (->location coll-id)}]
->>>>>>> e901ed30
-    (recent-views/update-users-recent-views! (mt/user->id :rasta) :model/Collection my-coll-id)
-=======
      :model/Collection {my-coll-id :id} {:name "name" :location (->location coll-id)}]
     (recent-views/update-users-recent-views! (mt/user->id :rasta) :model/Collection my-coll-id :view)
->>>>>>> 7b849da346 (Make recents understand context (#43478))
     (is (= [{:description nil
              :can_write true
              :name "name"
@@ -112,8 +103,6 @@
              (mapv fixup
                    (recent-views (mt/user->id :rasta))))))))
 
-<<<<<<< HEAD
-=======
 (deftest nested-collections-get-list-collection-test
   (mt/with-temp
     [:model/Collection {coll-id-a :id} {:name "great grandparent coll"}
@@ -134,49 +123,10 @@
              (mapv fixup
                    (recent-views (mt/user->id :rasta))))))))
 
-<<<<<<< HEAD
->>>>>>> 7b849da346 (Make recents understand context (#43478))
-=======
-(deftest nested-collections-get-list-collection-test
-  (mt/with-temp
-    [:model/Collection {coll-id-a :id} {:name "great grandparent coll"}
-     :model/Collection {coll-id-b :id} {:name "grandparent coll" :location (->location coll-id-a)}
-     :model/Collection {coll-id-c :id} {:name "parent coll" :location (->location coll-id-a coll-id-b)}
-     :model/Collection {coll-id-d :id} {:name "record scratch, yep that's me coll" :location (->location coll-id-a coll-id-b coll-id-c)}]
-    (recent-views/update-users-recent-views! (mt/user->id :rasta) :model/Collection coll-id-d)
-    (is (= [{:id coll-id-d
-             :description nil
-             :can_write true
-             :name "record scratch, yep that's me coll"
-             :effective_location (->location coll-id-a coll-id-b coll-id-c)
-             :parent_collection {:id coll-id-c, :name "parent coll", :authority_level nil}
-             :timestamp String
-             :authority_level nil
-             :model :collection}]
-           (mt/with-test-user :rasta
-             (mapv fixup
-                   (recent-views/get-list (mt/user->id :rasta))))))))
-
->>>>>>> e901ed30
 (deftest simple-get-list-table-test
   (mt/with-temp
     [:model/Database {db-id :id} {:name "test-data"}
      :model/Table {table-id :id} {:name "name" :db_id db-id}]
-<<<<<<< HEAD
-    (recent-views/update-users-recent-views! (mt/user->id :rasta) :model/Table table-id)
-    (is (= [{:description nil,
-             :can_write false,
-             :name "name",
-             :parent_collection {},
-             :id table-id,
-             :database {:id db-id, :name "test-data", :initial_sync_status "incomplete"},
-             :timestamp String,
-             :display_name "Name",
-             :model :table}]
-           (mt/with-test-user :rasta
-             (mapv fixup
-                   (recent-views/get-list (mt/user->id :rasta))))))))
-=======
     (recent-views/update-users-recent-views! (mt/user->id :rasta) :model/Table table-id :view)
     (doseq [[read? write? expected] [[false true []]
                                      [false false []]
@@ -204,8 +154,6 @@
                (mapv fixup
                      (mt/with-test-user :rasta
                        (recent-views (mt/user->id :rasta))))))))))
->>>>>>> 7b849da346 (Make recents understand context (#43478))
-
 
 (deftest update-users-recent-views!-duplicates-test
   (testing "`update-users-recent-views!` prunes duplicates of a certain model.`"
@@ -220,70 +168,16 @@
 (deftest recent-views-content-test
   (binding [recent-views/*recent-views-stored-per-user-per-model* 2]
     (testing "`update-users-recent-views!` prunes duplicates of all models.`"
-      (mt/with-temp
-        [:model/Collection {parent-coll-id :id} {:name "parent"}
-         :model/Card       {card-id :id} {:type "question" :name "my card" :description "this is my card" :collection_id parent-coll-id}
-         :model/Card       {model-id :id} {:type "model" :name "my model" :description "this is my model" :collection_id parent-coll-id}
-
-         :model/Dashboard  {dashboard-id :id} {:name "my dash" :description "this is my dash" :collection_id parent-coll-id}
-
-         :model/Collection {collection-id :id} {:name "my collection" :description "this is my collection" :location (str "/" parent-coll-id "/")}
-
-<<<<<<< HEAD
-         :model/Database   {db-id :id} {:name "My DB"} ;; just needed for these temp tables
-         :model/Table      {table-id :id} {:name "tablet" :display_name "I am the table" :db_id db-id, :is_upload true}]
-        (doseq [[model model-id] [[:model/Card card-id]
-                                  [:model/Card model-id]
-                                  [:model/Dashboard dashboard-id]
-                                  [:model/Collection collection-id]
-                                  [:model/Table table-id]]]
-          (recent-views/update-users-recent-views! (mt/user->id :rasta) model model-id))
-        (is (= [{:id "ID",
-                 :name "tablet",
-                 :description nil,
-                 :model :table,
-                 :display_name "I am the table",
-                 :can_write false,
-                 :database {:id "ID", :name "My DB", :initial_sync_status "incomplete"}}
-                {:id "ID",
-                 :name "my collection",
-                 :description "this is my collection",
-                 :effective_location (->location parent-coll-id)
-                 :model :collection,
-                 :can_write true,
-                 :authority_level nil,
-                 :parent_collection {:id "ID", :name "parent", :authority_level nil}}
-                {:id "ID",
-                 :name "my dash",
-                 :description "this is my dash",
-                 :model :dashboard,
-                 :can_write true,
-                 :parent_collection {:id "ID", :name "parent", :authority_level nil}}
-                {:id "ID",
-                 :name "my model",
-                 :description "this is my model",
-                 :model :dataset,
-                 :can_write true,
-                 :moderated_status nil,
-                 :parent_collection {:id "ID", :name "parent", :authority_level nil}}
-                {:description "this is my card",
-                 :can_write true,
-                 :name "my card",
-                 :parent_collection {:id "ID", :name "parent", :authority_level nil},
-                 :moderated_status nil,
-                 :id "ID",
-                 :display "table",
-                 :model :card}]
-               (mt/with-test-user :rasta
-                 (->> (recent-views/get-list (mt/user->id :rasta))
-                      (mapv (fn [rv] (cond-> rv
-                                       true                                       (assoc :id "ID")
-                                       true                                       (dissoc :timestamp)
-                                       (-> rv :database :id)                      (assoc-in [:database :id] "ID")
-                                       (some-> rv :parent_collection)             (update :parent_collection #(into {} %))
-                                       (some-> rv :parent_collection :id number?) (assoc-in [:parent_collection :id] "ID"))))))))
-        "After inserting 2 views of each model, we should have 2 views PER each model."))))
-=======
+      (mt/with-full-data-perms-for-all-users!
+        (mt/with-temp
+          [:model/Collection {parent-coll-id :id} {:name "parent"}
+           :model/Card       {card-id :id} {:type "question" :name "my card" :description "this is my card" :collection_id parent-coll-id}
+           :model/Card       {model-id :id} {:type "model" :name "my model" :description "this is my model" :collection_id parent-coll-id}
+
+           :model/Dashboard  {dashboard-id :id} {:name "my dash" :description "this is my dash" :collection_id parent-coll-id}
+
+           :model/Collection {collection-id :id} {:name "my collection" :description "this is my collection" :location (->location parent-coll-id)}
+
            :model/Database   {db-id :id} {:name "My DB"} ;; just needed for these temp tables
            :model/Table      {table-id :id} {:name "tablet" :display_name "I am the table" :db_id db-id, :is_upload true}]
           (doseq [[model model-id] [[:model/Card card-id]
@@ -340,7 +234,6 @@
                                            (some-> rv :parent_collection)             (update :parent_collection #(into {} %))
                                            (some-> rv :parent_collection :id number?) (assoc-in [:parent_collection :id] "ID")))))))))
           "After inserting 2 views of each model, we should have 2 views PER each model.")))))
->>>>>>> 7b849da346 (Make recents understand context (#43478))
 
 (deftest most-recent-dashboard-view-test
   (testing "The most recent dashboard view is never pruned"
@@ -535,12 +428,9 @@
                            (count model-ids) model recent-views/*recent-views-stored-per-user-per-model*)
             (is (= 2 (count (filter (comp #{out-model} :model)
                                     (mt/with-test-user :rasta
-<<<<<<< HEAD
-                                      (recent-views/get-list (mt/user->id :rasta)))))))))
-=======
+
                                       (with-redefs [data-perms/user-has-permission-for-table? (constantly true)]
                                         (recent-views (mt/user->id :rasta))))))))))
->>>>>>> 7b849da346 (Make recents understand context (#43478))
         (is
          (= {:card recent-views/*recent-views-stored-per-user-per-model*,
              :dataset recent-views/*recent-views-stored-per-user-per-model*,
@@ -549,12 +439,8 @@
              :table recent-views/*recent-views-stored-per-user-per-model*}
             (frequencies (map :model
                               (mt/with-test-user :rasta
-<<<<<<< HEAD
-                                (recent-views/get-list (mt/user->id :rasta))))))
-=======
                                 (with-redefs [data-perms/user-has-permission-for-table? (constantly true)]
                                   (recent-views (mt/user->id :rasta)))))))
->>>>>>> 7b849da346 (Make recents understand context (#43478))
          "After inserting 3 views of each model, we should have 2 views PER each model.")))))
 
 (deftest table-per-user-size-shrinks-or-grows-test
@@ -588,20 +474,6 @@
                                    [:model/Collection [collection-id collection-id-2 collection-id-3]]
                                    [:model/Table      [table-id table-id-2 table-id-3]]]]
 
-<<<<<<< HEAD
-            (recent-views/update-users-recent-views! (mt/user->id :rasta) model model-id)))
-        (is (= {:card 3, :dataset 3, :dashboard 3, :collection 3, :table 2}
-               ;; There are 3 tables in recent_view, but 1 gets filtered out.
-               (frequencies (map :model  (mt/with-test-user :rasta (recent-views/get-list (mt/user->id :rasta)))))))
-        (binding [recent-views/*recent-views-stored-per-user-per-model* 2]
-          (is (= 5
-                 (count (set (recent-views/ids-to-prune (mt/user->id :rasta))))))
-          (recent-views/update-users-recent-views! (mt/user->id :rasta) :model/Card card-id-4)
-          (is (= {:card 2, :dataset 2, :dashboard 2, :collection 2, :table 1}
-                 ;; The table with :active false should be pruned, but also won't be returned, hence 1 for table.
-                 (frequencies (map :model (mt/with-test-user :rasta
-                                            (recent-views/get-list (mt/user->id :rasta))))))))))))
-=======
           (doseq [model-id model-ids]
             (recent-views/update-users-recent-views! (mt/user->id :rasta) model model-id :view)))
         (def t (t2/select :model/RecentViews))
@@ -639,5 +511,4 @@
       (recent-views/update-users-recent-views! (mt/user->id :rasta) :model/Card card-id-2 ctx))
     (is (= 2 (count
               (mt/with-test-user :rasta
-                (:recents (recent-views/get-recents (mt/user->id :rasta) [:selections :views]))))))))
->>>>>>> 7b849da346 (Make recents understand context (#43478))+                (:recents (recent-views/get-recents (mt/user->id :rasta) [:selections :views]))))))))