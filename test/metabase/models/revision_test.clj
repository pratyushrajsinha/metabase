--- conflicted
+++ resolved
@@ -48,19 +48,11 @@
 
 (defn- push-fake-revision! [card-id & {:keys [message] :as object}]
   (revision/push-revision!
-<<<<<<< HEAD
-   :entity    :model/FakedCard
-   :id        card-id
-   :user-id   (mt/user->id :rasta)
-   :object    (dissoc object :message)
-   :message   message))
-=======
     :entity   ::FakedCard
     :id       card-id
     :user-id  (mt/user->id :rasta)
     :object   (dissoc object :message)
     :message  message))
->>>>>>> c4812b4a
 
 (deftest ^:parallel post-select-test
   (testing (str "make sure we call the appropriate post-select methods on `:object` when a revision comes out of the "
@@ -115,7 +107,6 @@
              (revision/revisions ::FakedCard card-id))))))
 
 (deftest add-revision-test
-<<<<<<< HEAD
   (mt/with-model-cleanup [:model/Revision]
     (testing "Test that we can add a revision"
       (t2.with-temp/with-temp [Card {card-id :id}]
@@ -124,11 +115,11 @@
                   Revision
                   {:model        "FakedCard"
                    :user_id      (mt/user->id :rasta)
-                   :object       (mi/instance :model/FakedCard {:name "Tips Created by Day", :serialized true})
+                   :object       (mi/instance ::FakedCard {:name "Tips Created by Day", :serialized true})
                    :is_reversion false
                    :is_creation  false
                    :message      "yay!"})]
-                (for [revision (revision/revisions :model/FakedCard card-id)]
+                (for [revision (revision/revisions ::FakedCard card-id)]
                   (dissoc revision :timestamp :id :model_id))))))
 
     (testing "test that most_recent is correct"
@@ -165,24 +156,25 @@
       (t2.with-temp/with-temp [Card {card-id :id}]
         (push-fake-revision! card-id, :name "Tips Created by Day")
         (push-fake-revision! card-id, :name "Spots Created by Day")
-        (is (=? [(mi/instance
-                  Revision
-                  {:model        "FakedCard"
-                   :user_id      (mt/user->id :rasta)
-                   :object       (mi/instance :model/FakedCard {:name "Spots Created by Day", :serialized true})
-                   :is_reversion false
-                   :is_creation  false
-                   :message      nil})
-                 (mi/instance
-                  Revision
-                  {:model        "FakedCard"
-                   :user_id      (mt/user->id :rasta)
-                   :object       (mi/instance :model/FakedCard {:name "Tips Created by Day", :serialized true})
-                   :is_reversion false
-                   :is_creation  false
-                   :message      nil})]
-                (->> (revision/revisions :model/FakedCard card-id)
-                     (map #(dissoc % :timestamp :id :model_id)))))))))
+        (testing "revision/revisions"
+          (is (=? [(mi/instance
+                    Revision
+                    {:model        "FakedCard"
+                     :user_id      (mt/user->id :rasta)
+                     :object       (mi/instance ::FakedCard {:name "Spots Created by Day", :serialized true})
+                     :is_reversion false
+                     :is_creation  false
+                     :message      nil})
+                   (mi/instance
+                    Revision
+                    {:model        "FakedCard"
+                     :user_id      (mt/user->id :rasta)
+                     :object       (mi/instance ::FakedCard {:name "Tips Created by Day", :serialized true})
+                     :is_reversion false
+                     :is_creation  false
+                     :message      nil})]
+                  (->> (revision/revisions ::FakedCard card-id)
+                       (map #(dissoc % :timestamp :id :model_id))))))))))
 
 (deftest delete-old-revisions-test
   (testing "Check that old revisions get deleted"
@@ -192,7 +184,7 @@
         (dorun (doseq [i (range (inc revision/max-revisions))]
                  (push-fake-revision! card-id, :name (format "Tips Created by Day %d" i))))
         (is (= revision/max-revisions
-               (count (revision/revisions :model/FakedCard card-id))))))))
+               (count (revision/revisions ::FakedCard card-id))))))))
 
 (deftest do-not-record-if-object-is-not-changed-test
   (mt/with-model-cleanup [:model/Revision]
@@ -203,15 +195,15 @@
                                (push-fake-revision! card-id, :name (format "Tips Created by Day %s" x)))]
             (testing "first revision should be recorded"
               (new-revision 1)
-              (is (= 1 (count (revision/revisions :model/FakedCard card-id)))))
+              (is (= 1 (count (revision/revisions ::FakedCard card-id)))))
 
             (testing "repeatedly push reivisions with the same object shouldn't create new revision"
               (dorun (repeatedly 5 #(new-revision 1)))
-              (is (= 1 (count (revision/revisions :model/FakedCard card-id)))))
+              (is (= 1 (count (revision/revisions ::FakedCard card-id)))))
 
             (testing "push a revision with different object should create new revision"
               (new-revision 2)
-              (is (= 2 (count (revision/revisions :model/FakedCard card-id))))))))
+              (is (= 2 (count (revision/revisions ::FakedCard card-id))))))))
 
       (testing "Check that we don't record revision on dashboard if it has a filter"
         (t2.with-temp/with-temp
@@ -240,105 +232,10 @@
               (t2/update! :model/Dashboard :id dash-id {:name "New name"})
               (push-revision)
               (is (= 2 (count (revision/revisions :model/Dashboard dash-id)))))))))))
-=======
-  (testing "Test that we can add a revision"
-    (t2.with-temp/with-temp [Card {card-id :id}]
-      (push-fake-revision! card-id, :name "Tips Created by Day", :message "yay!")
-      (is (= [(mi/instance
-               Revision
-               {:model        "FakedCard"
-                :user_id      (mt/user->id :rasta)
-                :object       (mi/instance 'FakedCard {:name "Tips Created by Day", :serialized true})
-                :is_reversion false
-                :is_creation  false
-                :message      "yay!"})]
-             (for [revision (revision/revisions ::FakedCard card-id)]
-               (dissoc revision :timestamp :id :model_id)))))))
-
-(deftest sorting-test
-  (testing "Test that revisions are sorted in reverse chronological order"
-    (t2.with-temp/with-temp [Card {card-id :id}]
-      (push-fake-revision! card-id, :name "Tips Created by Day")
-      (push-fake-revision! card-id, :name "Spots Created by Day")
-      (testing `revision/revisions
-        (is (= [(mi/instance
-                 Revision
-                 {:model        "FakedCard"
-                  :user_id      (mt/user->id :rasta)
-                  :object       (mi/instance 'FakedCard {:name "Spots Created by Day", :serialized true})
-                  :is_reversion false
-                  :is_creation  false
-                  :message      nil})
-                (mi/instance
-                 Revision
-                 {:model        "FakedCard"
-                  :user_id      (mt/user->id :rasta)
-                  :object       (mi/instance 'FakedCard {:name "Tips Created by Day", :serialized true})
-                  :is_reversion false
-                  :is_creation  false
-                  :message      nil})]
-               (->> (revision/revisions ::FakedCard card-id)
-                    (map #(dissoc % :timestamp :id :model_id)))))))))
-
-(deftest delete-old-revisions-test
-  (testing "Check that old revisions get deleted"
-    (t2.with-temp/with-temp [Card {card-id :id}]
-      ;; e.g. if max-revisions is 15 then insert 16 revisions
-      (dorun (doseq [i (range (inc revision/max-revisions))]
-               (push-fake-revision! card-id, :name (format "Tips Created by Day %d" i))))
-      (is (= revision/max-revisions
-             (count (revision/revisions ::FakedCard card-id)))))))
-
-(deftest do-not-record-if-object-is-not-changed-test
-  (testing "Check that we don't record a revision if the object hasn't changed"
-    (t2.with-temp/with-temp [Card {card-id :id}]
-      (let [new-revision (fn [x]
-                           (push-fake-revision! card-id, :name (format "Tips Created by Day %s" x)))]
-        (testing "first revision should be recorded"
-          (new-revision 1)
-          (is (= 1 (count (revision/revisions ::FakedCard card-id)))))
-
-        (testing "repeatedly push reivisions with the same object shouldn't create new revision"
-          (dorun (repeatedly 5 #(new-revision 1)))
-          (is (= 1 (count (revision/revisions ::FakedCard card-id)))))
-
-        (testing "push a revision with different object should create new revision"
-          (new-revision 2)
-          (is (= 2 (count (revision/revisions ::FakedCard card-id))))))))
-
-  (testing "Check that we don't record revision on dashboard if it has a filter"
-    (t2.with-temp/with-temp
-      [:model/Dashboard     {dash-id :id} {:parameters [{:name "Category Name"
-                                                         :slug "category_name"
-                                                         :id   "_CATEGORY_NAME_"
-                                                         :type "category"}]}
-       :model/Card          {card-id :id} {}
-       :model/DashboardCard {}            {:dashboard_id       dash-id
-                                           :card_id            card-id
-                                           :parameter_mappings [{:parameter_id "_CATEGORY_NAME_"
-                                                                 :card_id      card-id
-                                                                 :target       [:dimension (mt/$ids $categories.name)]}]}]
-      (let [push-revision (fn [] (revision/push-revision!
-                                   :entity :model/Dashboard
-                                   :id     dash-id
-                                   :user-id (mt/user->id :rasta)
-                                   :object (t2/select-one :model/Dashboard dash-id)))]
-        (testing "first revision should be recorded"
-          (push-revision)
-          (is (= 1 (count (revision/revisions :model/Dashboard dash-id)))))
-        (testing "push again without changes shouldn't record new revision"
-          (push-revision)
-          (is (= 1 (count (revision/revisions :model/Dashboard dash-id)))))
-        (testing "now do some updates and new revision should be reocrded"
-          (t2/update! :model/Dashboard :id dash-id {:name "New name"})
-          (push-revision)
-          (is (= 2 (count (revision/revisions :model/Dashboard dash-id)))))))))
->>>>>>> c4812b4a
 
 ;;; # REVISIONS+DETAILS
 
 (deftest add-revision-details-test
-<<<<<<< HEAD
   (mt/with-model-cleanup [:model/Revision]
     (testing "Test that add-revision-details properly enriches our revision objects"
       (t2.with-temp/with-temp [Card {card-id :id}]
@@ -352,19 +249,19 @@
                                         :o2 {:name "Modified Name", :serialized true}}
                  :has_multiple_changes false
                  :description          "BEFORE={:name \"Initial Name\", :serialized true},AFTER={:name \"Modified Name\", :serialized true}."}
-                (let [revisions (revision/revisions :model/FakedCard card-id)]
+                (let [revisions (revision/revisions ::FakedCard card-id)]
                   (assert (= 2 (count revisions)))
-                  (-> (revision/add-revision-details :model/FakedCard (first revisions) (last revisions))
+                  (-> (revision/add-revision-details ::FakedCard (first revisions) (last revisions))
                       (dissoc :timestamp :id :model_id)
                       mt/derecordize))))))
 
     (testing "test that we return a description even when there is no change between revision"
       (is (= "created a revision with no change."
-             (str (:description (revision/add-revision-details :model/FakedCard {:name "Apple"} {:name "Apple"}))))))
+             (str (:description (revision/add-revision-details ::FakedCard {:name "Apple"} {:name "Apple"}))))))
 
     (testing "that we return a descrtiopn when there is no previous revision"
       (is (= "modified this."
-             (str (:description (revision/add-revision-details :model/FakedCard {:name "Apple"} nil))))))))
+             (str (:description (revision/add-revision-details ::FakedCard {:name "Apple"} nil))))))))
 
 (deftest revisions+details-test
   (mt/with-model-cleanup [:model/Revision]
@@ -381,7 +278,7 @@
                                           :o2 {:name "Tips Created by Day", :serialized true}}
                    :has_multiple_changes false
                    :description          "modified this."})]
-                (->> (revision/revisions+details :model/FakedCard card-id)
+                (->> (revision/revisions+details ::FakedCard card-id)
                      (map #(dissoc % :timestamp :id :model_id))
                      (map #(update % :description str)))))))))
 
@@ -412,106 +309,21 @@
                                           :o2 {:name "Tips Created by Day", :serialized true}}
                    :has_multiple_changes false
                    :description          "modified this."})]
-                (->> (revision/revisions+details :model/FakedCard card-id)
+                (->> (revision/revisions+details ::FakedCard card-id)
                      (map #(dissoc % :timestamp :id :model_id))
                      (map #(update % :description str)))))))))
-=======
-  (testing "Test that add-revision-details properly enriches our revision objects"
-    (t2.with-temp/with-temp [Card {card-id :id}]
-      (push-fake-revision! card-id, :name "Initial Name")
-      (push-fake-revision! card-id, :name "Modified Name")
-      (is (= {:is_creation          false
-              :is_reversion         false
-              :message              nil
-              :user                 {:id (mt/user->id :rasta), :common_name "Rasta Toucan", :first_name "Rasta", :last_name "Toucan"}
-              :diff                 {:o1 {:name "Initial Name", :serialized true}
-                                     :o2 {:name "Modified Name", :serialized true}}
-              :has_multiple_changes false
-              :description          "BEFORE={:name \"Initial Name\", :serialized true},AFTER={:name \"Modified Name\", :serialized true}."}
-             (let [revisions (revision/revisions ::FakedCard card-id)]
-               (assert (= 2 (count revisions)))
-               (-> (revision/add-revision-details ::FakedCard (first revisions) (last revisions))
-                   (dissoc :timestamp :id :model_id)
-                   mt/derecordize))))))
-
-  (testing "test that we return a description even when there is no change between revision"
-    (is (= "created a revision with no change."
-           (str (:description (revision/add-revision-details ::FakedCard {:name "Apple"} {:name "Apple"}))))))
-
-  (testing "that we return a descrtiopn when there is no previous revision"
-    (is (= "modified this."
-           (str (:description (revision/add-revision-details ::FakedCard {:name "Apple"} nil)))))))
-
-(deftest revisions+details-test
-  (testing "Check that revisions+details pulls in user info and adds description"
-    (t2.with-temp/with-temp [Card {card-id :id}]
-      (push-fake-revision! card-id, :name "Tips Created by Day")
-      (is (= [(mi/instance
-               Revision
-               {:is_reversion         false,
-                :is_creation          false,
-                :message              nil,
-                :user                 {:id (mt/user->id :rasta), :common_name "Rasta Toucan", :first_name "Rasta", :last_name "Toucan"},
-                :diff                 {:o1 nil
-                                       :o2 {:name "Tips Created by Day", :serialized true}}
-                :has_multiple_changes false
-                :description          "modified this."})]
-             (->> (revision/revisions+details ::FakedCard card-id)
-                  (map #(dissoc % :timestamp :id :model_id))
-                  (map #(update % :description str))))))))
-
-(deftest defer-to-describe-diff-test
-  (testing "Check that revisions properly defer to describe-diff"
-    (t2.with-temp/with-temp [Card {card-id :id}]
-      (push-fake-revision! card-id, :name "Tips Created by Day")
-      (push-fake-revision! card-id, :name "Spots Created by Day")
-      (is (= [(mi/instance
-               Revision
-               {:is_reversion         false,
-                :is_creation          false,
-                :message              nil
-                :user                 {:id (mt/user->id :rasta), :common_name "Rasta Toucan", :first_name "Rasta", :last_name "Toucan"},
-                :diff                 {:o1 {:name "Tips Created by Day", :serialized true}
-                                       :o2 {:name "Spots Created by Day", :serialized true}}
-                :has_multiple_changes false
-                :description          (str "BEFORE={:name \"Tips Created by Day\", :serialized true},AFTER="
-                                           "{:name \"Spots Created by Day\", :serialized true}.")})
-              (mi/instance
-               Revision
-               {:is_reversion         false,
-                :is_creation          false,
-                :message              nil
-                :user                 {:id (mt/user->id :rasta), :common_name "Rasta Toucan", :first_name "Rasta", :last_name "Toucan"},
-                :diff                 {:o1 nil
-                                       :o2 {:name "Tips Created by Day", :serialized true}}
-                :has_multiple_changes false
-                :description          "modified this."})]
-             (->> (revision/revisions+details ::FakedCard card-id)
-                  (map #(dissoc % :timestamp :id :model_id))
-                  (map #(update % :description str))))))))
->>>>>>> c4812b4a
 
 ;;; # REVERT
 
 (deftest revert-defer-to-revert-to-revision!-test
-<<<<<<< HEAD
   (mt/with-model-cleanup [:model/Revision]
     (testing "Check that revert defers to revert-to-revision!"
       (t2.with-temp/with-temp [Card {card-id :id}]
         (push-fake-revision! card-id, :name "Tips Created by Day")
-        (let [[{revision-id :id}] (revision/revisions :model/FakedCard card-id)]
-          (revision/revert! :entity :model/FakedCard, :id card-id, :user-id (mt/user->id :rasta), :revision-id revision-id)
+        (let [[{revision-id :id}] (revision/revisions ::FakedCard card-id)]
+          (revision/revert! :entity ::FakedCard, :id card-id, :user-id (mt/user->id :rasta), :revision-id revision-id)
           (is (= {:name "Tips Created by Day"}
                  @reverted-to)))))))
-=======
-  (testing "Check that revert defers to revert-to-revision!"
-    (t2.with-temp/with-temp [Card {card-id :id}]
-      (push-fake-revision! card-id, :name "Tips Created by Day")
-      (let [[{revision-id :id}] (revision/revisions ::FakedCard card-id)]
-        (revision/revert! :entity ::FakedCard, :id card-id, :user-id (mt/user->id :rasta), :revision-id revision-id)
-        (is (= {:name "Tips Created by Day"}
-               @reverted-to))))))
->>>>>>> c4812b4a
 
 (deftest revert-to-revision!-default-impl-test
   (mt/with-model-cleanup [:model/Revision]
@@ -527,14 +339,13 @@
                  (:name (t2/select-one Card :id card-id)))))))))
 
 (deftest reverting-should-add-revision-test
-<<<<<<< HEAD
   (mt/with-model-cleanup [:model/Revision]
     (testing "Check that reverting to a previous revision adds an appropriate revision"
       (t2.with-temp/with-temp [Card {card-id :id}]
         (push-fake-revision! card-id, :name "Tips Created by Day")
         (push-fake-revision! card-id, :name "Spots Created by Day")
-        (let [[_ {old-revision-id :id}] (revision/revisions :model/FakedCard card-id)]
-          (revision/revert! :entity :model/FakedCard, :id card-id, :user-id (mt/user->id :rasta), :revision-id old-revision-id)
+        (let [[_ {old-revision-id :id}] (revision/revisions ::FakedCard card-id)]
+          (revision/revert! :entity ::FakedCard, :id card-id, :user-id (mt/user->id :rasta), :revision-id old-revision-id)
           (is (partial=
                [(mi/instance
                  Revision
@@ -560,43 +371,8 @@
                   :is_reversion false
                   :is_creation  false
                   :message      nil})]
-               (->> (revision/revisions :model/FakedCard card-id)
+               (->> (revision/revisions ::FakedCard card-id)
                     (map #(dissoc % :timestamp :id :model_id))))))))))
-=======
-  (testing "Check that reverting to a previous revision adds an appropriate revision"
-    (t2.with-temp/with-temp [Card {card-id :id}]
-      (push-fake-revision! card-id, :name "Tips Created by Day")
-      (push-fake-revision! card-id, :name "Spots Created by Day")
-      (let [[_ {old-revision-id :id}] (revision/revisions ::FakedCard card-id)]
-        (revision/revert! :entity ::FakedCard, :id card-id, :user-id (mt/user->id :rasta), :revision-id old-revision-id)
-        (is (partial=
-             [(mi/instance
-               Revision
-               {:model        "FakedCard"
-                :user_id      (mt/user->id :rasta)
-                :object       {:name "Tips Created by Day", :serialized true}
-                :is_reversion true
-                :is_creation  false
-                :message      nil})
-              (mi/instance
-               Revision
-               {:model        "FakedCard",
-                :user_id      (mt/user->id :rasta)
-                :object       {:name "Spots Created by Day", :serialized true}
-                :is_reversion false
-                :is_creation  false
-                :message      nil})
-              (mi/instance
-               Revision
-               {:model        "FakedCard",
-                :user_id      (mt/user->id :rasta)
-                :object       {:name "Tips Created by Day", :serialized true}
-                :is_reversion false
-                :is_creation  false
-                :message      nil})]
-             (->> (revision/revisions ::FakedCard card-id)
-                  (map #(dissoc % :timestamp :id :model_id)))))))))
->>>>>>> c4812b4a
 
 (deftest generic-models-revision-title+description-test
   (do-with-model-i18n-strs!
