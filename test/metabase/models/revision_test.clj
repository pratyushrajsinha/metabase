(ns ^:mb/once metabase.models.revision-test
  (:require
   [clojure.test :refer :all]
   [metabase.config :as config]
   [metabase.models.card :refer [Card]]
   [metabase.models.interface :as mi]
   [metabase.models.revision :as revision :refer [Revision]]
   [metabase.models.revision.diff :as revision.diff]
   [metabase.test :as mt]
   [metabase.util :as u]
   [metabase.util.i18n :refer [deferred-tru]]
   [methodical.core :as methodical]
   [toucan2.core :as t2]
   [toucan2.tools.with-temp :as t2.with-temp]))

(def ^:private reverted-to
  (atom nil))

(methodical/defmethod t2/table-name ::FakedCard [_model] :report_card)
(derive ::FakedCard :metabase/model)

(defn- do-with-model-i18n-strs! [thunk]
  (with-redefs [revision.diff/model-str->i18n-str (fn [model-str]
                                                    (case model-str
                                                      "Dashboard"     (deferred-tru "Dashboard")
                                                      "Card"          (deferred-tru "Card")
                                                      "Segment"       (deferred-tru "Segment")
                                                      "Metric"        (deferred-tru "Metric")
                                                      "NonExistModel" "NonExistModel"
                                                      "FakeCard"      "FakeCard"))]
    (thunk)))

(defmethod revision/serialize-instance ::FakedCard
  [_model _id obj]
  (into {} (assoc obj :serialized true)))

(defmethod revision/revert-to-revision! ::FakedCard
  [_model _id _user-id serialized-instance]
  (reset! reverted-to (dissoc serialized-instance :serialized)))

(defmethod revision/diff-map ::FakedCard
  [_model o1 o2]
  {:o1 (when o1 (into {} o1)), :o2 (when o2 (into {} o2))})

(defmethod revision/diff-strings ::FakedCard
  [_model o1 o2]
  (when o1
    [(str "BEFORE=" (into {} o1) ",AFTER=" (into {} o2))]))

(defn- push-fake-revision! [card-id & {:keys [message] :as object}]
  (revision/push-revision!
    :entity   ::FakedCard
    :id       card-id
    :user-id  (mt/user->id :rasta)
    :object   (dissoc object :message)
    :message  message))

(deftest ^:parallel post-select-test
  (testing (str "make sure we call the appropriate post-select methods on `:object` when a revision comes out of the "
                "DB. This is especially important for things like Cards where we need to make sure query is "
                "normalized")
    (is (= {:model "Card", :object {:dataset_query {:type :query}}}
           (mt/derecordize
             (mi/do-after-select Revision {:model "Card", :object {:dataset_query {:type "query"}}}))))))

;;; # Default diff-* implementations

(deftest ^:parallel default-diff-str-test
  (testing (str "Check that pattern matching allows specialization and that string only reflects the keys that have "
                "changed")
    (is (= "renamed this Card from \"Tips by State\" to \"Spots by State\"."
           (u/build-sentence
             ((get-method revision/diff-strings :default)
              Card
              {:name "Tips by State", :private false}
              {:name "Spots by State", :private false}))))

    (is (= "made this Card private."
           (u/build-sentence
             ((get-method revision/diff-strings :default)
              Card
              {:name "Spots by State", :private false}
              {:name "Spots by State", :private true}))))))

(deftest ^:parallel multiple-changes-test
  (testing "Check that 2 changes are handled nicely"
    (is (= "made this Card private and renamed it from \"Tips by State\" to \"Spots by State\"."
           (u/build-sentence
             ((get-method revision/diff-strings :default)
              Card
              {:name "Tips by State", :private false}
              {:name "Spots by State", :private true})))))

  (testing "Check that several changes are handled nicely"
    (is (= (str "turned this into a model, made it private and renamed it from \"Tips by State\" to \"Spots by State\".")
           (u/build-sentence
             ((get-method revision/diff-strings :default)
              Card
              {:name "Tips by State", :private false, :dataset false}
              {:name "Spots by State", :private true, :dataset true}))))))

;;; # REVISIONS + PUSH-REVISION!

(deftest new-object-no-revisions-test
  (testing "Test that a newly created Card doesn't have any revisions"
    (t2.with-temp/with-temp [Card {card-id :id}]
      (is (= []
             (revision/revisions ::FakedCard card-id))))))

(deftest add-revision-test
<<<<<<< HEAD
  (mt/with-model-cleanup [:model/Revision]
    (testing "Test that we can add a revision"
      (t2.with-temp/with-temp [Card {card-id :id}]
        (push-fake-revision! card-id, :name "Tips Created by Day", :message "yay!")
        (is (=? [(mi/instance
                  Revision
                  {:model        "FakedCard"
                   :user_id      (mt/user->id :rasta)
                   :object       (mi/instance ::FakedCard {:name "Tips Created by Day", :serialized true})
                   :is_reversion false
                   :is_creation  false
                   :message      "yay!"})]
                (for [revision (revision/revisions ::FakedCard card-id)]
                  (dissoc revision :timestamp :id :model_id))))))

    (testing "test that most_recent is correct"
      (t2.with-temp/with-temp [Card {card-id :id}]
        (doseq [i (range 3)]
          (push-fake-revision! card-id :name (format "%d Tips Created by Day" i) :message "yay!"))
       (is (=? [{:model       "FakedCard"
                 :model_id    card-id
                 :most_recent true}
                {:model       "FakedCard"
                 :model_id    card-id
                 :most_recent false}
                {:model       "FakedCard"
                 :model_id    card-id
                 :most_recent false}]
               (t2/select :model/Revision :model "FakedCard" :model_id card-id {:order-by [[:timestamp :desc] [:id :desc]]})))))))

(deftest update-revision-does-not-update-timestamp-test
  ;; Realistically this only happens on mysql and mariadb for some reasons
  ;; and we can't update revision anyway, except for when we need to change most_recent
  (t2.with-temp/with-temp [Card {card-id :id} {}]
    (let [revision (first (t2/insert-returning-instances! :model/Revision {:model       "Card"
                                                                           :user_id     (mt/user->id :crowberto)
                                                                           :model_id    card-id
                                                                           :object      {}
                                                                           :most_recent false}))]
      (t2/update! (t2/table-name :model/Revision) (:id revision) {:most_recent true})
      (is (= (:timestamp revision)
             (t2/select-one-fn :timestamp :model/Revision (:id revision)))))))

(deftest sorting-test
  (testing "Test that revisions are sorted in reverse chronological order"
    (mt/with-model-cleanup [:model/Revision]
      (t2.with-temp/with-temp [Card {card-id :id}]
        (push-fake-revision! card-id, :name "Tips Created by Day")
        (push-fake-revision! card-id, :name "Spots Created by Day")
        (testing "revision/revisions"
          (is (=? [(mi/instance
                    Revision
                    {:model        "FakedCard"
                     :user_id      (mt/user->id :rasta)
                     :object       (mi/instance ::FakedCard {:name "Spots Created by Day", :serialized true})
                     :is_reversion false
                     :is_creation  false
                     :message      nil})
                   (mi/instance
                    Revision
                    {:model        "FakedCard"
                     :user_id      (mt/user->id :rasta)
                     :object       (mi/instance ::FakedCard {:name "Tips Created by Day", :serialized true})
                     :is_reversion false
                     :is_creation  false
                     :message      nil})]
                  (->> (revision/revisions ::FakedCard card-id)
                       (map #(dissoc % :timestamp :id :model_id))))))))))
=======
  (testing "Test that we can add a revision"
    (t2.with-temp/with-temp [Card {card-id :id}]
      (push-fake-revision! card-id, :name "Tips Created by Day", :message "yay!")
      (is (= [(mi/instance
               Revision
               {:model            "FakedCard"
                :user_id          (mt/user->id :rasta)
                :object           (mi/instance 'FakedCard {:name "Tips Created by Day", :serialized true})
                :is_reversion     false
                :is_creation      false
                :message          "yay!"
                :metabase_version config/mb-version-string})]
             (for [revision (revision/revisions ::FakedCard card-id)]
               (dissoc revision :timestamp :id :model_id)))))))

(deftest sorting-test
  (testing "Test that revisions are sorted in reverse chronological order"
    (t2.with-temp/with-temp [Card {card-id :id}]
      (push-fake-revision! card-id, :name "Tips Created by Day")
      (push-fake-revision! card-id, :name "Spots Created by Day")
      (testing `revision/revisions
        (is (= [(mi/instance
                 Revision
                 {:model            "FakedCard"
                  :user_id          (mt/user->id :rasta)
                  :object           (mi/instance 'FakedCard {:name "Spots Created by Day", :serialized true})
                  :is_reversion     false
                  :is_creation      false
                  :message          nil
                  :metabase_version config/mb-version-string})
                (mi/instance
                 Revision
                 {:model            "FakedCard"
                  :user_id          (mt/user->id :rasta)
                  :object           (mi/instance 'FakedCard {:name "Tips Created by Day", :serialized true})
                  :is_reversion     false
                  :is_creation      false
                  :message          nil
                  :metabase_version config/mb-version-string})]
               (->> (revision/revisions ::FakedCard card-id)
                    (map #(dissoc % :timestamp :id :model_id)))))))))
>>>>>>> dc676e1e

(deftest delete-old-revisions-test
  (testing "Check that old revisions get deleted"
    (mt/with-model-cleanup [:model/Revision]
      (t2.with-temp/with-temp [Card {card-id :id}]
        ;; e.g. if max-revisions is 15 then insert 16 revisions
        (dorun (doseq [i (range (inc revision/max-revisions))]
                 (push-fake-revision! card-id, :name (format "Tips Created by Day %d" i))))
        (is (= revision/max-revisions
               (count (revision/revisions ::FakedCard card-id))))))))

(deftest do-not-record-if-object-is-not-changed-test
  (mt/with-model-cleanup [:model/Revision]
    (testing "Check that we don't record a revision if the object hasn't changed"
      (mt/with-model-cleanup [:model/Revision]
        (t2.with-temp/with-temp [Card {card-id :id}]
          (let [new-revision (fn [x]
                               (push-fake-revision! card-id, :name (format "Tips Created by Day %s" x)))]
            (testing "first revision should be recorded"
              (new-revision 1)
              (is (= 1 (count (revision/revisions ::FakedCard card-id)))))

            (testing "repeatedly push reivisions with the same object shouldn't create new revision"
              (dorun (repeatedly 5 #(new-revision 1)))
              (is (= 1 (count (revision/revisions ::FakedCard card-id)))))

            (testing "push a revision with different object should create new revision"
              (new-revision 2)
              (is (= 2 (count (revision/revisions ::FakedCard card-id))))))))

      (testing "Check that we don't record revision on dashboard if it has a filter"
        (t2.with-temp/with-temp
          [:model/Dashboard     {dash-id :id} {:parameters [{:name "Category Name"
                                                             :slug "category_name"
                                                             :id   "_CATEGORY_NAME_"
                                                             :type "category"}]}
           :model/Card          {card-id :id} {}
           :model/DashboardCard {}            {:dashboard_id       dash-id
                                               :card_id            card-id
                                               :parameter_mappings [{:parameter_id "_CATEGORY_NAME_"
                                                                     :card_id      card-id
                                                                     :target       [:dimension (mt/$ids $categories.name)]}]}]
          (let [push-revision (fn [] (revision/push-revision!
                                      :entity :model/Dashboard
                                      :id     dash-id
                                      :user-id (mt/user->id :rasta)
                                      :object (t2/select-one :model/Dashboard dash-id)))]
            (testing "first revision should be recorded"
              (push-revision)
              (is (= 1 (count (revision/revisions :model/Dashboard dash-id)))))
            (testing "push again without changes shouldn't record new revision"
              (push-revision)
              (is (= 1 (count (revision/revisions :model/Dashboard dash-id)))))
            (testing "now do some updates and new revision should be reocrded"
              (t2/update! :model/Dashboard :id dash-id {:name "New name"})
              (push-revision)
              (is (= 2 (count (revision/revisions :model/Dashboard dash-id)))))))))))

;;; # REVISIONS+DETAILS

(deftest add-revision-details-test
<<<<<<< HEAD
  (mt/with-model-cleanup [:model/Revision]
    (testing "Test that add-revision-details properly enriches our revision objects"
      (t2.with-temp/with-temp [Card {card-id :id}]
        (push-fake-revision! card-id, :name "Initial Name")
        (push-fake-revision! card-id, :name "Modified Name")
        (is (=? {:is_creation          false
                 :is_reversion         false
                 :message              nil
                 :user                 {:id (mt/user->id :rasta), :common_name "Rasta Toucan", :first_name "Rasta", :last_name "Toucan"}
                 :diff                 {:o1 {:name "Initial Name", :serialized true}
                                        :o2 {:name "Modified Name", :serialized true}}
                 :has_multiple_changes false
                 :description          "BEFORE={:name \"Initial Name\", :serialized true},AFTER={:name \"Modified Name\", :serialized true}."}
                (let [revisions (revision/revisions ::FakedCard card-id)]
                  (assert (= 2 (count revisions)))
                  (-> (revision/add-revision-details ::FakedCard (first revisions) (last revisions))
                      (dissoc :timestamp :id :model_id)
                      mt/derecordize))))))

    (testing "test that we return a description even when there is no change between revision"
      (is (= "created a revision with no change."
             (str (:description (revision/add-revision-details ::FakedCard {:name "Apple"} {:name "Apple"}))))))

    (testing "that we return a descrtiopn when there is no previous revision"
      (is (= "modified this."
             (str (:description (revision/add-revision-details ::FakedCard {:name "Apple"} nil))))))))

(deftest revisions+details-test
  (mt/with-model-cleanup [:model/Revision]
    (testing "Check that revisions+details pulls in user info and adds description"
      (t2.with-temp/with-temp [Card {card-id :id}]
        (push-fake-revision! card-id, :name "Tips Created by Day")
        (is (=? [(mi/instance
                  Revision
                  {:is_reversion         false,
                   :is_creation          false,
                   :message              nil,
                   :user                 {:id (mt/user->id :rasta), :common_name "Rasta Toucan", :first_name "Rasta", :last_name "Toucan"},
                   :diff                 {:o1 nil
                                          :o2 {:name "Tips Created by Day", :serialized true}}
                   :has_multiple_changes false
                   :description          "modified this."})]
                (->> (revision/revisions+details ::FakedCard card-id)
                     (map #(dissoc % :timestamp :id :model_id))
                     (map #(update % :description str)))))))))

(deftest defer-to-describe-diff-test
  (mt/with-model-cleanup [:model/Revision]
    (testing "Check that revisions properly defer to describe-diff"
      (t2.with-temp/with-temp [Card {card-id :id}]
        (push-fake-revision! card-id, :name "Tips Created by Day")
        (push-fake-revision! card-id, :name "Spots Created by Day")
        (is (=? [(mi/instance
                  Revision
                  {:is_reversion         false,
                   :is_creation          false,
                   :message              nil
                   :user                 {:id (mt/user->id :rasta), :common_name "Rasta Toucan", :first_name "Rasta", :last_name "Toucan"},
                   :diff                 {:o1 {:name "Tips Created by Day", :serialized true}
                                          :o2 {:name "Spots Created by Day", :serialized true}}
                   :has_multiple_changes false
                   :description          (str "BEFORE={:name \"Tips Created by Day\", :serialized true},AFTER="
                                              "{:name \"Spots Created by Day\", :serialized true}.")})
                 (mi/instance
                  Revision
                  {:is_reversion         false,
                   :is_creation          false,
                   :message              nil
                   :user                 {:id (mt/user->id :rasta), :common_name "Rasta Toucan", :first_name "Rasta", :last_name "Toucan"},
                   :diff                 {:o1 nil
                                          :o2 {:name "Tips Created by Day", :serialized true}}
                   :has_multiple_changes false
                   :description          "modified this."})]
                (->> (revision/revisions+details ::FakedCard card-id)
                     (map #(dissoc % :timestamp :id :model_id))
                     (map #(update % :description str)))))))))
=======
  (testing "Test that add-revision-details properly enriches our revision objects"
    (t2.with-temp/with-temp [Card {card-id :id}]
      (push-fake-revision! card-id, :name "Initial Name")
      (push-fake-revision! card-id, :name "Modified Name")
      (is (= {:is_creation          false
              :is_reversion         false
              :message              nil
              :user                 {:id (mt/user->id :rasta), :common_name "Rasta Toucan", :first_name "Rasta", :last_name "Toucan"}
              :diff                 {:o1 {:name "Initial Name", :serialized true}
                                     :o2 {:name "Modified Name", :serialized true}}
              :has_multiple_changes false
              :description          "BEFORE={:name \"Initial Name\", :serialized true},AFTER={:name \"Modified Name\", :serialized true}."
              :metabase_version     config/mb-version-string}
             (let [revisions (revision/revisions ::FakedCard card-id)]
               (assert (= 2 (count revisions)))
               (-> (revision/add-revision-details ::FakedCard (first revisions) (last revisions))
                   (dissoc :timestamp :id :model_id)
                   mt/derecordize))))))

  (testing "test that we return a description even when there is no change between revision"
    (is (= "created a revision with no change."
           (str (:description (revision/add-revision-details ::FakedCard {:name "Apple"} {:name "Apple"}))))))

  (testing "that we return a descrtiopn when there is no previous revision"
    (is (= "modified this."
           (str (:description (revision/add-revision-details ::FakedCard {:name "Apple"} nil)))))))

(deftest revisions+details-test
  (testing "Check that revisions+details pulls in user info and adds description"
    (t2.with-temp/with-temp [Card {card-id :id}]
      (push-fake-revision! card-id, :name "Tips Created by Day")
      (is (= [(mi/instance
               Revision
               {:is_reversion         false,
                :is_creation          false,
                :message              nil,
                :user                 {:id (mt/user->id :rasta), :common_name "Rasta Toucan", :first_name "Rasta", :last_name "Toucan"},
                :diff                 {:o1 nil
                                       :o2 {:name "Tips Created by Day", :serialized true}}
                :has_multiple_changes false
                :description          "modified this."
                :metabase_version     config/mb-version-string})]
             (->> (revision/revisions+details ::FakedCard card-id)
                  (map #(dissoc % :timestamp :id :model_id))
                  (map #(update % :description str))))))))

(deftest defer-to-describe-diff-test
  (testing "Check that revisions properly defer to describe-diff"
    (t2.with-temp/with-temp [Card {card-id :id}]
      (push-fake-revision! card-id, :name "Tips Created by Day")
      (push-fake-revision! card-id, :name "Spots Created by Day")
      (is (= [(mi/instance
               Revision
               {:is_reversion         false,
                :is_creation          false,
                :message              nil
                :user                 {:id (mt/user->id :rasta), :common_name "Rasta Toucan", :first_name "Rasta", :last_name "Toucan"},
                :diff                 {:o1 {:name "Tips Created by Day", :serialized true}
                                       :o2 {:name "Spots Created by Day", :serialized true}}
                :has_multiple_changes false
                :description          (str "BEFORE={:name \"Tips Created by Day\", :serialized true},AFTER="
                                           "{:name \"Spots Created by Day\", :serialized true}.")
                :metabase_version     config/mb-version-string})
              (mi/instance
               Revision
               {:is_reversion         false,
                :is_creation          false,
                :message              nil
                :user                 {:id (mt/user->id :rasta), :common_name "Rasta Toucan", :first_name "Rasta", :last_name "Toucan"},
                :diff                 {:o1 nil
                                       :o2 {:name "Tips Created by Day", :serialized true}}
                :has_multiple_changes false
                :description          "modified this."
                :metabase_version     config/mb-version-string})]
             (->> (revision/revisions+details ::FakedCard card-id)
                  (map #(dissoc % :timestamp :id :model_id))
                  (map #(update % :description str))))))))
>>>>>>> dc676e1e

;;; # REVERT

(deftest revert-defer-to-revert-to-revision!-test
  (mt/with-model-cleanup [:model/Revision]
    (testing "Check that revert defers to revert-to-revision!"
      (t2.with-temp/with-temp [Card {card-id :id}]
        (push-fake-revision! card-id, :name "Tips Created by Day")
        (let [[{revision-id :id}] (revision/revisions ::FakedCard card-id)]
          (revision/revert! :entity ::FakedCard, :id card-id, :user-id (mt/user->id :rasta), :revision-id revision-id)
          (is (= {:name "Tips Created by Day"}
                 @reverted-to)))))))

(deftest revert-to-revision!-default-impl-test
  (mt/with-model-cleanup [:model/Revision]
    (testing "Check default impl of revert-to-revision! just does mapply upd"
      (t2.with-temp/with-temp [Card {card-id :id} {:name "Spots Created By Day"}]
        (revision/push-revision! :entity Card, :id card-id, :user-id (mt/user->id :rasta), :object {:name "Tips Created by Day"})
        (revision/push-revision! :entity Card, :id card-id, :user-id (mt/user->id :rasta), :object {:name "Spots Created by Day"})
        (is (= "Spots Created By Day"
               (:name (t2/select-one Card :id card-id))))
        (let [[_ {old-revision-id :id}] (revision/revisions Card card-id)]
          (revision/revert! :entity Card, :id card-id, :user-id (mt/user->id :rasta), :revision-id old-revision-id)
          (is (= "Tips Created by Day"
                 (:name (t2/select-one Card :id card-id)))))))))

(deftest reverting-should-add-revision-test
  (mt/with-model-cleanup [:model/Revision]
    (testing "Check that reverting to a previous revision adds an appropriate revision"
      (t2.with-temp/with-temp [Card {card-id :id}]
        (push-fake-revision! card-id, :name "Tips Created by Day")
        (push-fake-revision! card-id, :name "Spots Created by Day")
        (let [[_ {old-revision-id :id}] (revision/revisions ::FakedCard card-id)]
          (revision/revert! :entity ::FakedCard, :id card-id, :user-id (mt/user->id :rasta), :revision-id old-revision-id)
          (is (partial=
               [(mi/instance
                 Revision
                 {:model        "FakedCard"
                  :user_id      (mt/user->id :rasta)
                  :object       {:name "Tips Created by Day", :serialized true}
                  :is_reversion true
                  :is_creation  false
                  :message      nil})
                (mi/instance
                 Revision
                 {:model        "FakedCard",
                  :user_id      (mt/user->id :rasta)
                  :object       {:name "Spots Created by Day", :serialized true}
                  :is_reversion false
                  :is_creation  false
                  :message      nil})
                (mi/instance
                 Revision
                 {:model        "FakedCard",
                  :user_id      (mt/user->id :rasta)
                  :object       {:name "Tips Created by Day", :serialized true}
                  :is_reversion false
                  :is_creation  false
                  :message      nil})]
               (->> (revision/revisions ::FakedCard card-id)
                    (map #(dissoc % :timestamp :id :model_id))))))))))

(deftest generic-models-revision-title+description-test
  (do-with-model-i18n-strs!
   (fn []
     (doseq [model ["NonExistModel" "Card" "Dashboard"]]
       (testing (format "revision for %s models" (if (nil? model) "generic" model))
         (testing "creation"
           (is (= {:has_multiple_changes false
                   :description          "created this."}
                  (#'revision/revision-description-info model
                                                        nil
                                                        {:object       {:name "New Object"}
                                                         :is_reversion false
                                                         :is_creation  true}))))

         (testing "reversion"
           (is (= {:has_multiple_changes false
                   :description          "reverted to an earlier version."}
                  (#'revision/revision-description-info model
                                                        {:object       {:name "New Object"}
                                                         :is_reversion false
                                                         :is_creation  false}
                                                        {:object       {:name "New Object"}
                                                         :is_reversion true
                                                         :is_creation  false}))))

         (testing "multiple changes"
           {:description          "changed the display from table to bar and turned this into a model."
            :has_multiple_changes true}
           (#'revision/revision-description-info model
                                                 {:object       {:dataset false
                                                                 :display :table}
                                                  :is_reversion false
                                                  :is_creation  false}
                                                 {:object       {:dataset true
                                                                 :display :bar}
                                                  :is_reversion false
                                                  :is_creation  false}))

         (testing "changes contains unspecified keys will not be mentioned"
           (is (= {:description          "turned this into a model."
                   :has_multiple_changes false}
                  (#'revision/revision-description-info model
                                                        {:object       {:dataset     false
                                                                        :unknown_key false}
                                                         :is_reversion false
                                                         :is_creation  false}
                                                        {:object       {:dataset     true
                                                                        :unknown_key false}
                                                         :is_reversion false
                                                         :is_creation  false})))))))))

(deftest revision-tracks-metabase-version
  (testing "creating a new revision uses current metabase version"
    (let [new-version "just a test"]
      (t2.with-temp/with-temp [Card {card-id :id}]
        (push-fake-revision! card-id, :name "one", :message "yay!")
        (with-redefs [config/mb-version-string new-version]
          (push-fake-revision! card-id, :name "two", :message "yay!"))
        (is (=? [{:metabase_version new-version}
                 {:metabase_version config/mb-version-string}]
                (revision/revisions ::FakedCard card-id)))))))<|MERGE_RESOLUTION|>--- conflicted
+++ resolved
@@ -108,7 +108,6 @@
              (revision/revisions ::FakedCard card-id))))))
 
 (deftest add-revision-test
-<<<<<<< HEAD
   (mt/with-model-cleanup [:model/Revision]
     (testing "Test that we can add a revision"
       (t2.with-temp/with-temp [Card {card-id :id}]
@@ -177,49 +176,6 @@
                      :message      nil})]
                   (->> (revision/revisions ::FakedCard card-id)
                        (map #(dissoc % :timestamp :id :model_id))))))))))
-=======
-  (testing "Test that we can add a revision"
-    (t2.with-temp/with-temp [Card {card-id :id}]
-      (push-fake-revision! card-id, :name "Tips Created by Day", :message "yay!")
-      (is (= [(mi/instance
-               Revision
-               {:model            "FakedCard"
-                :user_id          (mt/user->id :rasta)
-                :object           (mi/instance 'FakedCard {:name "Tips Created by Day", :serialized true})
-                :is_reversion     false
-                :is_creation      false
-                :message          "yay!"
-                :metabase_version config/mb-version-string})]
-             (for [revision (revision/revisions ::FakedCard card-id)]
-               (dissoc revision :timestamp :id :model_id)))))))
-
-(deftest sorting-test
-  (testing "Test that revisions are sorted in reverse chronological order"
-    (t2.with-temp/with-temp [Card {card-id :id}]
-      (push-fake-revision! card-id, :name "Tips Created by Day")
-      (push-fake-revision! card-id, :name "Spots Created by Day")
-      (testing `revision/revisions
-        (is (= [(mi/instance
-                 Revision
-                 {:model            "FakedCard"
-                  :user_id          (mt/user->id :rasta)
-                  :object           (mi/instance 'FakedCard {:name "Spots Created by Day", :serialized true})
-                  :is_reversion     false
-                  :is_creation      false
-                  :message          nil
-                  :metabase_version config/mb-version-string})
-                (mi/instance
-                 Revision
-                 {:model            "FakedCard"
-                  :user_id          (mt/user->id :rasta)
-                  :object           (mi/instance 'FakedCard {:name "Tips Created by Day", :serialized true})
-                  :is_reversion     false
-                  :is_creation      false
-                  :message          nil
-                  :metabase_version config/mb-version-string})]
-               (->> (revision/revisions ::FakedCard card-id)
-                    (map #(dissoc % :timestamp :id :model_id)))))))))
->>>>>>> dc676e1e
 
 (deftest delete-old-revisions-test
   (testing "Check that old revisions get deleted"
@@ -281,7 +237,6 @@
 ;;; # REVISIONS+DETAILS
 
 (deftest add-revision-details-test
-<<<<<<< HEAD
   (mt/with-model-cleanup [:model/Revision]
     (testing "Test that add-revision-details properly enriches our revision objects"
       (t2.with-temp/with-temp [Card {card-id :id}]
@@ -358,85 +313,6 @@
                 (->> (revision/revisions+details ::FakedCard card-id)
                      (map #(dissoc % :timestamp :id :model_id))
                      (map #(update % :description str)))))))))
-=======
-  (testing "Test that add-revision-details properly enriches our revision objects"
-    (t2.with-temp/with-temp [Card {card-id :id}]
-      (push-fake-revision! card-id, :name "Initial Name")
-      (push-fake-revision! card-id, :name "Modified Name")
-      (is (= {:is_creation          false
-              :is_reversion         false
-              :message              nil
-              :user                 {:id (mt/user->id :rasta), :common_name "Rasta Toucan", :first_name "Rasta", :last_name "Toucan"}
-              :diff                 {:o1 {:name "Initial Name", :serialized true}
-                                     :o2 {:name "Modified Name", :serialized true}}
-              :has_multiple_changes false
-              :description          "BEFORE={:name \"Initial Name\", :serialized true},AFTER={:name \"Modified Name\", :serialized true}."
-              :metabase_version     config/mb-version-string}
-             (let [revisions (revision/revisions ::FakedCard card-id)]
-               (assert (= 2 (count revisions)))
-               (-> (revision/add-revision-details ::FakedCard (first revisions) (last revisions))
-                   (dissoc :timestamp :id :model_id)
-                   mt/derecordize))))))
-
-  (testing "test that we return a description even when there is no change between revision"
-    (is (= "created a revision with no change."
-           (str (:description (revision/add-revision-details ::FakedCard {:name "Apple"} {:name "Apple"}))))))
-
-  (testing "that we return a descrtiopn when there is no previous revision"
-    (is (= "modified this."
-           (str (:description (revision/add-revision-details ::FakedCard {:name "Apple"} nil)))))))
-
-(deftest revisions+details-test
-  (testing "Check that revisions+details pulls in user info and adds description"
-    (t2.with-temp/with-temp [Card {card-id :id}]
-      (push-fake-revision! card-id, :name "Tips Created by Day")
-      (is (= [(mi/instance
-               Revision
-               {:is_reversion         false,
-                :is_creation          false,
-                :message              nil,
-                :user                 {:id (mt/user->id :rasta), :common_name "Rasta Toucan", :first_name "Rasta", :last_name "Toucan"},
-                :diff                 {:o1 nil
-                                       :o2 {:name "Tips Created by Day", :serialized true}}
-                :has_multiple_changes false
-                :description          "modified this."
-                :metabase_version     config/mb-version-string})]
-             (->> (revision/revisions+details ::FakedCard card-id)
-                  (map #(dissoc % :timestamp :id :model_id))
-                  (map #(update % :description str))))))))
-
-(deftest defer-to-describe-diff-test
-  (testing "Check that revisions properly defer to describe-diff"
-    (t2.with-temp/with-temp [Card {card-id :id}]
-      (push-fake-revision! card-id, :name "Tips Created by Day")
-      (push-fake-revision! card-id, :name "Spots Created by Day")
-      (is (= [(mi/instance
-               Revision
-               {:is_reversion         false,
-                :is_creation          false,
-                :message              nil
-                :user                 {:id (mt/user->id :rasta), :common_name "Rasta Toucan", :first_name "Rasta", :last_name "Toucan"},
-                :diff                 {:o1 {:name "Tips Created by Day", :serialized true}
-                                       :o2 {:name "Spots Created by Day", :serialized true}}
-                :has_multiple_changes false
-                :description          (str "BEFORE={:name \"Tips Created by Day\", :serialized true},AFTER="
-                                           "{:name \"Spots Created by Day\", :serialized true}.")
-                :metabase_version     config/mb-version-string})
-              (mi/instance
-               Revision
-               {:is_reversion         false,
-                :is_creation          false,
-                :message              nil
-                :user                 {:id (mt/user->id :rasta), :common_name "Rasta Toucan", :first_name "Rasta", :last_name "Toucan"},
-                :diff                 {:o1 nil
-                                       :o2 {:name "Tips Created by Day", :serialized true}}
-                :has_multiple_changes false
-                :description          "modified this."
-                :metabase_version     config/mb-version-string})]
-             (->> (revision/revisions+details ::FakedCard card-id)
-                  (map #(dissoc % :timestamp :id :model_id))
-                  (map #(update % :description str))))))))
->>>>>>> dc676e1e
 
 ;;; # REVERT
 
