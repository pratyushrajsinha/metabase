--- conflicted
+++ resolved
@@ -299,51 +299,6 @@
                            :authority_level   nil}
                           (some #(when (= (:id %) (:id (collection/user->personal-collection (mt/user->id :rasta))))
                                    %)
-<<<<<<< HEAD
-                                response))))))
-      (testing "Excludes archived collections (#19603)"
-        (mt/with-temp* [Collection [a {:name "A"}]
-                        Collection [b {:name     "B archived"
-                                       :location (collection/location-path a)
-                                       :archived true}]
-                        Collection [c {:name "C archived"
-                                       :archived true}]]
-          (let [ids      (set (map :id [a b c]))
-                response (mt/user-http-request :rasta :get 200
-                                               "collection/tree?exclude-archived=true")]
-            (is (= [{:name "A" :children []}]
-                   (collection-tree-view ids response))))))
-      (testing "Excludes audit collections"
-        (mt/with-temp* [Collection [a {:name "A"}]
-                        Collection [b {:name "B audit"}]
-                        Collection [c {:name "C audit report"}]]
-          (with-redefs [perms/default-audit-collection-entity-ids        (constantly [(:entity_id b)])
-                        perms/default-audit-collection-report-entity-ids (constantly [(:entity_id c)])]
-            (let [ids      (set (map :id [a b c]))
-                  response (mt/user-http-request :rasta :get 200
-                                                 "collection/tree?exclude-audit-collections=true")]
-              (is (= [{:name "A" :children []}]
-                     (collection-tree-view ids response)))))))
-      (testing "Excludes other user collections"
-        (let [admin-collection (collection/user->personal-collection (mt/user->id :crowberto))
-              lucky-collection (collection/user->personal-collection (mt/user->id :lucky))]
-          (mt/with-temp* [Collection [ac {:name "Admin Child" :location (collection/location-path admin-collection)}]
-                          Collection [lc {:name "Lucky Child" :location (collection/location-path lucky-collection)}]
-                          Collection [a {:name "A"}]
-                          Collection [b {:name     "B"
-                                         :location (collection/location-path a)}]
-                          Collection [c {:name "C"}]]
-            (let [ids                   (set (map :id [admin-collection lucky-collection ac lc a b c]))
-                  admin-response        (mt/user-http-request :crowberto :get 200
-                                                              "collection/tree")
-                  admin-response-ex     (mt/user-http-request :crowberto :get 200
-                                                              "collection/tree?exclude-other-user-collections=true")
-                  non-admin-response    (mt/user-http-request :lucky :get 200
-                                                              "collection/tree")
-                  non-admin-response-ex (mt/user-http-request :lucky :get 200
-                                                              "collection/tree?exclude-other-user-collections=true")]
-              ;; By default, our admin can see everything
-=======
                                 response)))))))))
 
 (deftest collection-tree-exclude-archived-collections-test
@@ -363,6 +318,17 @@
 
 (deftest collection-tree-exclude-other-users-personal-collections-test
   (testing "GET /api/collection/tree"
+      (testing "Excludes audit collections"
+        (mt/with-temp* [Collection [a {:name "A"}]
+                        Collection [b {:name "B audit"}]
+                        Collection [c {:name "C audit report"}]]
+          (with-redefs [perms/default-audit-collection-entity-ids        (constantly [(:entity_id b)])
+                        perms/default-audit-collection-report-entity-ids (constantly [(:entity_id c)])]
+            (let [ids      (set (map :id [a b c]))
+                  response (mt/user-http-request :rasta :get 200
+                                                 "collection/tree?exclude-audit-collections=true")]
+              (is (= [{:name "A" :children []}]
+                     (collection-tree-view ids response)))))))
     (testing "Excludes other user collections"
       (let [admin-collection (collection/user->personal-collection (mt/user->id :crowberto))
             lucky-collection (collection/user->personal-collection (mt/user->id :lucky))]
@@ -382,7 +348,6 @@
                 non-admin-response-ex (mt/user-http-request :lucky :get 200
                                                             "collection/tree?exclude-other-user-collections=true")]
             (testing "By default, our admin can see everything"
->>>>>>> ea845be3
               (is (= [{:name "A", :children [{:name "B", :children []}]}
                       {:name "C", :children []}
                       {:name "Crowberto Corv's Personal Collection", :children [{:name "Admin Child", :children []}]}
