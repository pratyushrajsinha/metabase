--- conflicted
+++ resolved
@@ -2335,9 +2335,6 @@
                                     "collection/graph?skip-graph=true"
                                     {:revision (c-perm-revision/latest-id)
                                      :groups {}}))
-<<<<<<< HEAD
-      "PUTs with skip_graph should not return the coll permission graph."))
-=======
       "PUTs with skip_graph should not return the coll permission graph."))
 
 (deftest dashboard-internal-cards-do-not-appear-in-collection-items
@@ -2394,5 +2391,4 @@
                     :data
                     (filter #(= (:model %) "card"))
                     first
-                    :dashboard)))))))
->>>>>>> cfe32222
+                    :dashboard)))))))