(ns ^:mb/once metabase.api.setup-test
  "Tests for /api/setup endpoints."
  (:require
   [clojure.spec.alpha :as s]
   [clojure.test :refer :all]
   [medley.core :as m]
   [metabase.analytics.snowplow-test :as snowplow-test]
   [metabase.api.setup :as api.setup]
   [metabase.config :as config]
   [metabase.driver.h2 :as h2]
   [metabase.events :as events]
   [metabase.http-client :as client]
   [metabase.models :refer [Database Table User]]
   [metabase.models.setting :as setting]
   [metabase.models.setting.cache-test :as setting.cache-test]
   [metabase.public-settings :as public-settings]
   [metabase.setup :as setup]
   [metabase.test :as mt]
   [metabase.test.fixtures :as fixtures]
   [metabase.util :as u]
   [metabase.util.malli.schema :as ms]
   [methodical.core :as methodical]
   [schema.core :as schema]
   [toucan2.core :as t2]))

(set! *warn-on-reflection* true)

;; make sure the default test users are created before running these tests, otherwise we're going to run into issues
;; if it attempts to delete this user and it is the only admin test user
(use-fixtures :once (fixtures/initialize :test-users))

(defn- wait-for-result
  "Call thunk up to 10 times, until it returns a truthy value. Wait 50ms between tries. Useful for waiting for something
  asynchronous to happen."
  [thunk]
  (loop [tries 10]
    (or (thunk)
        (when (pos? tries)
          (Thread/sleep 50)
          (recur (dec tries))))))

;;; +----------------------------------------------------------------------------------------------------------------+
;;; |                                                  POST /setup                                                   |
;;; +----------------------------------------------------------------------------------------------------------------+

(defn- do-with-setup!* [request-body thunk]
  (try
    (mt/discard-setting-changes [site-name site-locale anon-tracking-enabled admin-email]
      (thunk))
    (finally
      (t2/delete! User :email (get-in request-body [:user :email]))
      (when-let [invited (get-in request-body [:invite :name])]
        (t2/delete! User :email invited))
      (when-let [db-name (get-in request-body [:database :name])]
        (t2/delete! Database :name db-name)))))

(defn- default-setup-input []
  {:token (setup/create-token!)
   :prefs {:site_name "Metabase Test"}
   :user  {:first_name (mt/random-name)
           :last_name  (mt/random-name)
           :email      (mt/random-email)
           :password   "anythingUP12!"}})

(defn- do-with-setup! [request-body thunk]
  (let [request-body (merge-with merge (default-setup-input) request-body)]
    (do-with-setup!*
     request-body
     (fn []
       (with-redefs [api.setup/*allow-api-setup-after-first-user-is-created* true
                     h2/*allow-testing-h2-connections*                       true]
         (testing "API response should return a Session UUID"
           (is (=? {:id mt/is-uuid-string?}
                   (client/client :post 200 "setup" request-body))))
         ;; reset our setup token
         (setup/create-token!)
         (thunk))))))

(defmacro ^:private with-setup! [request-body & body]
  `(do-with-setup! ~request-body (fn [] ~@body)))

(deftest create-superuser-test
  (testing "POST /api/setup"
    (testing "Check that we can create a new superuser via setup-token"
      (let [email (mt/random-email)]
        (with-setup! {:user {:email email}}
          (testing "new User should be created"
            (is (t2/exists? User :email email)))
          (testing "Creating a new admin user should set the `admin-email` Setting"
            (is (= email
                   (public-settings/admin-email))))
          (testing "Should record :user-joined in the Audit Log (#12933)"
            (let [user-id (u/the-id (t2/select-one-pk User :email email))]
              (is (=? {:topic         :user-joined
                       :model_id      user-id
                       :user_id       user-id
                       :model         "User"}
                      (t2/select-one :model/AuditLog :topic "user-joined", :user_id user-id))))))))))
<<<<<<< HEAD

(defn- event
  ([topic]
   (event topic nil))

  ([topic model-id]
   (t2/select-one [:model/AuditLog :topic :user_id :model :model_id :details]
                  :topic    topic
                  :model_id model-id
                  {:order-by [[:id :desc]]})))
=======
>>>>>>> 0a750670

(deftest invite-user-test
  (testing "POST /api/setup"
    (testing "Check that a second admin can be created during setup, and that an invite email is sent successfully and
             a Snowplow analytics event is sent"
      (mt/with-fake-inbox
        (snowplow-test/with-fake-snowplow-collector
          (let [email              (mt/random-email)
                first-name         (mt/random-name)
                last-name          (mt/random-name)
                invitor-first-name (mt/random-name)]
            (with-setup! {:invite {:email email, :first_name first-name, :last_name last-name}
                          :user   {:first_name invitor-first-name}
                          :prefs  {:site_name "Metabase"}}
              (let [invited-user (t2/select-one User :email email)]
                (is (= (:first_name invited-user) first-name))
                (is (= (:last_name invited-user) last-name))
                (is (:is_superuser invited-user))
                (is (partial= [{:data {"event"           "invite_sent",
                                       "invited_user_id" (u/the-id invited-user)
                                       "source"          "setup"}}]
                              (filter #(= (get-in % [:data "event"]) "invite_sent")
                                      (snowplow-test/pop-event-data-and-user-id!))))
                (is (mt/received-email-body?
                     email
                     (re-pattern (str invitor-first-name " could use your help setting up Metabase.*"))))
                (testing "The audit-log :user-invited event is recorded"
                  (let [audit-log (event :user-invited (u/the-id (t2/select-one User :email email)))]
                    (is (partial= {:topic    :user-invited
                                   :user_id  nil
                                   :model    "User"
                                   :model_id (u/the-id (t2/select-one User :email email))
                                   :details  {}}
                                  audit-log))
                    (is (= #{:id :invitor :email :first_name :last_name :groups :user_attributes :invite_method}
                           (set (keys (:details audit-log)))))))))))))))

(deftest invite-user-test-2
  (testing "POST /api/setup"
    (testing "No second user is created if email is not set up"
      (mt/with-temporary-setting-values [email-smtp-host nil]
        (let [email (mt/random-email)
              first-name (mt/random-name)
              last-name (mt/random-name)]
          (with-setup! {:invite {:email email, :first_name first-name, :last_name last-name}}
            (is (not (t2/exists? User :email email)))))))))

(deftest setup-settings-test
  (testing "POST /api/setup"
    (testing "check that we can set various Settings during setup"
      (doseq [[setting-name {:keys [k vs]}] {:site-name
                                             {:k  "site_name"
                                              :vs {"Cam's Metabase" "Cam's Metabase"}}

                                             :anon-tracking-enabled
                                             {:k  "allow_tracking"
                                              :vs {"TRUE"  true
                                                   "true"  true
                                                   true    true
                                                   nil     true
                                                   "FALSE" false
                                                   "false" false
                                                   false   false}}

                                             :site-locale
                                             {:k  "site_locale"
                                              :vs {nil     "en" ; `en` is the default
                                                   "es"    "es"
                                                   "ES"    "es"
                                                   "es-mx" "es_MX"
                                                   "es_MX" "es_MX"}}}
              [v expected] vs]
        (testing (format "Set Setting %s to %s" (pr-str setting-name) (pr-str v))
          (with-setup! {:prefs {k v}}
            (testing "should be set"
              (is (= expected
                     (setting/get setting-name))))))))))

(deftest create-database-test
  (testing "POST /api/setup"
    (testing "Check that we can Create a Database when we set up MB (#10135)"
      (doseq [:let                  [details (:details (mt/db))]
              [k {:keys [default]}] {:is_on_demand     {:default false}
                                     :is_full_sync     {:default true}
                                     :auto_run_queries {:default true}}
              v                     [true false nil]]
        (let [db-name (mt/random-name)]
          (with-setup! {:database {:engine  "h2"
                                   :name    db-name
                                   :details details
                                   k        v}}
            (testing "Database should be created"
              (is (t2/exists? Database :name db-name)))
            (testing (format "should be able to set %s to %s (default: %s) during creation" k (pr-str v) default)
              (is (= (if (some? v) v default)
                     (t2/select-one-fn k Database :name db-name))))))))))

(def ^:private create-database-trigger-sync-test-event (atom nil))

(derive :event/database-create ::create-database-trigger-sync-test-events)

(methodical/defmethod events/publish-event! ::create-database-trigger-sync-test-events
  [topic event]
  (reset! create-database-trigger-sync-test-event {:topic topic, :item event}))

(deftest create-database-trigger-sync-test
  (testing "POST /api/setup"
    (testing "Setup should trigger sync right away for the newly created Database (#12826)"
      (let [db-name (mt/random-name)]
        (reset! create-database-trigger-sync-test-event nil)
        (with-setup! {:database {:engine  "h2"
                                 :name    db-name
                                 :details (:details (mt/db))}}
          (testing ":database-create events should have been fired"
            (is (=? {:topic :event/database-create
                     :item  {:id   pos-int?
                             :name db-name}}
                    @create-database-trigger-sync-test-event)))
          (testing "Database should be synced"
            (let [db (t2/select-one Database :name db-name)]
              (assert (some? db))
              (is (= 4
                     (wait-for-result (fn []
                                        (let [cnt (t2/count Table :db_id (u/the-id db))]
                                          (when (= cnt 4)
                                            cnt)))))))))))))

(deftest create-database-test-error-conditions-test
  (testing "POST /api/setup"
    (testing "error conditions"
      (testing "should throw Exception if driver is invalid"
        (is (= {:errors {:database {:engine "Cannot create Database: cannot find driver my-fake-driver."}}}
               (with-redefs [api.setup/*allow-api-setup-after-first-user-is-created* true
                             h2/*allow-testing-h2-connections*                       true]
                 (client/client :post 400 "setup" (assoc (default-setup-input)
                                                         :database {:engine  "my-fake-driver"
                                                                    :name    (mt/random-name)
                                                                    :details {}})))))))))

(deftest disallow-h2-setup-test
  (testing "POST /api/setup"
    (mt/with-temporary-setting-values [has-user-setup false]
      (let [details (:details (mt/db))
            db-name (mt/random-name)
            request (merge (default-setup-input)
                           {:database {:engine  :h2
                                       :details details
                                       :name    db-name}})]
        (do-with-setup!*
         request
         (fn []
           (is (=? {:message "H2 is not supported as a data warehouse"}
                   (mt/user-http-request :crowberto :post 400 "setup" request)))
           (is (not (t2/exists? Database :name db-name)))))))))

(s/def ::setup!-args
  (s/cat :expected-status (s/? integer?)
            :f               any?
            :args            (s/* any?)))

(defn- setup!
  {:arglists '([expected-status? f & args])}
  [& args]
  (let [parsed (s/conform ::setup!-args args)]
    (when (= parsed ::s/invalid)
      (throw (ex-info (str "Invalid setup! args: " (s/explain-str ::setup!-args args))
                      (s/explain-data ::setup!-args args))))
    (let [{:keys [expected-status f args]} parsed
          body                             {:token (setup/create-token!)
                                            :prefs {:site_name "Metabase Test"}
                                            :user  {:first_name (mt/random-name)
                                                    :last_name  (mt/random-name)
                                                    :email      (mt/random-email)
                                                    :password   "anythingUP12!"}}
          body                             (apply f body args)]
      (do-with-setup!* body #(client/client :post (or expected-status 400) "setup" body)))))

(deftest setup-validation-test
  (testing "POST /api/setup validation"
    (testing ":token"
      (testing "missing"
        (is (=? {:errors {:token "Token does not match the setup token."}}
                (setup! dissoc :token))))

      (testing "incorrect"
        (is (=? {:errors {:token "Token does not match the setup token."}}
                (setup! assoc :token "foobar")))))

    (testing "site name"
      (is (=? {:errors {:site_name "value must be a non-blank string."}}
              (setup! m/dissoc-in [:prefs :site_name]))))

    (testing "site locale"
      (testing "invalid format"
        (is (=? {:errors {:site_locale #".*must be a valid two-letter ISO language or language-country code.*"}}
                (setup! assoc-in [:prefs :site_locale] "eng-USA"))))
      (testing "non-existent locale"
        (is (=? {:errors {:site_locale #".*must be a valid two-letter ISO language or language-country code.*"}}
                (setup! assoc-in [:prefs :site_locale] "en-EN")))))

    (testing "user"
      (with-redefs [api.setup/*allow-api-setup-after-first-user-is-created* true]
        (testing "first name may be nil"
          (is (:id (setup! 200 m/dissoc-in [:user :first_name])))
          (is (:id (setup! 200 assoc-in [:user :first_name] nil))))

        (testing "last name may be nil"
          (is (:id (setup! 200 m/dissoc-in [:user :last_name])))
          (is (:id (setup! 200 assoc-in [:user :last_name] nil)))))

      (testing "email"
        (testing "missing"
          (is (=? {:errors {:email "value must be a valid email address."}}
                  (setup! m/dissoc-in [:user :email]))))

        (testing "invalid"
          (is (=? {:errors {:email "value must be a valid email address."}}
                  (setup! assoc-in [:user :email] "anything")))))

      (testing "password"
        (testing "missing"
          (is (=? {:errors {:password "password is too common."}}
                  (setup! m/dissoc-in [:user :password]))))

        (testing "invalid"
          (is (=? {:errors {:password "password is too common."}}
                  (setup! assoc-in [:user :password] "anything"))))))))

(deftest setup-with-empty-cache-test
  (testing "POST /api/setup"
    ;; I have seen this fail randomly, no idea why
    (testing "Make sure setup completes successfully if Settings cache needs to be restored"
      (setting.cache-test/reset-last-update-check!)
      (setting.cache-test/clear-cache!)
      (let [db-name (mt/random-name)]
        (with-setup! {:database {:details (:details (mt/db)), :engine "h2", :name db-name}}
          (is (t2/exists? Database :name db-name)))))))

(deftest has-user-setup-setting-test
  (testing "has-user-setup is true iff there are 1 or more users"
    (let [user-count (t2/count User {:where [:not= :id config/internal-mb-user-id]})]
      (if (zero? user-count)
        (is (not (setup/has-user-setup)))
        (is (setup/has-user-setup))))))

(deftest create-superuser-only-once-test
  (testing "POST /api/setup"
    (testing "Check that we cannot create a new superuser via setup-token when a user exists"
      (let [token          (setup/create-token!)
            body           {:token token
                            :prefs {:site_locale "es_MX"
                                    :site_name   (mt/random-name)}
                            :user  {:first_name (mt/random-name)
                                    :last_name  (mt/random-name)
                                    :email      (mt/random-email)
                                    :password   "p@ssword1"}}
            has-user-setup (atom false)]
        (with-redefs [setup/has-user-setup (fn [] @has-user-setup)]
          (is (not (setup/has-user-setup)))
          (mt/discard-setting-changes [site-name site-locale anon-tracking-enabled admin-email]
            (is (malli= [:map {:closed true} [:id ms/NonBlankString]]
                  (client/client :post 200 "setup" body))))
          ;; In the non-test context, this is 'set' iff there is one or more users, and doesn't have to be toggled
          (reset! has-user-setup true)
          (is (setup/has-user-setup))
          ;; use do-with-setup!* to delete the random user that was created
          (do-with-setup!* body
            #(is (= "The /api/setup route can only be used to create the first user, however a user currently exists."
                   (client/client :post 403 "setup" (assoc-in body [:user :email] (mt/random-email)))))))))))

(deftest transaction-test
  (testing "POST /api/setup/"
    (testing "should run in a transaction -- if something fails, all changes should be rolled back"
      (let [user-email  (mt/random-email)
            setup-token (setup/create-token!)
            site-name   (mt/random-name)
            db-name     (mt/random-name)
            body        {:token    setup-token
                         :prefs    {:site_locale "es_MX"
                                    :site_name   site-name}
                         :database {:engine  "h2"
                                    :details (:details (mt/db))
                                    :name    db-name}
                         :user     {:first_name (mt/random-name)
                                    :last_name  (mt/random-name)
                                    :email      user-email
                                    :password   "p@ssword1"}}]
        (do-with-setup!*
         body
         (fn []
           (with-redefs [api.setup/*allow-api-setup-after-first-user-is-created* true
                         h2/*allow-testing-h2-connections*                       true
                         api.setup/setup-set-settings! (let [orig @#'api.setup/setup-set-settings!]
                                                         (fn [& args]
                                                           (apply orig args)
                                                           (throw (ex-info "Oops!" {}))))]
             (is (schema= {:message (schema/eq "Oops!"), schema/Keyword schema/Any}
                          (client/client :post 500 "setup" body))))
           (testing "New user shouldn't exist"
             (is (= false
                    (t2/exists? User :email user-email))))
           (testing "New DB shouldn't exist"
             ;; TODO -- we should also be deleting relevant sync tasks for the DB, but this doesn't matter too much
             ;; for right now.
             (is (= false
                    (t2/exists? Database :engine "h2", :name db-name))))
           (testing "Settings should not be changed"
             (is (not= site-name
                       (public-settings/site-name)))
             (is (= "en"
                    (public-settings/site-locale))))
           (testing "Setup token should still be set"
             (is (= setup-token
                    (setup/setup-token))))))))))


;;; +----------------------------------------------------------------------------------------------------------------+
;;; |                                            POST /api/setup/validate                                            |
;;; +----------------------------------------------------------------------------------------------------------------+

(defn- api-validate [expected-status-code request-body]
  (with-redefs [h2/*allow-testing-h2-connections* true]
    (client/client :post expected-status-code "setup/validate" request-body)))

(deftest validate-setup-test
  (testing "POST /api/setup/validate"
    (testing "Should validate token"
      (mt/with-temporary-setting-values [has-user-setup false]
        (is (=? {:errors {:token "Token does not match the setup token."}}
                (api-validate 400 {})))
        (is (=? {:errors {:token "Token does not match the setup token."}}
                (api-validate 400 {:token "foobar"}))))
      ;; make sure we have a valid setup token
      (setup/create-token!)
      (is (=? {:errors {:engine "value must be a valid database engine."}}
              (api-validate 400 {:token (setup/setup-token)}))))

    (mt/with-temporary-setting-values [has-user-setup false]
      (testing "should validate that database connection works"
        (is (= {:errors  {:db "check your connection string"},
                :message "Database cannot be found."}
               (api-validate 400 {:token   (setup/setup-token)
                                  :details {:engine  "h2"
                                            :details {:db "file:///tmp/fake.db"}}}))))

      (testing "should return 204 no content if everything is valid"
        (is (= nil
               (api-validate 204 {:token   (setup/setup-token)
                                  :details {:engine  "h2"
                                            :details (:details (mt/db))}})))))))

(deftest disallow-h2-validation-test
  (testing "POST /api/setup/validate"
    (mt/with-temporary-setting-values [has-user-setup false]
      (setup/create-token!)
      (let [details (:details (mt/db))
            request {:details {:engine  :h2
                               :details details}
                     :token   (setup/setup-token)}]
        (is (= {:message "H2 is not supported as a data warehouse"}
               (mt/user-http-request :crowberto :post 400 "setup/validate" request)))))))


;;; +----------------------------------------------------------------------------------------------------------------+
;;; |                                         GET /api/setup/admin_checklist                                         |
;;; +----------------------------------------------------------------------------------------------------------------+

;; basic sanity check

(def ^:private default-checklist-state
  {:db-type    :h2
   :hosted?    false
   :configured {:email true
                :slack false}
   :counts     {:user  5
                :card  5
                :table 5}
   :exists     {:non-sample-db true
                :dashboard     true
                :pulse         true
                :hidden-table  false
                :collection    true
                :model         true}})

(deftest admin-checklist-test
  (testing "GET /api/setup/admin_checklist"
    (with-redefs [api.setup/state-for-checklist (constantly default-checklist-state)]
      (is (partial= [{:name  "Get connected"
                      :tasks [{:title        "Add a database"
                               :completed    true
                               :triggered    true
                               :is_next_step false}
                              {:title        "Set up email"
                               :completed    true
                               :triggered    true
                               :is_next_step false}
                              {:title        "Set Slack credentials"
                               :completed    false
                               :triggered    true
                               :is_next_step true}
                              {:title        "Invite team members"
                               :completed    true
                               :triggered    true
                               :is_next_step false}]}
                     {:name  "Productionize"
                      :tasks [{:title "Switch to a production-ready app database"}]}
                     {:name  "Curate your data"
                      :tasks [{:title        "Hide irrelevant tables"
                               :completed    false
                               :triggered    false
                               :is_next_step false}
                              {:title        "Organize questions"
                               :completed    true
                               :triggered    false
                               :is_next_step false}
                              {:title        "Create a model"
                               :completed    true
                               :triggered    false
                               :is_next_step false}]}]
                    (for [{group-name :name, tasks :tasks} (mt/user-http-request :crowberto :get 200 "setup/admin_checklist")]
                      {:name  (str group-name)
                       :tasks (for [task tasks]
                                (-> (select-keys task [:title :completed :triggered :is_next_step])
                                    (update :title str)))}))))
    (testing "info about switching to postgres or mysql"
      (testing "is included when h2 and not hosted"
        (with-redefs [api.setup/state-for-checklist (constantly default-checklist-state)]
          (let [checklist (mt/user-http-request :crowberto :get 200 "setup/admin_checklist")]
            (is (= ["Get connected" "Productionize" "Curate your data"]
                   (map :name checklist))))))
      (testing "is omitted if hosted"
        (with-redefs [api.setup/state-for-checklist (constantly
                                                     (merge default-checklist-state
                                                            {:hosted? true}))]
          (let [checklist (mt/user-http-request :crowberto :get 200 "setup/admin_checklist")]
            (is (= ["Get connected" "Curate your data"]
                   (map :name checklist)))))))

    (testing "require superusers"
      (is (= "You don't have permissions to do that."
             (mt/user-http-request :rasta :get 403 "setup/admin_checklist"))))))

(deftest annotate-test
  (testing "identifies next step"
    (is (partial= [{:group "first"
                    :tasks [{:title "t1", :is_next_step false}]}
                   {:group "second"
                    :tasks [{:title "t2", :is_next_step true}
                            {:title "t3", :is_next_step false}]}]
                  (#'api.setup/annotate
                   [{:group "first"
                     :tasks [{:title "t1" :triggered true :completed true}]}
                    {:group "second"
                     :tasks [{:title "t2" :triggered true :completed false}
                             {:title "t3" :triggered true :completed false}]}]))))
  (testing "If all steps are completed none are marked as next"
    (is (every? false?
                (->> (#'api.setup/annotate
                      [{:group "first"
                        :tasks [{:title "t1" :triggered true :completed true}]}
                       {:group "second"
                        :tasks [{:title "t2" :triggered true :completed true}
                                {:title "t3" :triggered true :completed true}]}])
                     (mapcat :tasks)
                     (map :is_next_step)))))
  (testing "First step is"
    (letfn [(first-step [checklist]
              (->> checklist
                   (mapcat :tasks)
                   (filter (every-pred :triggered (complement :completed)))
                   first
                   :title))]
      (let [scenarios [{:update-fn identity
                        :case      :default
                        :expected  "Set Slack credentials"}
                       {:update-fn #(update % :configured merge {:slack true})
                        :case      :configure-slack
                        :expected  "Switch to a production-ready app database"}
                       {:update-fn #(assoc % :db-type :postgres)
                        :case      :migrate-to-postgres
                        :expected  nil}
                       {:update-fn #(update % :counts merge {:table 25})
                        :case      :add-more-tables
                        :expected  "Hide irrelevant tables"}]]
        (reduce (fn [checklist-state {:keys [update-fn expected] :as scenario}]
                  (let [checklist-state' (update-fn checklist-state)]
                    (testing (str "when " (:case scenario))
                      (is (= expected
                             (first-step (#'api.setup/admin-checklist checklist-state')))))
                    checklist-state'))
                default-checklist-state
                scenarios)))))

(deftest user-defaults-test
  (testing "with no user defaults configured"
    (mt/with-temp-env-var-value [mb-user-defaults nil]
      (is (= "Not found." (client/client :get "setup/user_defaults")))))

  (testing "with defaults containing no token"
    (mt/with-temp-env-var-value [mb-user-defaults "{}"]
      (is (= "Not found." (client/client :get "setup/user_defaults")))))

  (testing "with valid configuration"
    (mt/with-temp-env-var-value [mb-user-defaults "{\"token\":\"123456\",\"email\":\"john.doe@example.com\"}"]
      (testing "with mismatched token"
        (is (= "You don't have permissions to do that." (client/client :get "setup/user_defaults?token=987654"))))
      (testing "with valid token"
        (is (= {:email "john.doe@example.com"} (client/client :get "setup/user_defaults?token=123456")))))))<|MERGE_RESOLUTION|>--- conflicted
+++ resolved
@@ -96,7 +96,6 @@
                        :user_id       user-id
                        :model         "User"}
                       (t2/select-one :model/AuditLog :topic "user-joined", :user_id user-id))))))))))
-<<<<<<< HEAD
 
 (defn- event
   ([topic]
@@ -107,8 +106,6 @@
                   :topic    topic
                   :model_id model-id
                   {:order-by [[:id :desc]]})))
-=======
->>>>>>> 0a750670
 
 (deftest invite-user-test
   (testing "POST /api/setup"
