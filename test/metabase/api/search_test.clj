(ns metabase.api.search-test
  (:require
   [clojure.set :as set]
   [clojure.string :as str]
   [clojure.test :refer :all]
   [java-time :as t]
   [metabase.analytics.snowplow-test :as snowplow-test]
   [metabase.api.search :as api.search]
   [metabase.mbql.normalize :as mbql.normalize]
   [metabase.models
    :refer [Action Card CardBookmark Collection Dashboard DashboardBookmark
            DashboardCard Database Metric PermissionsGroup
            PermissionsGroupMembership Pulse PulseCard QueryAction Segment Table]]
   [metabase.models.collection :as collection]
   [metabase.models.model-index :as model-index]
   [metabase.models.permissions :as perms]
   [metabase.models.permissions-group :as perms-group]
   [metabase.models.revision :as revision]
   [metabase.public-settings.premium-features :as premium-features]
   [metabase.public-settings.premium-features-test :as premium-features-test]
   [metabase.search.config :as search.config]
   [metabase.search.scoring :as scoring]
   [metabase.test :as mt]
   [metabase.util :as u]
   [schema.core :as s]
   [toucan2.core :as t2]
   [toucan2.execute :as t2.execute]
   [toucan2.tools.with-temp :as t2.with-temp]))

(defn- ordered-subset?
  "Test if all the elements in `xs` appear in the same order in `ys`. Search results in this test suite can be polluted
  by local data, so this is a way to ignore extraneous results."
  [[x & rest-x :as xs] [y & rest-y :as ys]]
  (or (zero? (count xs))
      (if (> (count xs) (count ys))
        false
        (if (= x y)
          (recur rest-x rest-y)
          (recur xs rest-y)))))

(def ^:private default-search-row
  {:archived                   false
   :bookmark                   nil
   :collection                 {:id false :name nil :authority_level nil}
   :collection_authority_level nil
   :collection_position        nil
   :context                    nil
   :created_at                 true
   :creator_common_name        nil
   :creator_id                 false
   :dashboardcard_count        nil
   :database_id                false
   :description                nil
   :id                         true
   :initial_sync_status        nil
   :model_id                   false
   :model_name                 nil
   :moderated_status           nil
   :last_editor_common_name    nil
   :last_editor_id             false
   :last_edited_at             false
   :pk_ref                     nil
   :model_index_id             false ;; columns ending in _id get booleaned
   :table_description          nil
   :table_id                   false
   :table_name                 nil
   :table_schema               nil
   :updated_at                 true})

(defn- table-search-results
  "Segments and Metrics come back with information about their Tables as of 0.33.0. The `model-defaults` for Segment and
  Metric put them both in the `:checkins` Table."
  []
  (merge
   {:table_id true, :database_id true}
   (t2/select-one [Table [:name :table_name] [:schema :table_schema] [:description :table_description]]
                  :id (mt/id :checkins))))

(defn- sorted-results [results]
  (->> results
       (sort-by (juxt (comp (var-get #'scoring/model->sort-position) :model)))
       reverse))

(defn- make-result
  [name & kvs]
  (apply assoc default-search-row :name name kvs))

(defn- query-action
  [action-id]
  {:action_id     action-id
   :database_id   (u/the-id (mt/db))
   :dataset_query (mt/query venues)})

(def ^:private test-collection (make-result "collection test collection"
                                            :bookmark false
                                            :model "collection"
                                            :collection {:id true, :name true :authority_level nil}
                                            :updated_at false))

(def ^:private action-model-params {:name "ActionModel", :dataset true})

(defn- default-search-results []
  (sorted-results
   [(make-result "dashboard test dashboard", :model "dashboard", :bookmark false :creator_id true :creator_common_name "Rasta Toucan")
    test-collection
    (make-result "card test card", :model "card", :bookmark false, :dashboardcard_count 0 :creator_id true :creator_common_name "Rasta Toucan")
    (make-result "dataset test dataset", :model "dataset", :bookmark false, :dashboardcard_count 0 :creator_id true :creator_common_name "Rasta Toucan")
    (make-result "action test action", :model "action", :model_name (:name action-model-params), :model_id true, :database_id true :creator_id true :creator_common_name "Rasta Toucan")
    (merge
     (make-result "metric test metric", :model "metric", :description "Lookin' for a blueberry" :creator_id true :creator_common_name "Rasta Toucan")
     (table-search-results))
    (merge
     (make-result "segment test segment", :model "segment", :description "Lookin' for a blueberry" :creator_id true :creator_common_name "Rasta Toucan")
     (table-search-results))]))

(defn- default-metric-segment-results []
  (filter #(contains? #{"metric" "segment"} (:model %)) (default-search-results)))

(defn- default-archived-results []
  (for [result (default-search-results)
        :when (false? (:archived result))]
    (assoc result :archived true)))

(defn- on-search-types [model-set f coll]
  (for [search-item coll]
    (if (contains? model-set (:model search-item))
      (f search-item)
      search-item)))

(defn- default-results-with-collection []
  (on-search-types #{"dashboard" "pulse" "card" "dataset" "action"}
                   #(assoc % :collection {:id true, :name (if (= (:model %) "action") nil true) :authority_level nil})
                   (default-search-results)))

(defn- do-with-search-items [search-string in-root-collection? f]
  (let [data-map      (fn [instance-name]
                        {:name (format instance-name search-string)})
        coll-data-map (fn [instance-name collection]
                        (merge (data-map instance-name)
                               (when-not in-root-collection?
                                 {:collection_id (u/the-id collection)})))]
    (mt/with-temp [Collection  coll           (data-map "collection %s collection")
                   Card        action-model   (if in-root-collection?
                                                action-model-params
                                                (assoc action-model-params :collection_id (u/the-id coll)))
                   Action      {action-id :id
                                :as action}   (merge (data-map "action %s action")
                                                     {:type :query, :model_id (u/the-id action-model)})
                   Database    {db-id :id
                                :as db}       (data-map "database %s database")
                   Table       table          (merge (data-map "database %s database")
                                                     {:db_id db-id})

                   QueryAction _qa (query-action action-id)
                   Card        card           (coll-data-map "card %s card" coll)
                   Card        dataset        (assoc (coll-data-map "dataset %s dataset" coll)
                                                     :dataset true)
                   Dashboard   dashboard      (coll-data-map "dashboard %s dashboard" coll)
                   Metric      metric         (data-map "metric %s metric")
                   Segment     segment        (data-map "segment %s segment")]
      (f {:action     action
          :collection coll
          :card       card
          :database   db
          :dataset    dataset
          :dashboard  dashboard
          :metric     metric
          :table      table
          :segment    segment}))))

(defmacro ^:private with-search-items-in-root-collection [search-string & body]
  `(do-with-search-items ~search-string true (fn [~'_] ~@body)))

(defmacro ^:private with-search-items-in-collection [created-items-sym search-string & body]
  `(do-with-search-items ~search-string false (fn [~created-items-sym] ~@body)))

(def ^:private ^:dynamic *search-request-results-database-id*
  "Filter out all results from `search-request` that don't have this Database ID. Default: the default H2 `test-data`
  Database. Other results are filtered out so these tests can be ran from the REPL without the presence of other
  Databases causing the tests to fail."
  mt/id)

(def ^:private remove-databases
  "Remove DBs from the results, which is useful since test databases unrelated to this suite can pollute the results"
  (partial remove #(= (:model %) "database")))

(defn- process-raw-data [raw-data keep-database-id]
  (for [result raw-data
        ;; filter out any results not from the usual test data DB (e.g. results from other drivers)
        :when  (contains? #{keep-database-id nil} (:database_id result))]
    (-> result
        mt/boolean-ids-and-timestamps
        (update-in [:collection :name] #(some-> % string?))
        ;; `:scores` is just used for debugging and would be a pain to match against.
        (dissoc :scores))))

(defn- make-search-request [user-kwd params]
  (apply mt/user-http-request user-kwd :get 200 "search" params))

(defn- search-request-data-with [xf user-kwd & params]
  (let [raw-results-data (:data (make-search-request user-kwd params))
        keep-database-id (if (fn? *search-request-results-database-id*)
                           (*search-request-results-database-id*)
                           *search-request-results-database-id*)]
    (if (:error raw-results-data)
      raw-results-data
      (vec (xf (process-raw-data raw-results-data keep-database-id))))))

(defn- search-request-with [xf user-kwd & params]
  (let [raw-results      (make-search-request user-kwd params)
        keep-database-id (if (fn? *search-request-results-database-id*)
                           (*search-request-results-database-id*)
                           *search-request-results-database-id*)]
    (if (:error (:data raw-results))
      raw-results
      (update raw-results :data
              (fn [raw-data]
                (vec (xf (process-raw-data raw-data keep-database-id))))))))

(defn- search-request
  [& args]
  (apply search-request-with (comp sorted-results remove-databases) args))

(defn- search-request-data
  "Gets just the data elements of the search"
  [& args]
  (apply search-request-data-with (comp sorted-results remove-databases) args))

(defn- unsorted-search-request-data
  [& args]
  (apply search-request-data-with identity args))

(deftest order-clause-test
  (testing "it includes all columns and normalizes the query"
    (is (= [[:case
             [:like [:lower :model]             "%foo%"] [:inline 0]
             [:like [:lower :name]              "%foo%"] [:inline 0]
             [:like [:lower :display_name]      "%foo%"] [:inline 0]
             [:like [:lower :description]       "%foo%"] [:inline 0]
             [:like [:lower :collection_name]   "%foo%"] [:inline 0]
             [:like [:lower :table_schema]      "%foo%"] [:inline 0]
             [:like [:lower :table_name]        "%foo%"] [:inline 0]
             [:like [:lower :table_description] "%foo%"] [:inline 0]
             [:like [:lower :model_name]        "%foo%"] [:inline 0]
             :else [:inline 1]]]
           (api.search/order-clause "Foo")))))

(deftest basic-test
  (testing "Basic search, should find 1 of each entity type, all items in the root collection"
    (with-search-items-in-root-collection "test"
      (is (= (default-search-results)
             (search-request-data :crowberto :q "test")))))
  (testing "Basic search should only return substring matches"
    (with-search-items-in-root-collection "test"
      (with-search-items-in-root-collection "something different"
        (is (= (default-search-results)
               (search-request-data :crowberto :q "test"))))))
  (testing "It prioritizes exact matches"
    (with-search-items-in-root-collection "test"
      (with-redefs [search.config/*db-max-results* 1]
        (is (= [test-collection]
               (search-request-data :crowberto :q "test collection"))))))
  (testing "It limits matches properly"
    (with-search-items-in-root-collection "test"
      (is (>= 2 (count (search-request-data :crowberto :q "test" :limit "2" :offset "0"))))))
  (testing "It offsets matches properly"
    (with-search-items-in-root-collection "test"
      (is (<= 4 (count (search-request-data :crowberto :q "test" :limit "100" :offset "2"))))))
  (testing "It offsets without limit properly"
    (with-search-items-in-root-collection "test"
      (is (<= 5 (count (search-request-data :crowberto :q "test" :offset "2"))))))
  (testing "It limits without offset properly"
    (with-search-items-in-root-collection "test"
      (is (>= 2 (count (search-request-data :crowberto :q "test" :limit "2"))))))
  (testing "It subsets matches for model"
    (with-search-items-in-root-collection "test"
      (is (= 0 (count (search-request-data :crowberto :q "test" :models "database"))))
      (is (= 1 (count (search-request-data :crowberto :q "test" :models "database" :models "card"))))))
  (testing "It distinguishes datasets from cards"
    (with-search-items-in-root-collection "test"
      (let [results (search-request-data :crowberto :q "test" :models "dataset")]
        (is (= 1 (count results)))
        (is (= "dataset" (-> results first :model))))
      (let [results (search-request-data :crowberto :q "test" :models "card")]
        (is (= 1 (count results)))
        (is (= "card" (-> results first :model))))))
  (testing "It returns limit and offset params in return result"
    (with-search-items-in-root-collection "test"
      (is (= 2 (:limit (search-request :crowberto :q "test" :limit "2" :offset "3"))))
      (is (= 3 (:offset (search-request :crowberto :q "test" :limit "2" :offset "3")))))))

(deftest archived-models-test
  (testing "It returns some stuff when you get results"
    (with-search-items-in-root-collection "test"
      ;; sometimes there is a "table" in these responses. might be do to garbage in CI
      (is (set/subset? #{"dashboard" "dataset" "segment" "collection" "database" "metric" "card"}
                       (-> (mt/user-http-request :crowberto :get 200 "search?q=test")
                           :available_models
                           set)))))
  (testing "It returns nothing if there are no results"
    (with-search-items-in-root-collection "test"
      (is (= [] (:available_models (mt/user-http-request :crowberto :get 200 "search?q=noresults")))))))

(deftest query-model-set-test
  (let [search-term "query-model-set"]
    (with-search-items-in-root-collection search-term
<<<<<<< HEAD
      (testing "should returns a list of models that search result will return"
        (is (= #{"dashboard" "table" "dataset" "segment" "collection" "database" "action" "metric" "card"}
               (set (mt/user-http-request :crowberto :get 200 "search/models" :q search-term)))))
      (testing "return a subset of model for created-by filter"
        (is (= #{"dashboard" "dataset" "card" "action"}
               (set (mt/user-http-request :crowberto :get 200 "search/models"
                                          :q search-term
                                          :created_by (mt/user->id :rasta))))))
      (testing "return a subset of model for verified filter"
        (t2.with-temp/with-temp
          [:model/Card       {v-card-id :id}  {:name (format "%s Verified Card" search-term)}
           :model/Card       {v-model-id :id} {:name (format "%s Verified Model" search-term) :dataset true}
           :model/Collection {_v-coll-id :id} {:name (format "%s Verified Collection" search-term) :authority_level "official"}]
          (testing "when has both :content-verification features"
            (premium-features-test/with-premium-features #{:content-verification}
              (mt/with-verified-cards [v-card-id v-model-id]
                (is (= #{"card" "dataset"}
                       (set (mt/user-http-request :crowberto :get 200 "search/models"
                                                  :q search-term
                                                  :verified true)))))))
          (testing "when has :content-verification feature only"
            (premium-features-test/with-premium-features #{:content-verification}
              (mt/with-verified-cards [v-card-id]
                (is (= #{"card"}
                       (set (mt/user-http-request :crowberto :get 200 "search/models"
                                                  :q search-term
                                                  :verified true)))))))))
      (testing "return a subset of model for created_at filter"
        (is (= #{"dashboard" "table" "dataset" "collection" "database" "action" "card"}
               (set (mt/user-http-request :crowberto :get 200 "search/models"
                                          :q search-term
                                          :created_at "today"))))))))
=======
      (testing "should return a list of models that search result will return"
        (is (= #{"dashboard" "dataset" "segment" "collection" "action" "metric" "card"}
               (set (mt/user-http-request :crowberto :get 200 "search/models" :q search-term)))))
      (testing "should not return models when there is no search result"
        (is (= #{}
               (set (mt/user-http-request :crowberto :get 200 "search/models" :q "noresults"))))))))
>>>>>>> c4812b4a

(def ^:private dashboard-count-results
  (letfn [(make-card [dashboard-count]
            (make-result (str "dashboard-count " dashboard-count) :dashboardcard_count dashboard-count,
                         :model "card", :bookmark false :creator_id true :creator_common_name "Rasta Toucan"))]
    (set [(make-card 5)
          (make-card 3)
          (make-card 0)])))

(deftest dashboard-count-test
  (testing "It sorts by dashboard count"
    (mt/with-temp [Card          {card-id-3 :id} {:name "dashboard-count 3"}
                   Card          {card-id-5 :id} {:name "dashboard-count 5"}
                   Card          _               {:name "dashboard-count 0"}
                   Dashboard     {dash-id :id}   {}
                   DashboardCard _               {:card_id card-id-3 :dashboard_id dash-id}
                   DashboardCard _               {:card_id card-id-3 :dashboard_id dash-id}
                   DashboardCard _               {:card_id card-id-3 :dashboard_id dash-id}
                   DashboardCard _               {:card_id card-id-5 :dashboard_id dash-id}
                   DashboardCard _               {:card_id card-id-5 :dashboard_id dash-id}
                   DashboardCard _               {:card_id card-id-5 :dashboard_id dash-id}
                   DashboardCard _               {:card_id card-id-5 :dashboard_id dash-id}
                   DashboardCard _               {:card_id card-id-5 :dashboard_id dash-id}]
      (is (= dashboard-count-results
             (set (unsorted-search-request-data :rasta :q "dashboard-count")))))))

(deftest permissions-test
  (testing (str "Ensure that users without perms for the root collection don't get results NOTE: Metrics and segments "
                "don't have collections, so they'll be returned")
    (mt/with-non-admin-groups-no-root-collection-perms
      (with-search-items-in-root-collection "test"
        (is (= (default-metric-segment-results)
               (search-request-data :rasta :q "test"))))))

  (testing "Users that have root collection permissions should get root collection search results"
    (mt/with-non-admin-groups-no-root-collection-perms
      (with-search-items-in-root-collection "test"
        (mt/with-temp [PermissionsGroup           group {}
                       PermissionsGroupMembership _ {:user_id (mt/user->id :rasta), :group_id (u/the-id group)}]
          (perms/grant-permissions! group (perms/collection-read-path {:metabase.models.collection.root/is-root? true}))
          (is (ordered-subset? (remove (comp #{"collection"} :model) (default-search-results))
                               (search-request-data :rasta :q "test")))))))

  (testing "Users without root collection permissions should still see other collections they have access to"
    (mt/with-non-admin-groups-no-root-collection-perms
      (with-search-items-in-collection {:keys [collection]} "test"
        (with-search-items-in-root-collection "test2"
          (mt/with-temp [PermissionsGroup           group {}
                         PermissionsGroupMembership _ {:user_id (mt/user->id :rasta), :group_id (u/the-id group)}]
            (perms/grant-collection-read-permissions! group (u/the-id collection))
            (is (= (sorted-results
                    (reverse ;; This reverse is hokey; it's because the test2 results happen to come first in the API response
                             (into
                              (default-results-with-collection)
                              (map #(merge default-search-row % (table-search-results))
                                   [{:name "metric test2 metric", :description "Lookin' for a blueberry",
                                     :model "metric" :creator_id true :creator_common_name "Rasta Toucan"}
                                    {:name "segment test2 segment", :description "Lookin' for a blueberry",
                                     :model "segment" :creator_id true :creator_common_name "Rasta Toucan"}]))))
                   (search-request-data :rasta :q "test"))))))))

  (testing (str "Users with root collection permissions should be able to search root collection data long with "
                "collections they have access to")
    (mt/with-non-admin-groups-no-root-collection-perms
      (with-search-items-in-collection {:keys [collection]} "test"
        (with-search-items-in-root-collection "test2"
          (mt/with-temp [PermissionsGroup           group {}
                         PermissionsGroupMembership _ {:user_id (mt/user->id :rasta) :group_id (u/the-id group)}]
            (perms/grant-permissions! group (perms/collection-read-path {:metabase.models.collection.root/is-root? true}))
            (perms/grant-collection-read-permissions! group collection)
            (is (ordered-subset? (sorted-results
                                  (reverse
                                   (into
                                    (default-results-with-collection)
                                    (for [row  (default-search-results)
                                          :when (not= "collection" (:model row))]
                                      (update row :name #(str/replace % "test" "test2"))))))
                                 (search-request-data :rasta :q "test"))))))))

 (testing "Users with access to multiple collections should see results from all collections they have access to"
   (with-search-items-in-collection {coll-1 :collection} "test"
     (with-search-items-in-collection {coll-2 :collection} "test2"
       (mt/with-temp [PermissionsGroup           group {}
                      PermissionsGroupMembership _ {:user_id (mt/user->id :rasta) :group_id (u/the-id group)}]
         (perms/grant-collection-read-permissions! group (u/the-id coll-1))
         (perms/grant-collection-read-permissions! group (u/the-id coll-2))
         (is (ordered-subset? (sorted-results
                               (reverse
                                (into
                                 (default-results-with-collection)
                                 (map (fn [row] (update row :name #(str/replace % "test" "test2")))
                                      (default-results-with-collection)))))
                              (search-request-data :rasta :q "test")))))))

 (testing "User should only see results in the collection they have access to"
   (mt/with-non-admin-groups-no-root-collection-perms
     (with-search-items-in-collection {coll-1 :collection} "test"
       (with-search-items-in-collection _ "test2"
         (mt/with-temp [PermissionsGroup           group {}
                        PermissionsGroupMembership _ {:user_id (mt/user->id :rasta) :group_id (u/the-id group)}]
           (perms/grant-collection-read-permissions! group (u/the-id coll-1))
           (is (= (sorted-results
                   (reverse
                    (into
                     (default-results-with-collection)
                     (map #(merge default-search-row % (table-search-results))
                          [{:name "metric test2 metric" :description "Lookin' for a blueberry"
                            :model "metric" :creator_id true :creator_common_name "Rasta Toucan"}
                           {:name "segment test2 segment" :description "Lookin' for a blueberry" :model "segment"
                            :creator_id true :creator_common_name "Rasta Toucan"}]))))
                  (search-request-data :rasta :q "test"))))))))

 (testing "Metrics on tables for which the user does not have access to should not show up in results"
   (mt/with-temp [Database {db-id :id} {}
                  Table    {table-id :id} {:db_id  db-id
                                           :schema nil}
                  Metric   _ {:table_id table-id
                              :name     "test metric"}]
     (perms/revoke-data-perms! (perms-group/all-users) db-id)
     (is (= []
            (search-request-data :rasta :q "test")))))

 (testing "Segments on tables for which the user does not have access to should not show up in results"
   (mt/with-temp [Database {db-id :id} {}
                  Table    {table-id :id} {:db_id  db-id
                                           :schema nil}
                  Segment  _ {:table_id table-id
                              :name     "test segment"}]
     (perms/revoke-data-perms! (perms-group/all-users) db-id)
     (is (= []
            (search-request-data :rasta :q "test")))))

 (testing "Databases for which the user does not have access to should not show up in results"
   (mt/with-temp [Database db-1  {:name "db-1"}
                  Database _db-2 {:name "db-2"}]
     (is (set/subset? #{"db-2" "db-1"}
                      (->> (search-request-data-with sorted-results :rasta :q "db")
                           (map :name)
                           set)))
     (perms/revoke-data-perms! (perms-group/all-users) (:id db-1))
     (is (nil? ((->> (search-request-data-with sorted-results :rasta :q "db")
                     (map :name)
                     set)
                "db-1"))))))

(deftest bookmarks-test
  (testing "Bookmarks are per user, so other user's bookmarks don't cause search results to be altered"
    (with-search-items-in-collection {:keys [card dashboard]} "test"
      (mt/with-temp [CardBookmark      _ {:card_id (u/the-id card)
                                          :user_id (mt/user->id :rasta)}
                     DashboardBookmark _ {:dashboard_id (u/the-id dashboard)
                                          :user_id      (mt/user->id :rasta)}]
        (is (= (default-results-with-collection)
               (search-request-data :crowberto :q "test"))))))

  (testing "Basic search, should find 1 of each entity type and include bookmarks when available"
    (with-search-items-in-collection {:keys [card dashboard]} "test"
      (mt/with-temp [CardBookmark      _ {:card_id (u/the-id card)
                                          :user_id (mt/user->id :crowberto)}
                     DashboardBookmark _ {:dashboard_id (u/the-id dashboard)
                                          :user_id      (mt/user->id :crowberto)}]
        (is (= (on-search-types #{"dashboard" "card"}
                                #(assoc % :bookmark true)
                                (default-results-with-collection))
               (search-request-data :crowberto :q "test")))))))

(defn- archived [m]
  (assoc m :archived true))

(deftest database-test
  (testing "Should search database names and descriptions"
    (mt/with-temp [Database       _ {:name "aviaries"}
                   Database       _ {:name "user_favorite_places" :description "Join table between users and their favorite places, which could include aviaries"}
                   Database       _ {:name "users" :description "As it sounds"}]
      (letfn [(result [db]
                (merge {:name nil
                        :model "database"
                        :description nil}
                       db))]
        (is (= (sorted-results
                (map result [{:name "aviaries"}
                             {:name "user_favorite_places"
                              :description "Join table between users and their favorite places, which could include aviaries"}]))
               (map #(select-keys % [:name :model :description])
                    (search-request-data-with sorted-results :crowberto :q "aviaries"))))))))

(deftest indexed-entity-test
  (testing "Should search indexed entities"
    (mt/dataset airports
      (let [query (mt/mbql-query municipality)]
        (mt/with-temp [Card model {:dataset       true
                                   :dataset_query query}]
          (let [model-index (model-index/create
                             (mt/$ids {:model-id   (:id model)
                                       :pk-ref     $municipality.id
                                       :value-ref  $municipality.name
                                       :creator-id (mt/user->id :rasta)}))
                relevant    (comp (filter (comp #{(:id model)} :model_id))
                                  (filter (comp #{"indexed-entity"} :model)))
                search!     (fn [search-term]
                              (:data (make-search-request :crowberto [:q search-term])))]
            (model-index/add-values! model-index)

            (is (= #{"Dallas-Fort Worth" "Fort Lauderdale" "Fort Myers"
                     "Fort Worth" "Fort Smith" "Fort Wayne"}
                   (into #{} (comp relevant (map :name)) (search! "fort"))))

            (testing "Sandboxed users do not see indexed entities in search"
              (with-redefs [premium-features/sandboxed-or-impersonated-user? (constantly true)]
                (is (= #{}
                       (into #{} (comp relevant (map :name)) (search! "fort"))))))

            (let [normalize (fn [x] (-> x (update :pk_ref mbql.normalize/normalize)))]
              (is (=? {"Rome"   {:pk_ref        (mt/$ids $municipality.id)
                                 :name          "Rome"
                                 :model_id      (:id model)
                                 :model_name     (:name model)
                                 :model_index_id #hawk/schema s/Int}
                       "Tromsø" {:pk_ref        (mt/$ids $municipality.id)
                                 :name          "Tromsø"
                                 :model_id      (:id model)
                                 :model_name     (:name model)
                                 :model_index_id #hawk/schema s/Int}}
                      (into {} (comp relevant (map (juxt :name normalize)))
                            (search! "rom")))))))))))

(deftest archived-results-test
  (testing "Should return unarchived results by default"
    (with-search-items-in-root-collection "test"
      (mt/with-temp [Card        action-model {:dataset true}
                     Action      {action-id :id} (archived {:name     "action test action 2"
                                                            :type     :query
                                                            :model_id (u/the-id action-model)})
                     QueryAction _ (query-action action-id)
                     Card        _ (archived {:name "card test card 2"})
                     Card        _ (archived {:name "dataset test dataset" :dataset true})
                     Dashboard   _ (archived {:name "dashboard test dashboard 2"})
                     Collection  _ (archived {:name "collection test collection 2"})
                     Metric      _ (archived {:name "metric test metric 2"})
                     Segment     _ (archived {:name "segment test segment 2"})]
        (is (= (default-search-results)
               (search-request-data :crowberto :q "test"))))))

  (testing "Should return archived results when specified"
    (with-search-items-in-root-collection "test2"
      (mt/with-temp [Card        action-model action-model-params
                     Action      {action-id :id} (archived {:name     "action test action"
                                                            :type     :query
                                                            :model_id (u/the-id action-model)})
                     QueryAction _ (query-action action-id)
                     Action      _ (archived {:name     "action that will not appear in results"
                                              :type     :query
                                              :model_id (u/the-id action-model)})
                     Card        _ (archived {:name "card test card"})
                     Card        _ (archived {:name "card that will not appear in results"})
                     Card        _ (archived {:name "dataset test dataset" :dataset true})
                     Dashboard   _ (archived {:name "dashboard test dashboard"})
                     Collection  _ (archived {:name "collection test collection"})
                     Metric      _ (archived {:name "metric test metric"})
                     Segment     _ (archived {:name "segment test segment"})]
        (is (= (default-archived-results)
               (search-request-data :crowberto :q "test", :archived "true"))))))

  (testing "Should return archived results when specified without a search query"
    (with-search-items-in-root-collection "test2"
      (mt/with-temp [Card        action-model action-model-params
                     Action      {action-id :id} (archived {:name     "action test action"
                                                            :type     :query
                                                            :model_id (u/the-id action-model)})
                     QueryAction _ (query-action action-id)
                     Card        _ (archived {:name "card test card"})
                     Card        _ (archived {:name "dataset test dataset" :dataset true})
                     Dashboard   _ (archived {:name "dashboard test dashboard"})
                     Collection  _ (archived {:name "collection test collection"})
                     Metric      _ (archived {:name "metric test metric"})
                     Segment     _ (archived {:name "segment test segment"})]
        (is (ordered-subset? (default-archived-results)
                             (search-request-data :crowberto :archived "true")))))))

(deftest alerts-test
  (testing "Search should not return alerts"
    (with-search-items-in-root-collection "test"
      (mt/with-temp [Pulse pulse {:alert_condition  "rows"
                                  :alert_first_only false
                                  :alert_above_goal nil
                                  :name             nil}]
        (is (= []
               (filter (fn [{:keys [model id]}]
                         (and (= id (u/the-id pulse))
                              (= "pulse" model)))
                       (:data (mt/user-http-request :crowberto :get 200 "search")))))))))

(defn- default-table-search-row [table-name]
  (merge
   default-search-row
   {:name                table-name
    :table_name          table-name
    :table_id            true
    :archived            nil
    :model               "table"
    :database_id         true
    :pk_ref              nil
    :initial_sync_status "complete"}))

(defmacro ^:private do-test-users {:style/indent 1} [[user-binding users] & body]
  `(doseq [user# ~users
           :let [~user-binding user#]]
     (testing (format "\nuser = %s" user#)
       ~@body)))

(deftest table-test
  (testing "You should see Tables in the search results!\n"
    (mt/with-temp [Table _ {:name "RoundTable"}]
      (do-test-users [user [:crowberto :rasta]]
        (is (= [(default-table-search-row "RoundTable")]
               (search-request-data user :q "RoundTable"))))))
  (testing "You should not see hidden tables"
    (mt/with-temp [Table _normal {:name "Foo Visible"}
                   Table _hidden {:name "Foo Hidden", :visibility_type "hidden"}]
      (do-test-users [user [:crowberto :rasta]]
        (is (= [(default-table-search-row "Foo Visible")]
               (search-request-data user :q "Foo"))))))
  (testing "You should be able to search by their display name"
    (let [lancelot "Lancelot's Favorite Furniture"]
      (mt/with-temp [Table _ {:name "RoundTable" :display_name lancelot}]
        (do-test-users [user [:crowberto :rasta]]
          (is (= [(assoc (default-table-search-row "RoundTable") :name lancelot)]
                 (search-request-data user :q "Lancelot")))))))
  (testing "You should be able to search by their description"
    (let [lancelot "Lancelot's Favorite Furniture"]
      (mt/with-temp [Table _ {:name "RoundTable" :description lancelot}]
        (do-test-users [user [:crowberto :rasta]]
          (is (= [(assoc (default-table-search-row "RoundTable") :description lancelot :table_description lancelot)]
                 (search-request-data user :q "Lancelot")))))))
  (testing "When searching with ?archived=true, normal Tables should not show up in the results"
    (let [table-name (mt/random-name)]
      (mt/with-temp [Table _ {:name table-name}]
        (do-test-users [user [:crowberto :rasta]]
          (is (= []
                 (search-request-data user :q table-name :archived true)))))))
  (testing "*archived* tables should not appear in search results"
    (let [table-name (mt/random-name)]
      (mt/with-temp [Table _ {:name table-name, :active false}]
        (do-test-users [user [:crowberto :rasta]]
          (is (= []
                 (search-request-data user :q table-name)))))))
  (testing "you should not be able to see a Table if the current user doesn't have permissions for that Table"
    (mt/with-temp [Database {db-id :id} {}
                   Table    table {:db_id db-id}]
      (perms/revoke-data-perms! (perms-group/all-users) db-id)
      (is (= []
             (binding [*search-request-results-database-id* db-id]
               (search-request-data :rasta :q (:name table))))))))

(deftest all-users-no-perms-table-test
  (testing (str "If the All Users group doesn't have perms to view a Table, but the current User is in a group that "
                "does have perms, they should still be able to see it (#12332)")
    (mt/with-temp [Database                   {db-id :id} {}
                   Table                      table {:name "RoundTable" :db_id db-id}
                   PermissionsGroup           {group-id :id} {}
                   PermissionsGroupMembership _ {:group_id group-id :user_id (mt/user->id :rasta)}]
      (perms/revoke-data-perms! (perms-group/all-users) db-id (:schema table) (:id table))
      (perms/grant-permissions! group-id (perms/table-read-path table))
      (do-test-users [user [:crowberto :rasta]]
        (is (= [(default-table-search-row "RoundTable")]
               (binding [*search-request-results-database-id* db-id]
                 (search-request-data user :q "RoundTable"))))))))

(deftest all-users-no-data-perms-table-test
  (testing "If the All Users group doesn't have perms to view a Table they sholdn't see it (#16855)"
    (mt/with-temp [Database                   {db-id :id} {}
                   Table                      table {:name "RoundTable", :db_id db-id}]
      (perms/revoke-data-perms! (perms-group/all-users) db-id (:schema table) (:id table))
      (is (= []
             (filter #(= (:name %) "RoundTable")
                     (binding [*search-request-results-database-id* db-id]
                       (search-request-data :rasta :q "RoundTable"))))))))

(deftest collection-namespaces-test
  (testing "Search should only return Collections in the 'default' namespace"
    (mt/with-temp [Collection _c1 {:name "Normal Collection"}
                   Collection _c2 {:name "Coin Collection" :namespace "currency"}]
      (assert (not (t2/exists? Collection :name "Coin Collection", :namespace nil)))
      (is (=? [{:name "Normal Collection"}]
              (->> (search-request-data :crowberto :q "Collection")
                   (filter #(and (= (:model %) "collection")
                                 (#{"Normal Collection" "Coin Collection"} (:name %))))))))))

(deftest no-dashboard-subscription-pulses-test
  (testing "Pulses used for Dashboard subscriptions should not be returned by search results (#14190)"
    (letfn [(search-for-pulses [{pulse-id :id}]
              (->> (:data (mt/user-http-request :crowberto :get "search?q=electro"))
                   (filter #(and (= (:model %) "pulse")
                                 (= (:id %) pulse-id)))
                   first))]
      (t2.with-temp/with-temp [Pulse pulse {:name "Electro-Magnetic Pulse"}]
        (testing "Pulses are not searchable"
          (is (= nil (search-for-pulses pulse))))
        (mt/with-temp [Card      card-1 {}
                       PulseCard _ {:pulse_id (:id pulse), :card_id (:id card-1)}
                       Card      card-2 {}
                       PulseCard _ {:pulse_id (:id pulse), :card_id (:id card-2)}]
          (testing "Create some Pulse Cards: we should not find them."
            (is (= nil (search-for-pulses pulse))))
          (testing "Even as a dashboard subscription, the pulse is not found."
            (mt/with-temp [Dashboard dashboard {}]
              (t2/update! Pulse (:id pulse) {:dashboard_id (:id dashboard)})
              (is (= nil (search-for-pulses pulse))))))))))

(deftest search-db-call-count-test
  (t2.with-temp/with-temp
    [Card      _              {:name "card db count test 1"}
     Card      _              {:name "card db count test 2"}
     Card      _              {:name "card db count test 3"}
     Dashboard _              {:name "dash count test 1"}
     Dashboard _              {:name "dash count test 2"}
     Dashboard _              {:name "dash count test 3"}
     Database  {db-id :id}    {:name "database count test 1"}
     Database  _              {:name "database count test 2"}
     Database  _              {:name "database count test 3"}
     Table     {table-id :id} {:db_id  db-id
                               :schema nil}
     Metric    _              {:table_id table-id
                               :name     "metric count test 1"}
     Metric    _              {:table_id table-id
                               :name     "metric count test 1"}
     Metric    _              {:table_id table-id
                               :name     "metric count test 2"}
     Segment   _              {:table_id table-id
                               :name     "segment count test 1"}
     Segment   _              {:table_id table-id
                               :name     "segment count test 2"}
     Segment   _              {:table_id table-id
                               :name     "segment count test 3"}]
    (mt/with-current-user (mt/user->id :crowberto)
      (t2.execute/with-call-count [call-count]
        (#'api.search/search {:search-string      "count test"
                              :archived?          false
                              :models             search.config/all-models
                              :current-user-perms #{"/"}
                              :limit-int          100})
        ;; the call count number here are expected to change if we change the search api
        ;; we have this test here just to keep tracks this number to remind us to put effort
        ;; into keep this number as low as we can
        (is (= 11 (call-count)))))))

(deftest snowplow-new-search-query-event-test
  (testing "Send a snowplow event when a new global search query is made"
    (snowplow-test/with-fake-snowplow-collector
      (mt/user-http-request :crowberto :get 200 "search?q=test")
      (is (=? {:data {"event"                "new_search_query"
                      "runtime_milliseconds" pos?}
               :user-id (str (mt/user->id :crowberto))}
              (last (snowplow-test/pop-event-data-and-user-id!))))))
  (testing "Don't send a snowplow event if the search isn't global"
    (snowplow-test/with-fake-snowplow-collector
      (mt/user-http-request :crowberto :get 200 "search" :q "test" :models "table")
      (is (empty? (snowplow-test/pop-event-data-and-user-id!))))
    (snowplow-test/with-fake-snowplow-collector
      (mt/user-http-request :crowberto :get 200 "search" :q "test" :table_db_id (mt/id))
      (is (empty? (snowplow-test/pop-event-data-and-user-id!))))
    (snowplow-test/with-fake-snowplow-collector
      (mt/user-http-request :crowberto :get 200 "search" :q "test" :archived true)
      (is (empty? (snowplow-test/pop-event-data-and-user-id!))))))

<<<<<<< HEAD
;; ------------------------------------------------ Filter Tests ------------------------------------------------ ;;

(deftest filter-by-creator-test
  (let [search-term "Created by Filter"]
    (with-search-items-in-root-collection search-term
      (mt/with-temp
        [:model/User      {user-id :id}      {:first_name "Explorer" :last_name "Curious"}
         :model/User      {user-id-2 :id}    {:first_name "Explorer" :last_name "Hubble"}
         :model/Card      {card-id :id}      {:name (format "%s Card 1" search-term) :creator_id user-id}
         :model/Card      {card-id-2 :id}    {:name (format "%s Card 2" search-term) :creator_id user-id
                                              :collection_id (:id (collection/user->personal-collection user-id))}
         :model/Card      {card-id-3 :id}    {:name (format "%s Card 3" search-term) :creator_id user-id :archived true}
         :model/Card      {card-id-4 :id}    {:name (format "%s Card 4" search-term) :creator_id user-id-2}
         :model/Card      {model-id :id}     {:name (format "%s Dataset 1" search-term) :dataset true :creator_id user-id}
         :model/Dashboard {dashboard-id :id} {:name (format "%s Dashboard 1" search-term) :creator_id user-id}
         :model/Action    {action-id :id}    {:name (format "%s Action 1" search-term) :model_id model-id :creator_id user-id :type :http}]

        (testing "sanity check that without search by created_by we have more results than if a filter is provided"
          (is (> (:total (mt/user-http-request :crowberto :get 200 "search" :q search-term))
                 5)))

        (testing "Able to filter by creator"
          (let [resp (mt/user-http-request :crowberto :get 200 "search" :q search-term :created_by user-id)]

            (testing "only a subset of models are applicable"
              (is (= #{"card" "dataset" "dashboard" "action"} (set (:available_models resp)))))

            (testing "results contains only entities with the specified creator"
              (is (= #{[dashboard-id "dashboard" "Created by Filter Dashboard 1"]
                       [card-id      "card"      "Created by Filter Card 1"]
                       [card-id-2    "card"      "Created by Filter Card 2"]
                       [model-id     "dataset"   "Created by Filter Dataset 1"]
                       [action-id    "action"    "Created by Filter Action 1"]}
                     (->> (:data resp)
                          (map (juxt :id :model :name))
                          set))))))

        (testing "Able to filter by multiple creators"
          (let [resp (mt/user-http-request :crowberto :get 200 "search" :q search-term :created_by user-id :created_by user-id-2)]

            (testing "only a subset of models are applicable"
              (is (= #{"card" "dataset" "dashboard" "action"} (set (:available_models resp)))))

            (testing "results contains only entities with the specified creator"
              (is (= #{[dashboard-id "dashboard" "Created by Filter Dashboard 1"]
                       [card-id      "card"      "Created by Filter Card 1"]
                       [card-id-2    "card"      "Created by Filter Card 2"]
                       [card-id-4    "card"      "Created by Filter Card 4"]
                       [model-id     "dataset"   "Created by Filter Dataset 1"]
                       [action-id    "action"    "Created by Filter Action 1"]}
                     (->> (:data resp)
                          (map (juxt :id :model :name))
                          set))))))

       (testing "Works with archived filter"
         (is (=? [{:model "card"
                   :id     card-id-3
                   :archived true}]
                 (:data (mt/user-http-request :crowberto :get 200 "search" :q search-term :created_by user-id :archived true)))))

       (testing "Works with models filter"
         (testing "return intersections of supported models with provided models"
           (is (= #{"dashboard" "card"}
                  (->> (mt/user-http-request :crowberto :get 200 "search" :q search-term :created_by user-id :models "card" :models "dashboard")
                       :data
                       (map :model)
                       set))))

         (testing "return nothing if there is no intersection"
           (is (= #{}
                  (->> (mt/user-http-request :crowberto :get 200 "search" :q search-term :created_by user-id :models "table" :models "database")
                       :data
                       (map :model)
                       set)))))

       (testing "respect the read permissions"
         (let [resp (mt/user-http-request :rasta :get 200 "search" :q search-term :created_by user-id)]
           (is (not (contains?
                     (->> (:data resp)
                          (filter #(= (:model %) "card"))
                          (map :id)
                          set)
                     card-id-2)))))

       (testing "error if creator_id is not an integer"
         (let [resp (mt/user-http-request :crowberto :get 400 "search" :q search-term :created_by "not-a-valid-user-id")]
           (is (= {:created_by "nullable value must be an integer greater than zero., or sequence of value must be an integer greater than zero."}
                  (:errors resp)))))))))

(deftest filter-by-last-edited-by-test
  (let [search-term "last-edited-by"]
    (mt/with-temp
      [:model/Card       {rasta-card-id :id}   {:name search-term}
       :model/Card       {lucky-card-id :id}   {:name search-term}
       :model/Card       {rasta-model-id :id}  {:name search-term :dataset true}
       :model/Card       {lucky-model-id :id}  {:name search-term :dataset true}
       :model/Dashboard  {rasta-dash-id :id}   {:name search-term}
       :model/Dashboard  {lucky-dash-id :id}   {:name search-term}
       :model/Metric     {rasta-metric-id :id} {:name search-term}
       :model/Metric     {lucky-metric-id :id} {:name search-term}]
      (let [rasta-user-id (mt/user->id :rasta)
            lucky-user-id (mt/user->id :lucky)]
        (doseq [[model id user-id] [[:model/Card rasta-card-id rasta-user-id] [:model/Card rasta-model-id rasta-user-id]
                                    [:model/Dashboard rasta-dash-id rasta-user-id] [:model/Metric rasta-metric-id rasta-user-id]
                                    [:model/Card lucky-card-id lucky-user-id] [:model/Card lucky-model-id lucky-user-id]
                                    [:model/Dashboard lucky-dash-id lucky-user-id] [:model/Metric lucky-metric-id lucky-user-id]]]
          (revision/push-revision!
           :entity      model
           :id          id
           :user-id     user-id
           :is_creation true
           :object      {:id id}))

        (testing "Able to filter by last editor"
          (let [resp (mt/user-http-request :crowberto :get 200 "search" :q search-term :last_edited_by rasta-user-id)]

            (testing "only a subset of models are applicable"
              (is (= #{"dashboard" "dataset" "metric" "card"} (set (:available_models resp)))))

            (testing "results contains only entities with the specified creator"
              (is (= #{[rasta-metric-id "metric"]
                       [rasta-card-id   "card"]
                       [rasta-model-id  "dataset"]
                       [rasta-dash-id   "dashboard"]}
                     (->> (:data resp)
                          (map (juxt :id :model))
                          set))))))

        (testing "Able to filter by multiple last editor"
          (let [resp (mt/user-http-request :crowberto :get 200 "search" :q search-term :last_edited_by rasta-user-id :last_edited_by lucky-user-id)]

            (testing "only a subset of models are applicable"
              (is (= #{"dashboard" "dataset" "metric" "card"} (set (:available_models resp)))))

            (testing "results contains only entities with the specified creator"
              (is (= #{[rasta-metric-id "metric"]
                       [rasta-card-id   "card"]
                       [rasta-model-id  "dataset"]
                       [rasta-dash-id   "dashboard"]
                       [lucky-metric-id "metric"]
                       [lucky-card-id   "card"]
                       [lucky-model-id  "dataset"]
                       [lucky-dash-id   "dashboard"]}
                     (->> (:data resp)
                          (map (juxt :id :model))
                          set))))))

       (testing "error if last_edited_by is not an integer"
         (let [resp (mt/user-http-request :crowberto :get 400 "search" :q search-term :last_edited_by "not-a-valid-user-id")]
           (is (= {:last_edited_by "nullable value must be an integer greater than zero., or sequence of value must be an integer greater than zero."}
                  (:errors resp)))))))))

(deftest verified-filter-test
  (let [search-term "Verified filter"]
    (t2.with-temp/with-temp
      [:model/Card {v-card-id :id}  {:name (format "%s Verified Card" search-term)}
       :model/Card {_card-id :id}   {:name (format "%s Normal Card" search-term)}
       :model/Card {_model-id :id}  {:name (format "%s Normal Model" search-term) :dataset true}
       :model/Card {v-model-id :id} {:name (format "%s Verified Model" search-term) :dataset true}]
      (mt/with-verified-cards [v-card-id v-model-id]
        (premium-features-test/with-premium-features #{:content-verification}
          (testing "Able to filter only verified items"
            (let [resp (mt/user-http-request :crowberto :get 200 "search" :q search-term :verified true)]
              (testing "do not returns duplicated verified cards"
                (is (= 1 (->> resp
                              :data
                              (filter #(= {:model "card" :id v-card-id} (select-keys % [:model :id])))
                              count))))

              (testing "only a subset of models are applicable"
                (is (= #{"card" "dataset"} (set (:available_models resp)))))

              (testing "results contains only verified entities"
                (is (= #{[v-card-id  "card"       "Verified filter Verified Card"]
                         [v-model-id "dataset"    "Verified filter Verified Model"]}

                       (->> (:data resp)
                            (map (juxt :id :model :name))
                            set))))))

          (testing "Returns schema error if attempt to serach for non-verified items"
            (is (= {:verified "nullable true"}
                   (:errors (mt/user-http-request :crowberto :get 400 "search" :q "x" :verified false)))))

          (testing "Works with models filter"
            (testing "return intersections of supported models with provided models"
              (is (= #{"card"}
                     (->> (mt/user-http-request :crowberto :get 200 "search"
                                                :q search-term :verified true :models "card" :models "dashboard" :model "table")
                          :data
                          (map :model)
                          set))))))

        (premium-features-test/with-premium-features #{:content-verification}
          (testing "Returns verified cards and models only if :content-verification is enabled"
            (let [resp (mt/user-http-request :crowberto :get 200 "search" :q search-term :verified true)]

              (testing "only a subset of models are applicable"
                (is (= #{"card" "dataset"} (set (:available_models resp)))))

              (testing "results contains only verified entities"
                (is (= #{[v-card-id  "card"    "Verified filter Verified Card"]
                         [v-model-id "dataset" "Verified filter Verified Model"]}
                       (->> (:data resp)
                            (map (juxt :id :model :name))
                            set)))))))

       (testing "error if doesn't have premium-features"
         (premium-features-test/with-premium-features #{}
           (is (= "Content Management or Official Collections is a paid feature not currently available to your instance. Please upgrade to use it. Learn more at metabase.com/upgrade/"
                  (mt/user-http-request :crowberto :get 402 "search" :q search-term :verified true)))))))))

(deftest created-at-api-test
  (let [search-term "created-at-filtering"]
    (with-search-items-in-root-collection search-term
      (testing "returns only applicable models"
        (is (= #{"dashboard" "table" "dataset" "collection" "database" "action" "card"}
               (-> (mt/user-http-request :crowberto :get 200 "search" :q search-term :created_at "today")
                   :available_models
                   set))))

      (testing "works with others filter too"
        (is (= #{"dashboard" "table" "dataset" "collection" "database" "action" "card"}
               (-> (mt/user-http-request :crowberto :get 200 "search" :q search-term :created_at "today" :creator_id (mt/user->id :rasta))
                   :available_models
                   set))))

      (testing "error if invalids created_at string"
        (is (= "Failed to parse datetime value: today~"
               (mt/user-http-request :crowberto :get 400 "search" :q search-term :created_at "today~" :creator_id (mt/user->id :rasta))))))))

(deftest filter-by-last-edited-at-test
  (let [search-term "last-edited-at-filtering"]
    (t2.with-temp/with-temp
      [:model/Card       {card-id :id}   {:name search-term}
       :model/Card       {model-id :id}  {:name search-term :dataset true}
       :model/Dashboard  {dash-id :id}   {:name search-term}
       :model/Metric     {metric-id :id} {:name search-term}
       :model/Action     {action-id :id} {:name       search-term
                                          :model_id   model-id
                                          :type       :http}]
      (doseq [[model id] [[:model/Card card-id] [:model/Card model-id]
                          [:model/Dashboard dash-id] [:model/Metric metric-id]]]
        (revision/push-revision!
         :entity      model
         :id          id
         :user-id     (mt/user->id :rasta)
         :is_creation true
         :object      {:id id}))
      (testing "returns only applicable models"
        (let [resp (mt/user-http-request :crowberto :get 200 "search" :q search-term :last_edited_at "today")]
          (is (= #{[action-id "action"]
                   [card-id   "card"]
                   [dash-id   "dashboard"]
                   [model-id  "dataset"]
                   [metric-id "metric"]}
                 (->> (:data resp)
                      (map (juxt :id :model))
                      set)))

          (is (= #{"action" "card" "dashboard" "dataset" "metric"}
                 (-> resp
                     :available_models
                     set)))))

      (testing "works with the last_edited_by filter too"
        (doseq [[model id] [[:model/Card card-id] [:model/Card model-id]
                            [:model/Dashboard dash-id] [:model/Metric metric-id]]]
          (revision/push-revision!
           :entity      model
           :id          id
           :user-id     (mt/user->id :rasta)
           :is_creation true
           :object      {:id id}))
        (is (= #{"dashboard" "dataset" "metric" "card"}
               (-> (mt/user-http-request :crowberto :get 200 "search" :q search-term :last_edited_at "today" :last_edited_by (mt/user->id :rasta))
                   :available_models
                   set))))

      (testing "error if invalids last_edited_at string"
        (is (= "Failed to parse datetime value: today~"
               (mt/user-http-request :crowberto :get 400 "search" :q search-term :last_edited_at "today~" :creator_id (mt/user->id :rasta))))))))

(deftest created-at-correctness-test
  (let [search-term "created-at-filtering"
        new          #t "2023-05-04T10:00Z[UTC]"
        two-years-ago (t/minus new (t/years 2))]
    (mt/with-clock new
      (t2.with-temp/with-temp
        [:model/Dashboard  {dashboard-new :id}{:name       search-term
                                               :created_at new}
         :model/Dashboard  {dashboard-old :id}{:name       search-term
                                               :created_at two-years-ago}
         :model/Database   {db-new :id}       {:name       search-term
                                               :created_at new}
         :model/Database   {db-old :id }      {:name       search-term
                                               :created_at two-years-ago}
         :model/Table      {table-new :id}    {:name       search-term
                                               :db_id      db-new
                                               :created_at new}
         :model/Table      {table-old :id}    {:name       search-term
                                               :db_id      db-old
                                               :created_at two-years-ago}
         :model/Collection {coll-new :id}     {:name       search-term
                                               :created_at new}
         :model/Collection {coll-old :id}     {:name       search-term
                                               :created_at two-years-ago}
         :model/Card       {card-new :id}     {:name       search-term
                                               :created_at new}
         :model/Card       {card-old :id}     {:name       search-term
                                               :created_at two-years-ago}
         :model/Card       {model-new :id}    {:name       search-term
                                               :dataset    true
                                               :created_at new}
         :model/Card       {model-old :id}    {:name       search-term
                                               :dataset    true
                                               :created_at two-years-ago}
         :model/Action     {action-new :id}   {:name       search-term
                                               :model_id   model-new
                                               :type       :http
                                               :created_at new}
         :model/Action     {action-old :id}   {:name       search-term
                                               :model_id   model-old
                                               :type       :http
                                               :created_at two-years-ago}
         :model/Segment    {_segment-new :id} {:name       search-term
                                               :created_at new}
         :model/Metric     {_metric-new :id}  {:name       search-term
                                               :created_at new}]
        ;; with clock doesn't work if calling via API, so we call the search function directly
        (let [test-search (fn [created-at expected]
                           (testing (format "searching with created-at = %s" created-at)
                             (mt/with-current-user (mt/user->id :crowberto)
                               (is (= expected
                                      (->> (#'api.search/search (#'api.search/search-context
                                                                 {:search-string search-term
                                                                  :archived      false
                                                                  :models        search.config/all-models
                                                                  :created-at    created-at}))
                                           :data
                                           (map (juxt :model :id))
                                           set))))))
              new-result  #{["action"     action-new]
                            ["card"       card-new]
                            ["collection" coll-new]
                            ["database"   db-new]
                            ["dataset"    model-new]
                            ["dashboard"  dashboard-new]
                            ["table"      table-new]}
              old-result  #{["action"     action-old]
                            ["card"       card-old]
                            ["collection" coll-old]
                            ["database"   db-old]
                            ["dataset"    model-old]
                            ["dashboard"  dashboard-old]
                            ["table"      table-old]}]
          ;; absolute datetime
         (test-search "Q2-2021" old-result)
         (test-search "2023-05-04" new-result)
         (test-search "2021-05-03~" (set/union old-result new-result))
         ;; range is inclusive of the start but exclusive of the end, so this does not contain new-result
         (test-search "2021-05-04~2023-05-03" old-result)
         (test-search "2021-05-05~2023-05-04" new-result)
         (test-search "~2023-05-03" old-result)
         (test-search "2021-05-04T09:00:00~2021-05-04T10:00:10" old-result)

         ;; relative times
         (test-search "thisyear" new-result)
         (test-search "past1years-from-12months" old-result)
         (test-search "today" new-result))))))

(deftest last-edited-at-correctness-test
  (let [search-term   "last-edited-at-filtering"
        new           #t "2023-05-04T10:00Z[UTC]"
        two-years-ago (t/minus new (t/years 2))]
    (mt/with-clock new
      (t2.with-temp/with-temp
        [:model/Dashboard  {dashboard-new :id} {:name       search-term}
         :model/Dashboard  {dashboard-old :id} {:name       search-term}
         :model/Card       {card-new :id}      {:name       search-term}
         :model/Card       {card-old :id}      {:name       search-term}
         :model/Card       {model-new :id}     {:name       search-term
                                                :dataset    true}
         :model/Card       {model-old :id}     {:name       search-term
                                                :dataset    true}
         :model/Metric     {metric-new :id}    {:name       search-term}
         :model/Metric     {metric-old :id}    {:name       search-term}
         :model/Action     {action-new :id}    {:name       search-term
                                                :model_id   model-new
                                                :type       :http
                                                :updated_at new}
         :model/Action     {action-old :id}    {:name       search-term
                                                :model_id   model-old
                                                :type       :http
                                                :updated_at two-years-ago}]
        (t2/insert! (t2/table-name :model/Revision) (for [[model model-id timestamp]
                                                          [["Dashboard" dashboard-new new]
                                                           ["Dashboard" dashboard-old two-years-ago]
                                                           ["Card" card-new new]
                                                           ["Card" card-old two-years-ago]
                                                           ["Card" model-new new]
                                                           ["Card" model-old two-years-ago]
                                                           ["Metric" metric-new new]
                                                           ["Metric" metric-old two-years-ago]]]
                                                      {:model       model
                                                       :model_id    model-id
                                                       :object      "{}"
                                                       :user_id     (mt/user->id :rasta)
                                                       :timestamp   timestamp
                                                       :most_recent true}))
        ;; with clock doesn't work if calling via API, so we call the search function directly
        (let [test-search (fn [last-edited-at expected]
                            (testing (format "searching with last-edited-at = %s" last-edited-at)
                              (mt/with-current-user (mt/user->id :crowberto)
                                (is (= expected
                                       (->> (#'api.search/search (#'api.search/search-context
                                                                  {:search-string  search-term
                                                                   :archived       false
                                                                   :models         search.config/all-models
                                                                   :last-edited-at last-edited-at}))
                                            :data
                                            (map (juxt :model :id))
                                            set))))))
              new-result  #{["action"    action-new]
                            ["card"      card-new]
                            ["dataset"   model-new]
                            ["dashboard" dashboard-new]
                            ["metric"    metric-new]}
              old-result  #{["action"    action-old]
                            ["card"      card-old]
                            ["dataset"   model-old]
                            ["dashboard" dashboard-old]
                            ["metric"    metric-old]}]
          ;; absolute datetime
          (test-search "Q2-2021" old-result)
          (test-search "2023-05-04" new-result)
          (test-search "2021-05-03~" (set/union old-result new-result))
          ;; range is inclusive of the start but exclusive of the end, so this does not contain new-result
          (test-search "2021-05-04~2023-05-03" old-result)
          (test-search "2021-05-05~2023-05-04" new-result)
          (test-search "~2023-05-03" old-result)
          (test-search "2021-05-04T09:00:00~2021-05-04T10:00:10" old-result)

          ;; relative times
          (test-search "thisyear" new-result)
          (test-search "past1years-from-12months" old-result)
          (test-search "today" new-result))))))

(deftest available-models-should-be-independent-of-models-param-test
  (testing "if a search request includes `models` params, the `available_models` from the response should not be restricted by it"
   (let [search-term "Available models"]
    (with-search-items-in-root-collection search-term
      (testing "GET /api/search"
        (is (= #{"dashboard" "dataset" "segment" "collection" "action" "metric" "card" "table" "database"}
               (-> (mt/user-http-request :crowberto :get 200 "search" :q search-term :models "card")
                   :available_models
                   set)))

        (is (= #{"dashboard" "dataset" "segment" "collection" "action" "metric" "card" "table" "database"}
               (-> (mt/user-http-request :crowberto :get 200 "search" :q search-term :models "card" :models "dashboard")
                   :available_models
                   set))))

      (testing "GET /api/search/models"
        (is (= #{"dashboard" "dataset" "segment" "collection" "action" "metric" "card" "table" "database"}
               (set (mt/user-http-request :crowberto :get 200 "search/models" :q search-term :models "card"))))

        (is (= #{"dashboard" "dataset" "segment" "collection" "action" "metric" "card" "table" "database"}
               (set (mt/user-http-request :crowberto :get 200 "search/models" :q search-term :models "card" :models "dashboard")))))))))

(deftest search-result-with-user-metadata-test
  (let [search-term "with-user-metadata"]
    (mt/with-temp
      [:model/User {user-id-1 :id} {:first_name "Ngoc"
                                    :last_name  "Khuat"}
       :model/User {user-id-2 :id} {:first_name nil
                                    :last_name  nil
                                    :email      "ngoc@metabase.com"}
       :model/Card {card-id-1 :id} {:creator_id user-id-1
                                    :name       search-term}
       :model/Card {card-id-2 :id} {:creator_id user-id-2
                                    :name       search-term}]

      (revision/push-revision!
       :entity      :model/Card
       :id          card-id-1
       :user-id     user-id-1
       :is_creation true
       :object      {:id card-id-1})

      (revision/push-revision!
       :entity      :model/Card
       :id          card-id-2
       :user-id     user-id-2
       :is_creation true
       :object      {:id card-id-2})

      (testing "search result should returns creator_common_name and last_editor_common_name"
        (is (= #{["card" card-id-1 "Ngoc Khuat" "Ngoc Khuat"]
                 ;; for user that doesn't have first_name or last_name, should fall backs to email
                 ["card" card-id-2 "ngoc@metabase.com" "ngoc@metabase.com"]}
               (->> (mt/user-http-request :crowberto :get 200 "search" :q search-term)
                    :data
                    (map (juxt :model :id :creator_common_name :last_editor_common_name))
                    set)))))))
=======
(deftest available-models-should-be-independent-of-models-param-test
  (testing "if a search request includes `models` params, the `available_models` from the response should not be restricted by it"
    (let [search-term "Available models"]
      (with-search-items-in-root-collection search-term
        (testing "GET /api/search"
          (is (= #{"dashboard" "dataset" "segment" "collection" "action" "metric" "card"}
                 (-> (mt/user-http-request :crowberto :get 200 "search" :q search-term :models "card")
                     :available_models
                     set)))

          (is (= #{"dashboard" "dataset" "segment" "collection" "action" "metric" "card"}
                 (-> (mt/user-http-request :crowberto :get 200 "search" :q search-term :models "card" :models "dashboard")
                     :available_models
                     set))))

        (testing "GET /api/search/models"
          (is (= #{"dashboard" "dataset" "segment" "collection" "action" "metric" "card"}
                 (set (mt/user-http-request :crowberto :get 200 "search/models" :q search-term :models "card"))))

          (is (= #{"dashboard" "dataset" "segment" "collection" "action" "metric" "card"}
                 (set (mt/user-http-request :crowberto :get 200 "search/models" :q search-term :models "card" :models "dashboard")))))))))

(deftest models-table-db-id-test
  (testing "search/models request includes `table-db-id` param"
    (with-search-items-in-root-collection "Available models"
      (testing "`table-db-id` is invalid"
        (is (=? {:errors {:table-db-id "nullable value must be an integer greater than zero."}}
                (mt/user-http-request :crowberto :get 400 "search/models" :table-db-id -1))))
      (testing "`table-db-id` is for a non-existent database"
        (is (= #{"dashboard" "database" "segment" "collection" "action" "metric"}
               (set (mt/user-http-request :crowberto :get 200 "search/models" :table-db-id Integer/MAX_VALUE)))))
      (testing "`table-db-id` is for an existing database"
        (is (= #{"dashboard" "database" "segment" "collection" "action" "metric" "card" "dataset" "table"}
               (set (mt/user-http-request :crowberto :get 200 "search/models" :table-db-id (mt/id)))))))))

(deftest models-archived-string-test
  (testing "search/models request includes `archived-string` param"
    (with-search-items-in-root-collection "Available models"
      (mt/with-temp [Card        {model-id :id} action-model-params
                     Action      _              (archived {:name     "test action"
                                                           :type     :query
                                                           :model_id model-id})]
      (testing "`archived-string` is invalid"
        (is (=? {:message "Invalid input: [\"value must be a valid boolean string ('true' or 'false').\"]"}
                (mt/user-http-request :crowberto :get 500 "search/models" :archived-string 1))))
      (testing "`archived-string` is 'false'"
        (is (= #{"dashboard" "database" "segment" "collection" "action" "metric" "card" "dataset" "table"}
               (set (mt/user-http-request :crowberto :get 200 "search/models" :archived-string "false")))))
      (testing "`archived-string` is 'true'"
        (is (= #{"action"}
               (set (mt/user-http-request :crowberto :get 200 "search/models" :archived-string "true")))))))))
>>>>>>> c4812b4a
<|MERGE_RESOLUTION|>--- conflicted
+++ resolved
@@ -304,7 +304,6 @@
 (deftest query-model-set-test
   (let [search-term "query-model-set"]
     (with-search-items-in-root-collection search-term
-<<<<<<< HEAD
       (testing "should returns a list of models that search result will return"
         (is (= #{"dashboard" "table" "dataset" "segment" "collection" "database" "action" "metric" "card"}
                (set (mt/user-http-request :crowberto :get 200 "search/models" :q search-term)))))
@@ -337,14 +336,6 @@
                (set (mt/user-http-request :crowberto :get 200 "search/models"
                                           :q search-term
                                           :created_at "today"))))))))
-=======
-      (testing "should return a list of models that search result will return"
-        (is (= #{"dashboard" "dataset" "segment" "collection" "action" "metric" "card"}
-               (set (mt/user-http-request :crowberto :get 200 "search/models" :q search-term)))))
-      (testing "should not return models when there is no search result"
-        (is (= #{}
-               (set (mt/user-http-request :crowberto :get 200 "search/models" :q "noresults"))))))))
->>>>>>> c4812b4a
 
 (def ^:private dashboard-count-results
   (letfn [(make-card [dashboard-count]
@@ -810,7 +801,6 @@
       (mt/user-http-request :crowberto :get 200 "search" :q "test" :archived true)
       (is (empty? (snowplow-test/pop-event-data-and-user-id!))))))
 
-<<<<<<< HEAD
 ;; ------------------------------------------------ Filter Tests ------------------------------------------------ ;;
 
 (deftest filter-by-creator-test
@@ -1316,28 +1306,6 @@
                     :data
                     (map (juxt :model :id :creator_common_name :last_editor_common_name))
                     set)))))))
-=======
-(deftest available-models-should-be-independent-of-models-param-test
-  (testing "if a search request includes `models` params, the `available_models` from the response should not be restricted by it"
-    (let [search-term "Available models"]
-      (with-search-items-in-root-collection search-term
-        (testing "GET /api/search"
-          (is (= #{"dashboard" "dataset" "segment" "collection" "action" "metric" "card"}
-                 (-> (mt/user-http-request :crowberto :get 200 "search" :q search-term :models "card")
-                     :available_models
-                     set)))
-
-          (is (= #{"dashboard" "dataset" "segment" "collection" "action" "metric" "card"}
-                 (-> (mt/user-http-request :crowberto :get 200 "search" :q search-term :models "card" :models "dashboard")
-                     :available_models
-                     set))))
-
-        (testing "GET /api/search/models"
-          (is (= #{"dashboard" "dataset" "segment" "collection" "action" "metric" "card"}
-                 (set (mt/user-http-request :crowberto :get 200 "search/models" :q search-term :models "card"))))
-
-          (is (= #{"dashboard" "dataset" "segment" "collection" "action" "metric" "card"}
-                 (set (mt/user-http-request :crowberto :get 200 "search/models" :q search-term :models "card" :models "dashboard")))))))))
 
 (deftest models-table-db-id-test
   (testing "search/models request includes `table-db-id` param"
@@ -1359,13 +1327,12 @@
                      Action      _              (archived {:name     "test action"
                                                            :type     :query
                                                            :model_id model-id})]
-      (testing "`archived-string` is invalid"
-        (is (=? {:message "Invalid input: [\"value must be a valid boolean string ('true' or 'false').\"]"}
-                (mt/user-http-request :crowberto :get 500 "search/models" :archived-string 1))))
-      (testing "`archived-string` is 'false'"
-        (is (= #{"dashboard" "database" "segment" "collection" "action" "metric" "card" "dataset" "table"}
-               (set (mt/user-http-request :crowberto :get 200 "search/models" :archived-string "false")))))
-      (testing "`archived-string` is 'true'"
-        (is (= #{"action"}
-               (set (mt/user-http-request :crowberto :get 200 "search/models" :archived-string "true")))))))))
->>>>>>> c4812b4a
+       (testing "`archived-string` is invalid"
+         (is (=? {:message "Invalid input: [\"value must be a valid boolean string ('true' or 'false').\"]"}
+                 (mt/user-http-request :crowberto :get 500 "search/models" :archived-string 1))))
+       (testing "`archived-string` is 'false'"
+         (is (= #{"dashboard" "database" "segment" "collection" "action" "metric" "card" "dataset" "table"}
+                (set (mt/user-http-request :crowberto :get 200 "search/models" :archived-string "false")))))
+       (testing "`archived-string` is 'true'"
+         (is (= #{"action"}
+                (set (mt/user-http-request :crowberto :get 200 "search/models" :archived-string "true")))))))))