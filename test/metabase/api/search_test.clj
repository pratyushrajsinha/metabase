(ns metabase.api.search-test
  (:require
   [clojure.set :as set]
   [clojure.string :as str]
   [clojure.test :refer :all]
   [java-time :as t]
   [metabase.analytics.snowplow-test :as snowplow-test]
   [metabase.api.search :as api.search]
   [metabase.mbql.normalize :as mbql.normalize]
   [metabase.models
    :refer [Action Card CardBookmark Collection Dashboard DashboardBookmark
            DashboardCard Database Metric PermissionsGroup
            PermissionsGroupMembership Pulse PulseCard QueryAction Segment Table]]
   [metabase.models.collection :as collection]
   [metabase.models.model-index :as model-index]
   [metabase.models.permissions :as perms]
   [metabase.models.permissions-group :as perms-group]
   [metabase.public-settings.premium-features :as premium-features]
   [metabase.public-settings.premium-features-test :as premium-features-test]
   [metabase.search.config :as search.config]
   [metabase.search.scoring :as scoring]
   [metabase.test :as mt]
   [metabase.util :as u]
   [schema.core :as s]
   [toucan2.core :as t2]
   [toucan2.execute :as t2.execute]
   [toucan2.tools.with-temp :as t2.with-temp]))

(defn- ordered-subset?
  "Test if all the elements in `xs` appear in the same order in `ys`. Search results in this test suite can be polluted
  by local data, so this is a way to ignore extraneous results."
  [[x & rest-x :as xs] [y & rest-y :as ys]]
  (or (zero? (count xs))
      (if (> (count xs) (count ys))
        false
        (if (= x y)
          (recur rest-x rest-y)
          (recur xs rest-y)))))

(def ^:private default-search-row
  {:archived                   false
   :bookmark                   nil
   :collection                 {:id false :name nil :authority_level nil}
   :collection_authority_level nil
   :collection_position        nil
   :context                    nil
   :dashboardcard_count        nil
   :database_id                false
   :description                nil
   :id                         true
   :initial_sync_status        nil
   :model_id                   false
   :model_name                 nil
   :moderated_status           nil
   :pk_ref                     nil
   :model_index_id             false ;; columns ending in _id get booleaned
   :table_description          nil
   :table_id                   false
   :table_name                 nil
   :table_schema               nil
   :updated_at                 true})

(defn- table-search-results
  "Segments and Metrics come back with information about their Tables as of 0.33.0. The `model-defaults` for Segment and
  Metric put them both in the `:checkins` Table."
  []
  (merge
   {:table_id true, :database_id true}
   (t2/select-one [Table [:name :table_name] [:schema :table_schema] [:description :table_description]]
                  :id (mt/id :checkins))))

(defn- sorted-results [results]
  (->> results
       (sort-by (juxt (comp (var-get #'scoring/model->sort-position) :model)))
       reverse))

(defn- make-result
  [name & kvs]
  (apply assoc default-search-row :name name kvs))

(defn- query-action
  [action-id]
  {:action_id     action-id
   :database_id   (u/the-id (mt/db))
   :dataset_query (mt/query venues)})

(def ^:private test-collection (make-result "collection test collection"
                                            :bookmark false
                                            :model "collection"
                                            :collection {:id true, :name true :authority_level nil}
                                            :updated_at false))

(def ^:private action-model-params {:name "ActionModel", :dataset true})

(defn- default-search-results []
  (sorted-results
   [(make-result "dashboard test dashboard", :model "dashboard", :bookmark false)
    test-collection
    (make-result "card test card", :model "card", :bookmark false, :dashboardcard_count 0)
    (make-result "dataset test dataset", :model "dataset", :bookmark false, :dashboardcard_count 0)
    (make-result "action test action", :model "action", :model_name (:name action-model-params), :model_id true, :database_id true)
    (merge
     (make-result "metric test metric", :model "metric", :description "Lookin' for a blueberry")
     (table-search-results))
    (merge
     (make-result "segment test segment", :model "segment", :description "Lookin' for a blueberry")
     (table-search-results))]))

(defn- default-metric-segment-results []
  (filter #(contains? #{"metric" "segment"} (:model %)) (default-search-results)))

(defn- default-archived-results []
  (for [result (default-search-results)
        :when (false? (:archived result))]
    (assoc result :archived true)))

(defn- on-search-types [model-set f coll]
  (for [search-item coll]
    (if (contains? model-set (:model search-item))
      (f search-item)
      search-item)))

(defn- default-results-with-collection []
  (on-search-types #{"dashboard" "pulse" "card" "dataset" "action"}
                   #(assoc % :collection {:id true, :name (if (= (:model %) "action") nil true) :authority_level nil})
                   (default-search-results)))

(defn- do-with-search-items [search-string in-root-collection? f]
  (let [data-map      (fn [instance-name]
                        {:name (format instance-name search-string)})
        coll-data-map (fn [instance-name collection]
                        (merge (data-map instance-name)
                               (when-not in-root-collection?
                                 {:collection_id (u/the-id collection)})))]
    (mt/with-temp [Collection  coll           (data-map "collection %s collection")
                   Card        action-model   (if in-root-collection?
                                                action-model-params
                                                (assoc action-model-params :collection_id (u/the-id coll)))
                   Action      {action-id :id
                                :as action}   (merge (data-map "action %s action")
                                                     {:type :query, :model_id (u/the-id action-model)})
                   Database    {db-id :id
                                :as db}       (data-map "database %s database")
                   Table       table          (merge (data-map "database %s database")
                                                     {:db_id db-id})

                   QueryAction _qa (query-action action-id)
                   Card        card           (coll-data-map "card %s card" coll)
                   Card        dataset        (assoc (coll-data-map "dataset %s dataset" coll)
                                                     :dataset true)
                   Dashboard   dashboard      (coll-data-map "dashboard %s dashboard" coll)
                   Metric      metric         (data-map "metric %s metric")
                   Segment     segment        (data-map "segment %s segment")]
      (f {:action     action
          :collection coll
          :card       card
          :database   db
          :dataset    dataset
          :dashboard  dashboard
          :metric     metric
          :table      table
          :segment    segment}))))

(defmacro ^:private with-search-items-in-root-collection [search-string & body]
  `(do-with-search-items ~search-string true (fn [~'_] ~@body)))

(defmacro ^:private with-search-items-in-collection [created-items-sym search-string & body]
  `(do-with-search-items ~search-string false (fn [~created-items-sym] ~@body)))

(def ^:private ^:dynamic *search-request-results-database-id*
  "Filter out all results from `search-request` that don't have this Database ID. Default: the default H2 `test-data`
  Database. Other results are filtered out so these tests can be ran from the REPL without the presence of other
  Databases causing the tests to fail."
  mt/id)

(def ^:private remove-databases
  "Remove DBs from the results, which is useful since test databases unrelated to this suite can pollute the results"
  (partial remove #(= (:model %) "database")))

(defn- process-raw-data [raw-data keep-database-id]
  (for [result raw-data
        ;; filter out any results not from the usual test data DB (e.g. results from other drivers)
        :when  (contains? #{keep-database-id nil} (:database_id result))]
    (-> result
        mt/boolean-ids-and-timestamps
        (update-in [:collection :name] #(some-> % string?))
        ;; `:scores` is just used for debugging and would be a pain to match against.
        (dissoc :scores))))

(defn- make-search-request [user-kwd params]
  (apply mt/user-http-request user-kwd :get 200 "search" params))

(defn- search-request-data-with [xf user-kwd & params]
  (let [raw-results-data (:data (make-search-request user-kwd params))
        keep-database-id (if (fn? *search-request-results-database-id*)
                           (*search-request-results-database-id*)
                           *search-request-results-database-id*)]
    (if (:error raw-results-data)
      raw-results-data
      (vec (xf (process-raw-data raw-results-data keep-database-id))))))

(defn- search-request-with [xf user-kwd & params]
  (let [raw-results      (make-search-request user-kwd params)
        keep-database-id (if (fn? *search-request-results-database-id*)
                           (*search-request-results-database-id*)
                           *search-request-results-database-id*)]
    (if (:error (:data raw-results))
      raw-results
      (update raw-results :data
              (fn [raw-data]
                (vec (xf (process-raw-data raw-data keep-database-id))))))))

(defn- search-request
  [& args]
  (apply search-request-with (comp sorted-results remove-databases) args))

(defn- search-request-data
  "Gets just the data elements of the search"
  [& args]
  (apply search-request-data-with (comp sorted-results remove-databases) args))

(defn- unsorted-search-request-data
  [& args]
  (apply search-request-data-with identity args))

(deftest order-clause-test
  (testing "it includes all columns and normalizes the query"
    (is (= [[:case
             [:like [:lower :model]             "%foo%"] [:inline 0]
             [:like [:lower :name]              "%foo%"] [:inline 0]
             [:like [:lower :display_name]      "%foo%"] [:inline 0]
             [:like [:lower :description]       "%foo%"] [:inline 0]
             [:like [:lower :collection_name]   "%foo%"] [:inline 0]
             [:like [:lower :table_schema]      "%foo%"] [:inline 0]
             [:like [:lower :table_name]        "%foo%"] [:inline 0]
             [:like [:lower :table_description] "%foo%"] [:inline 0]
             [:like [:lower :model_name]        "%foo%"] [:inline 0]
             :else [:inline 1]]]
           (api.search/order-clause "Foo")))))

(deftest basic-test
  (testing "Basic search, should find 1 of each entity type, all items in the root collection"
    (with-search-items-in-root-collection "test"
      (is (= (default-search-results)
             (search-request-data :crowberto :q "test")))))
  (testing "Basic search should only return substring matches"
    (with-search-items-in-root-collection "test"
      (with-search-items-in-root-collection "something different"
        (is (= (default-search-results)
               (search-request-data :crowberto :q "test"))))))
  (testing "It prioritizes exact matches"
    (with-search-items-in-root-collection "test"
      (with-redefs [search.config/*db-max-results* 1]
        (is (= [test-collection]
               (search-request-data :crowberto :q "test collection"))))))
  (testing "It limits matches properly"
    (with-search-items-in-root-collection "test"
      (is (>= 2 (count (search-request-data :crowberto :q "test" :limit "2" :offset "0"))))))
  (testing "It offsets matches properly"
    (with-search-items-in-root-collection "test"
      (is (<= 4 (count (search-request-data :crowberto :q "test" :limit "100" :offset "2"))))))
  (testing "It offsets without limit properly"
    (with-search-items-in-root-collection "test"
      (is (<= 5 (count (search-request-data :crowberto :q "test" :offset "2"))))))
  (testing "It limits without offset properly"
    (with-search-items-in-root-collection "test"
      (is (>= 2 (count (search-request-data :crowberto :q "test" :limit "2"))))))
  (testing "It subsets matches for model"
    (with-search-items-in-root-collection "test"
      (is (= 0 (count (search-request-data :crowberto :q "test" :models "database"))))
      (is (= 1 (count (search-request-data :crowberto :q "test" :models "database" :models "card"))))))
  (testing "It distinguishes datasets from cards"
    (with-search-items-in-root-collection "test"
      (let [results (search-request-data :crowberto :q "test" :models "dataset")]
        (is (= 1 (count results)))
        (is (= "dataset" (-> results first :model))))
      (let [results (search-request-data :crowberto :q "test" :models "card")]
        (is (= 1 (count results)))
        (is (= "card" (-> results first :model))))))
  (testing "It returns limit and offset params in return result"
    (with-search-items-in-root-collection "test"
      (is (= 2 (:limit (search-request :crowberto :q "test" :limit "2" :offset "3"))))
      (is (= 3 (:offset (search-request :crowberto :q "test" :limit "2" :offset "3")))))))

(deftest archived-models-test
  (testing "It returns some stuff when you get results"
    (with-search-items-in-root-collection "test"
      ;; sometimes there is a "table" in these responses. might be do to garbage in CI
      (is (set/subset? #{"dashboard" "dataset" "segment" "collection" "database" "metric" "card"}
                       (-> (mt/user-http-request :crowberto :get 200 "search?q=test")
                           :available_models
                           set)))))
  (testing "It returns nothing if there are no results"
    (with-search-items-in-root-collection "test"
      (is (= [] (:available_models (mt/user-http-request :crowberto :get 200 "search?q=noresults")))))))

(deftest query-model-set-test
  (let [search-term "query-model-set"]
    (with-search-items-in-root-collection search-term
      (testing "should returns a list of models that search result will return"
        (is (= #{"dashboard" "table" "dataset" "segment" "collection" "database" "action" "metric" "card"}
               (set (mt/user-http-request :crowberto :get 200 "search/models" :q search-term)))))
      (testing "return a subset of model for created-by filter"
        (is (= #{"dashboard" "dataset" "card" "action"}
               (set (mt/user-http-request :crowberto :get 200 "search/models"
                                          :q search-term
                                          :created_by (mt/user->id :rasta))))))
      (testing "return a subset of model for verified filter"
        (t2.with-temp/with-temp
          [:model/Card       {v-card-id :id}  {:name (format "%s Verified Card" search-term)}
           :model/Card       {v-model-id :id} {:name (format "%s Verified Model" search-term) :dataset true}
           :model/Collection {_v-coll-id :id} {:name (format "%s Verified Collection" search-term) :authority_level "official"}]
          (testing "when has both :content-verification features"
            (premium-features-test/with-premium-features #{:content-verification}
              (mt/with-verified-cards [v-card-id v-model-id]
                (is (= #{"card" "dataset"}
                       (set (mt/user-http-request :crowberto :get 200 "search/models"
                                                  :q search-term
                                                  :verified true)))))))
          (testing "when has :content-verification feature only"
            (premium-features-test/with-premium-features #{:content-verification}
              (mt/with-verified-cards [v-card-id]
                (is (= #{"card"}
                       (set (mt/user-http-request :crowberto :get 200 "search/models"
                                                  :q search-term
                                                  :verified true)))))))))
      (testing "return a subset of model for created_at filter"
        (is (= #{"dashboard" "table" "dataset" "collection" "database" "action" "card"}
               (set (mt/user-http-request :crowberto :get 200 "search/models"
                                          :q search-term
                                          :created_at "today"))))))))

(def ^:private dashboard-count-results
  (letfn [(make-card [dashboard-count]
            (make-result (str "dashboard-count " dashboard-count) :dashboardcard_count dashboard-count,
                         :model "card", :bookmark false))]
    (set [(make-card 5)
          (make-card 3)
          (make-card 0)])))

(deftest dashboard-count-test
  (testing "It sorts by dashboard count"
    (mt/with-temp [Card          {card-id-3 :id} {:name "dashboard-count 3"}
                   Card          {card-id-5 :id} {:name "dashboard-count 5"}
                   Card          _               {:name "dashboard-count 0"}
                   Dashboard     {dash-id :id}   {}
                   DashboardCard _               {:card_id card-id-3 :dashboard_id dash-id}
                   DashboardCard _               {:card_id card-id-3 :dashboard_id dash-id}
                   DashboardCard _               {:card_id card-id-3 :dashboard_id dash-id}
                   DashboardCard _               {:card_id card-id-5 :dashboard_id dash-id}
                   DashboardCard _               {:card_id card-id-5 :dashboard_id dash-id}
                   DashboardCard _               {:card_id card-id-5 :dashboard_id dash-id}
                   DashboardCard _               {:card_id card-id-5 :dashboard_id dash-id}
                   DashboardCard _               {:card_id card-id-5 :dashboard_id dash-id}]
      (is (= dashboard-count-results
             (set (unsorted-search-request-data :rasta :q "dashboard-count")))))))

(deftest permissions-test
  (testing (str "Ensure that users without perms for the root collection don't get results NOTE: Metrics and segments "
                "don't have collections, so they'll be returned")
    (mt/with-non-admin-groups-no-root-collection-perms
      (with-search-items-in-root-collection "test"
        (is (= (default-metric-segment-results)
               (search-request-data :rasta :q "test"))))))

  (testing "Users that have root collection permissions should get root collection search results"
    (mt/with-non-admin-groups-no-root-collection-perms
      (with-search-items-in-root-collection "test"
        (mt/with-temp [PermissionsGroup           group {}
                       PermissionsGroupMembership _ {:user_id (mt/user->id :rasta), :group_id (u/the-id group)}]
          (perms/grant-permissions! group (perms/collection-read-path {:metabase.models.collection.root/is-root? true}))
          (is (ordered-subset? (remove (comp #{"collection"} :model) (default-search-results))
                               (search-request-data :rasta :q "test")))))))

  (testing "Users without root collection permissions should still see other collections they have access to"
    (mt/with-non-admin-groups-no-root-collection-perms
      (with-search-items-in-collection {:keys [collection]} "test"
        (with-search-items-in-root-collection "test2"
          (mt/with-temp [PermissionsGroup           group {}
                         PermissionsGroupMembership _ {:user_id (mt/user->id :rasta), :group_id (u/the-id group)}]
            (perms/grant-collection-read-permissions! group (u/the-id collection))
            (is (= (sorted-results
                    (reverse ;; This reverse is hokey; it's because the test2 results happen to come first in the API response
                             (into
                              (default-results-with-collection)
                              (map #(merge default-search-row % (table-search-results))
                                   [{:name "metric test2 metric", :description "Lookin' for a blueberry", :model "metric"}
                                    {:name "segment test2 segment", :description "Lookin' for a blueberry", :model "segment"}]))))
                   (search-request-data :rasta :q "test"))))))))

  (testing (str "Users with root collection permissions should be able to search root collection data long with "
                "collections they have access to")
    (mt/with-non-admin-groups-no-root-collection-perms
      (with-search-items-in-collection {:keys [collection]} "test"
        (with-search-items-in-root-collection "test2"
          (mt/with-temp [PermissionsGroup           group {}
                         PermissionsGroupMembership _ {:user_id (mt/user->id :rasta) :group_id (u/the-id group)}]
            (perms/grant-permissions! group (perms/collection-read-path {:metabase.models.collection.root/is-root? true}))
            (perms/grant-collection-read-permissions! group collection)
            (is (ordered-subset? (sorted-results
                                  (reverse
                                   (into
                                    (default-results-with-collection)
                                    (for [row  (default-search-results)
                                          :when (not= "collection" (:model row))]
                                      (update row :name #(str/replace % "test" "test2"))))))
                                 (search-request-data :rasta :q "test"))))))))

 (testing "Users with access to multiple collections should see results from all collections they have access to"
   (with-search-items-in-collection {coll-1 :collection} "test"
     (with-search-items-in-collection {coll-2 :collection} "test2"
       (mt/with-temp [PermissionsGroup           group {}
                      PermissionsGroupMembership _ {:user_id (mt/user->id :rasta) :group_id (u/the-id group)}]
         (perms/grant-collection-read-permissions! group (u/the-id coll-1))
         (perms/grant-collection-read-permissions! group (u/the-id coll-2))
         (is (ordered-subset? (sorted-results
                               (reverse
                                (into
                                 (default-results-with-collection)
                                 (map (fn [row] (update row :name #(str/replace % "test" "test2")))
                                      (default-results-with-collection)))))
                              (search-request-data :rasta :q "test")))))))

 (testing "User should only see results in the collection they have access to"
   (mt/with-non-admin-groups-no-root-collection-perms
     (with-search-items-in-collection {coll-1 :collection} "test"
       (with-search-items-in-collection _ "test2"
         (mt/with-temp [PermissionsGroup           group {}
                        PermissionsGroupMembership _ {:user_id (mt/user->id :rasta) :group_id (u/the-id group)}]
           (perms/grant-collection-read-permissions! group (u/the-id coll-1))
           (is (= (sorted-results
                   (reverse
                    (into
                     (default-results-with-collection)
                     (map #(merge default-search-row % (table-search-results))
                          [{:name "metric test2 metric" :description "Lookin' for a blueberry" :model "metric"}
                           {:name "segment test2 segment" :description "Lookin' for a blueberry" :model "segment"}]))))
                  (search-request-data :rasta :q "test"))))))))

 (testing "Metrics on tables for which the user does not have access to should not show up in results"
   (mt/with-temp [Database {db-id :id} {}
                  Table    {table-id :id} {:db_id  db-id
                                           :schema nil}
                  Metric   _ {:table_id table-id
                              :name     "test metric"}]
     (perms/revoke-data-perms! (perms-group/all-users) db-id)
     (is (= []
            (search-request-data :rasta :q "test")))))

 (testing "Segments on tables for which the user does not have access to should not show up in results"
   (mt/with-temp [Database {db-id :id} {}
                  Table    {table-id :id} {:db_id  db-id
                                           :schema nil}
                  Segment  _ {:table_id table-id
                              :name     "test segment"}]
     (perms/revoke-data-perms! (perms-group/all-users) db-id)
     (is (= []
            (search-request-data :rasta :q "test")))))

 (testing "Databases for which the user does not have access to should not show up in results"
   (mt/with-temp [Database db-1  {:name "db-1"}
                  Database _db-2 {:name "db-2"}]
     (is (set/subset? #{"db-2" "db-1"}
                      (->> (search-request-data-with sorted-results :rasta :q "db")
                           (map :name)
                           set)))
     (perms/revoke-data-perms! (perms-group/all-users) (:id db-1))
     (is (nil? ((->> (search-request-data-with sorted-results :rasta :q "db")
                     (map :name)
                     set)
                "db-1"))))))

(deftest bookmarks-test
  (testing "Bookmarks are per user, so other user's bookmarks don't cause search results to be altered"
    (with-search-items-in-collection {:keys [card dashboard]} "test"
      (mt/with-temp [CardBookmark      _ {:card_id (u/the-id card)
                                          :user_id (mt/user->id :rasta)}
                     DashboardBookmark _ {:dashboard_id (u/the-id dashboard)
                                          :user_id      (mt/user->id :rasta)}]
        (is (= (default-results-with-collection)
               (search-request-data :crowberto :q "test"))))))

  (testing "Basic search, should find 1 of each entity type and include bookmarks when available"
    (with-search-items-in-collection {:keys [card dashboard]} "test"
      (mt/with-temp [CardBookmark      _ {:card_id (u/the-id card)
                                          :user_id (mt/user->id :crowberto)}
                     DashboardBookmark _ {:dashboard_id (u/the-id dashboard)
                                          :user_id      (mt/user->id :crowberto)}]
        (is (= (on-search-types #{"dashboard" "card"}
                                #(assoc % :bookmark true)
                                (default-results-with-collection))
               (search-request-data :crowberto :q "test")))))))

(defn- archived [m]
  (assoc m :archived true))

(deftest database-test
  (testing "Should search database names and descriptions"
    (mt/with-temp [Database       _ {:name "aviaries"}
                   Database       _ {:name "user_favorite_places" :description "Join table between users and their favorite places, which could include aviaries"}
                   Database       _ {:name "users" :description "As it sounds"}]
      (letfn [(result [db]
                (merge {:name nil
                        :model "database"
                        :description nil}
                       db))]
        (is (= (sorted-results
                (map result [{:name "aviaries"}
                             {:name "user_favorite_places"
                              :description "Join table between users and their favorite places, which could include aviaries"}]))
               (map #(select-keys % [:name :model :description])
                    (search-request-data-with sorted-results :crowberto :q "aviaries"))))))))

(deftest indexed-entity-test
  (testing "Should search indexed entities"
    (mt/dataset airports
      (let [query (mt/mbql-query municipality)]
        (mt/with-temp [Card model {:dataset       true
                                   :dataset_query query}]
          (let [model-index (model-index/create
                             (mt/$ids {:model-id   (:id model)
                                       :pk-ref     $municipality.id
                                       :value-ref  $municipality.name
                                       :creator-id (mt/user->id :rasta)}))
                relevant    (comp (filter (comp #{(:id model)} :model_id))
                                  (filter (comp #{"indexed-entity"} :model)))
                search!     (fn [search-term]
                              (:data (make-search-request :crowberto [:q search-term])))]
            (model-index/add-values! model-index)

            (is (= #{"Dallas-Fort Worth" "Fort Lauderdale" "Fort Myers"
                     "Fort Worth" "Fort Smith" "Fort Wayne"}
                   (into #{} (comp relevant (map :name)) (search! "fort"))))

            (testing "Sandboxed users do not see indexed entities in search"
              (with-redefs [premium-features/sandboxed-or-impersonated-user? (constantly true)]
                (is (= #{}
                       (into #{} (comp relevant (map :name)) (search! "fort"))))))

            (let [normalize (fn [x] (-> x (update :pk_ref mbql.normalize/normalize)))]
              (is (=? {"Rome"   {:pk_ref        (mt/$ids $municipality.id)
                                 :name          "Rome"
                                 :model_id      (:id model)
                                 :model_name     (:name model)
                                 :model_index_id #hawk/schema s/Int}
                       "Tromsø" {:pk_ref        (mt/$ids $municipality.id)
                                 :name          "Tromsø"
                                 :model_id      (:id model)
                                 :model_name     (:name model)
                                 :model_index_id #hawk/schema s/Int}}
                      (into {} (comp relevant (map (juxt :name normalize)))
                            (search! "rom")))))))))))

(deftest archived-results-test
  (testing "Should return unarchived results by default"
    (with-search-items-in-root-collection "test"
      (mt/with-temp [Card        action-model {:dataset true}
                     Action      {action-id :id} (archived {:name     "action test action 2"
                                                            :type     :query
                                                            :model_id (u/the-id action-model)})
                     QueryAction _ (query-action action-id)
                     Card        _ (archived {:name "card test card 2"})
                     Card        _ (archived {:name "dataset test dataset" :dataset true})
                     Dashboard   _ (archived {:name "dashboard test dashboard 2"})
                     Collection  _ (archived {:name "collection test collection 2"})
                     Metric      _ (archived {:name "metric test metric 2"})
                     Segment     _ (archived {:name "segment test segment 2"})]
        (is (= (default-search-results)
               (search-request-data :crowberto :q "test"))))))

  (testing "Should return archived results when specified"
    (with-search-items-in-root-collection "test2"
      (mt/with-temp [Card        action-model action-model-params
                     Action      {action-id :id} (archived {:name     "action test action"
                                                            :type     :query
                                                            :model_id (u/the-id action-model)})
                     QueryAction _ (query-action action-id)
                     Action      _ (archived {:name     "action that will not appear in results"
                                              :type     :query
                                              :model_id (u/the-id action-model)})
                     Card        _ (archived {:name "card test card"})
                     Card        _ (archived {:name "card that will not appear in results"})
                     Card        _ (archived {:name "dataset test dataset" :dataset true})
                     Dashboard   _ (archived {:name "dashboard test dashboard"})
                     Collection  _ (archived {:name "collection test collection"})
                     Metric      _ (archived {:name "metric test metric"})
                     Segment     _ (archived {:name "segment test segment"})]
        (is (= (default-archived-results)
               (search-request-data :crowberto :q "test", :archived "true"))))))

  (testing "Should return archived results when specified without a search query"
    (with-search-items-in-root-collection "test2"
      (mt/with-temp [Card        action-model action-model-params
                     Action      {action-id :id} (archived {:name     "action test action"
                                                            :type     :query
                                                            :model_id (u/the-id action-model)})
                     QueryAction _ (query-action action-id)
                     Card        _ (archived {:name "card test card"})
                     Card        _ (archived {:name "dataset test dataset" :dataset true})
                     Dashboard   _ (archived {:name "dashboard test dashboard"})
                     Collection  _ (archived {:name "collection test collection"})
                     Metric      _ (archived {:name "metric test metric"})
                     Segment     _ (archived {:name "segment test segment"})]
        (is (ordered-subset? (default-archived-results)
                             (search-request-data :crowberto :archived "true")))))))

(deftest alerts-test
  (testing "Search should not return alerts"
    (with-search-items-in-root-collection "test"
      (mt/with-temp [Pulse pulse {:alert_condition  "rows"
                                  :alert_first_only false
                                  :alert_above_goal nil
                                  :name             nil}]
        (is (= []
               (filter (fn [{:keys [model id]}]
                         (and (= id (u/the-id pulse))
                              (= "pulse" model)))
                       (:data (mt/user-http-request :crowberto :get 200 "search")))))))))

(defn- default-table-search-row [table-name]
  (merge
   default-search-row
   {:name                table-name
    :table_name          table-name
    :table_id            true
    :archived            nil
    :model               "table"
    :database_id         true
    :pk_ref              nil
    :initial_sync_status "complete"}))

(defmacro ^:private do-test-users {:style/indent 1} [[user-binding users] & body]
  `(doseq [user# ~users
           :let [~user-binding user#]]
     (testing (format "\nuser = %s" user#)
       ~@body)))

(deftest table-test
  (testing "You should see Tables in the search results!\n"
    (t2.with-temp/with-temp [Table _ {:name "RoundTable"}]
      (do-test-users [user [:crowberto :rasta]]
        (is (= [(default-table-search-row "RoundTable")]
               (search-request-data user :q "RoundTable"))))))
  (testing "You should not see hidden tables"
    (mt/with-temp [Table _normal {:name "Foo Visible"}
                   Table _hidden {:name "Foo Hidden", :visibility_type "hidden"}]
      (do-test-users [user [:crowberto :rasta]]
        (is (= [(default-table-search-row "Foo Visible")]
               (search-request-data user :q "Foo"))))))
  (testing "You should be able to search by their display name"
    (let [lancelot "Lancelot's Favorite Furniture"]
      (t2.with-temp/with-temp [Table _ {:name "RoundTable" :display_name lancelot}]
        (do-test-users [user [:crowberto :rasta]]
          (is (= [(assoc (default-table-search-row "RoundTable") :name lancelot)]
                 (search-request-data user :q "Lancelot")))))))
  (testing "You should be able to search by their description"
    (let [lancelot "Lancelot's Favorite Furniture"]
      (t2.with-temp/with-temp [Table _ {:name "RoundTable" :description lancelot}]
        (do-test-users [user [:crowberto :rasta]]
          (is (= [(assoc (default-table-search-row "RoundTable") :description lancelot :table_description lancelot)]
                 (search-request-data user :q "Lancelot")))))))
  (testing "When searching with ?archived=true, normal Tables should not show up in the results"
    (let [table-name (mt/random-name)]
      (t2.with-temp/with-temp [Table _ {:name table-name}]
        (do-test-users [user [:crowberto :rasta]]
          (is (= []
                 (search-request-data user :q table-name :archived true)))))))
  (testing "*archived* tables should not appear in search results"
    (let [table-name (mt/random-name)]
      (t2.with-temp/with-temp [Table _ {:name table-name, :active false}]
        (do-test-users [user [:crowberto :rasta]]
          (is (= []
                 (search-request-data user :q table-name)))))))
  (testing "you should not be able to see a Table if the current user doesn't have permissions for that Table"
    (mt/with-temp [Database {db-id :id} {}
                   Table    table {:db_id db-id}]
      (perms/revoke-data-perms! (perms-group/all-users) db-id)
      (is (= []
             (binding [*search-request-results-database-id* db-id]
               (search-request-data :rasta :q (:name table))))))))

(deftest all-users-no-perms-table-test
  (testing (str "If the All Users group doesn't have perms to view a Table, but the current User is in a group that "
                "does have perms, they should still be able to see it (#12332)")
    (mt/with-temp [Database                   {db-id :id} {}
                   Table                      table {:name "RoundTable" :db_id db-id}
                   PermissionsGroup           {group-id :id} {}
                   PermissionsGroupMembership _ {:group_id group-id :user_id (mt/user->id :rasta)}]
      (perms/revoke-data-perms! (perms-group/all-users) db-id (:schema table) (:id table))
      (perms/grant-permissions! group-id (perms/table-read-path table))
      (do-test-users [user [:crowberto :rasta]]
        (is (= [(default-table-search-row "RoundTable")]
               (binding [*search-request-results-database-id* db-id]
                 (search-request-data user :q "RoundTable"))))))))

(deftest all-users-no-data-perms-table-test
  (testing "If the All Users group doesn't have perms to view a Table they sholdn't see it (#16855)"
    (mt/with-temp [Database                   {db-id :id} {}
                   Table                      table {:name "RoundTable", :db_id db-id}]
      (perms/revoke-data-perms! (perms-group/all-users) db-id (:schema table) (:id table))
      (is (= []
             (filter #(= (:name %) "RoundTable")
                     (binding [*search-request-results-database-id* db-id]
                       (search-request-data :rasta :q "RoundTable"))))))))

(deftest collection-namespaces-test
  (testing "Search should only return Collections in the 'default' namespace"
    (mt/with-temp [Collection _c1 {:name "Normal Collection"}
                   Collection _c2 {:name "Coin Collection" :namespace "currency"}]
      (assert (not (t2/exists? Collection :name "Coin Collection", :namespace nil)))
      (is (=? [{:name "Normal Collection"}]
              (->> (search-request-data :crowberto :q "Collection")
                   (filter #(and (= (:model %) "collection")
                                 (#{"Normal Collection" "Coin Collection"} (:name %))))))))))

(deftest no-dashboard-subscription-pulses-test
  (testing "Pulses used for Dashboard subscriptions should not be returned by search results (#14190)"
    (letfn [(search-for-pulses [{pulse-id :id}]
              (->> (:data (mt/user-http-request :crowberto :get "search?q=electro"))
                   (filter #(and (= (:model %) "pulse")
                                 (= (:id %) pulse-id)))
                   first))]
      (t2.with-temp/with-temp [Pulse pulse {:name "Electro-Magnetic Pulse"}]
        (testing "Pulses are not searchable"
          (is (= nil (search-for-pulses pulse))))
        (mt/with-temp [Card      card-1 {}
                       PulseCard _ {:pulse_id (:id pulse), :card_id (:id card-1)}
                       Card      card-2 {}
                       PulseCard _ {:pulse_id (:id pulse), :card_id (:id card-2)}]
          (testing "Create some Pulse Cards: we should not find them."
            (is (= nil (search-for-pulses pulse))))
          (testing "Even as a dashboard subscription, the pulse is not found."
            (mt/with-temp [Dashboard dashboard {}]
              (t2/update! Pulse (:id pulse) {:dashboard_id (:id dashboard)})
              (is (= nil (search-for-pulses pulse))))))))))

(deftest search-db-call-count-test
  (t2.with-temp/with-temp
    [Card      _              {:name "card db count test 1"}
     Card      _              {:name "card db count test 2"}
     Card      _              {:name "card db count test 3"}
     Dashboard _              {:name "dash count test 1"}
     Dashboard _              {:name "dash count test 2"}
     Dashboard _              {:name "dash count test 3"}
     Database  {db-id :id}    {:name "database count test 1"}
     Database  _              {:name "database count test 2"}
     Database  _              {:name "database count test 3"}
     Table     {table-id :id} {:db_id  db-id
                               :schema nil}
     Metric    _              {:table_id table-id
                               :name     "metric count test 1"}
     Metric    _              {:table_id table-id
                               :name     "metric count test 1"}
     Metric    _              {:table_id table-id
                               :name     "metric count test 2"}
     Segment   _              {:table_id table-id
                               :name     "segment count test 1"}
     Segment   _              {:table_id table-id
                               :name     "segment count test 2"}
     Segment   _              {:table_id table-id
                               :name     "segment count test 3"}]
    (mt/with-current-user (mt/user->id :crowberto)
      (t2.execute/with-call-count [call-count]
<<<<<<< HEAD
        (#'api.search/search {:search-string      "count test"
                              :archived?          false
                              :models             search.config/all-models
                              :current-user-perms #{"/"}
                              :limit-int          100})
        ;; the call count number here are expected to change if we change the search api
        ;; we have this test here just to keep tracks this number to remind us to put effort
        ;; into keep this number as low as we can
        (is (= 10 (call-count)))))))
=======
        ;; there seems to be a bug with mu/def that if this is a list it fails validation
        (#'api.search/search (#'api.search/search-context "count test" nil nil nil 100 0))
        ;; the call count number here are expected to change if we change the search api
        ;; we have this test here just to keep tracks this number to remind us to put effort
        ;; into keep this number as low as we can
        (is (= 16 (call-count)))))))
>>>>>>> 90b4cde9

(deftest snowplow-new-search-query-event-test
  (testing "Send a snowplow event when a new global search query is made"
    (snowplow-test/with-fake-snowplow-collector
      (mt/user-http-request :crowberto :get 200 "search?q=test")
      (is (=? {:data {"event"                "new_search_query"
                      "runtime_milliseconds" pos?}
               :user-id (str (mt/user->id :crowberto))}
              (last (snowplow-test/pop-event-data-and-user-id!))))))
  (testing "Don't send a snowplow event if the search isn't global"
    (snowplow-test/with-fake-snowplow-collector
      (mt/user-http-request :crowberto :get 200 "search" :q "test" :models "table")
      (is (empty? (snowplow-test/pop-event-data-and-user-id!))))
    (snowplow-test/with-fake-snowplow-collector
      (mt/user-http-request :crowberto :get 200 "search" :q "test" :table_db_id (mt/id))
      (is (empty? (snowplow-test/pop-event-data-and-user-id!))))
    (snowplow-test/with-fake-snowplow-collector
      (mt/user-http-request :crowberto :get 200 "search" :q "test" :archived true)
      (is (empty? (snowplow-test/pop-event-data-and-user-id!))))))

;; ------------------------------------------------ Filter Tests ------------------------------------------------ ;;

(deftest filter-by-creator-test
  (let [search-term "Created by Filter"]
    (with-search-items-in-root-collection search-term
      (t2.with-temp/with-temp
        [:model/User      {user-id :id}      {:first_name "Explorer" :last_name "Curious"}
         :model/Card      {card-id :id}      {:name (format "%s Card 1" search-term) :creator_id user-id}
         :model/Card      {card-id-2 :id}    {:name (format "%s Card 2" search-term) :creator_id user-id
                                              :collection_id (:id (collection/user->personal-collection user-id))}
         :model/Card      {card-id-3 :id}    {:name (format "%s Card 3" search-term) :creator_id user-id :archived true}
         :model/Card      {model-id :id}     {:name (format "%s Dataset 1" search-term) :dataset true :creator_id user-id}
         :model/Dashboard {dashboard-id :id} {:name (format "%s Dashboard 1" search-term) :creator_id user-id}
         :model/Action    {action-id :id}    {:name (format "%s Action 1" search-term) :model_id model-id :creator_id user-id :type :http}]

        (testing "sanity check that without search by created_by we have more results than if a filter is provided"
          (is (> (:total (mt/user-http-request :crowberto :get 200 "search" :q search-term))
                 5)))

        (testing "Able to filter by creator"
          (let [resp (mt/user-http-request :crowberto :get 200 "search" :q search-term :created_by user-id)]

            (testing "only a subset of models are applicable"
              (is (= #{"card" "dataset" "dashboard" "action"} (set (:available_models resp)))))

            (testing "results contains only entities with the specified creator"
              (is (= #{[dashboard-id "dashboard" "Created by Filter Dashboard 1"]
                       [card-id      "card"      "Created by Filter Card 1"]
                       [card-id-2    "card"      "Created by Filter Card 2"]
                       [model-id     "dataset"   "Created by Filter Dataset 1"]
                       [action-id    "action"    "Created by Filter Action 1"]}
                     (->> (:data resp)
                          (map (juxt :id :model :name))
                          set))))))

        (testing "Works with archived filter"
          (is (=? [{:model "card"
                    :id     card-id-3
                    :archived true}]
                  (:data (mt/user-http-request :crowberto :get 200 "search" :q search-term :created_by user-id :archived true)))))

        (testing "Works with models filter"
          (testing "return intersections of supported models with provided models"
            (is (= #{"dashboard" "card"}
                   (->> (mt/user-http-request :crowberto :get 200 "search" :q search-term :created_by user-id :models "card" :models "dashboard")
                        :data
                        (map :model)
                        set))))

          (testing "return nothing if there is no intersection"
            (is (= #{}
                   (->> (mt/user-http-request :crowberto :get 200 "search" :q search-term :created_by user-id :models "table" :models "database")
                        :data
                        (map :model)
                        set)))))

       (testing "respect the read permissions"
         (let [resp (mt/user-http-request :rasta :get 200 "search" :q search-term :created_by user-id)]
           (is (not (contains?
                     (->> (:data resp)
                          (filter #(= (:model %) "card"))
                          (map :id)
                          set)
                     card-id-2)))))

       (testing "error if creator_id is not an integer"
         (let [resp (mt/user-http-request :crowberto :get 400 "search" :q search-term :created_by "not-a-valid-user-id")]
           (is (= {:created_by "nullable value must be an integer greater than zero."} (:errors resp)))))))))

(deftest verified-filter-test
  (let [search-term "Verified filter"]
    (t2.with-temp/with-temp
      [:model/Card {v-card-id :id}  {:name (format "%s Verified Card" search-term)}
       :model/Card {_card-id :id}   {:name (format "%s Normal Card" search-term)}
       :model/Card {_model-id :id}  {:name (format "%s Normal Model" search-term) :dataset true}
       :model/Card {v-model-id :id} {:name (format "%s Verified Model" search-term) :dataset true}]
      (mt/with-verified-cards [v-card-id v-model-id]
        (premium-features-test/with-premium-features #{:content-verification}
          (testing "Able to filter only verified items"
            (let [resp (mt/user-http-request :crowberto :get 200 "search" :q search-term :verified true)]
              (testing "do not returns duplicated verified cards"
                (is (= 1 (->> resp
                              :data
                              (filter #(= {:model "card" :id v-card-id} (select-keys % [:model :id])))
                              count))))

              (testing "only a subset of models are applicable"
                (is (= #{"card" "dataset"} (set (:available_models resp)))))

              (testing "results contains only verified entities"
                (is (= #{[v-card-id  "card"       "Verified filter Verified Card"]
                         [v-model-id "dataset"    "Verified filter Verified Model"]}

                       (->> (:data resp)
                            (map (juxt :id :model :name))
                            set))))))

          (testing "Returns schema error if attempt to serach for non-verified items"
            (is (= {:verified "nullable true"}
                   (:errors (mt/user-http-request :crowberto :get 400 "search" :q "x" :verified false)))))

          (testing "Works with models filter"
            (testing "return intersections of supported models with provided models"
              (is (= #{"card"}
                     (->> (mt/user-http-request :crowberto :get 200 "search"
                                                :q search-term :verified true :models "card" :models "dashboard" :model "table")
                          :data
                          (map :model)
                          set))))))

        (premium-features-test/with-premium-features #{:content-verification}
          (testing "Returns verified cards and models only if :content-verification is enabled"
            (let [resp (mt/user-http-request :crowberto :get 200 "search" :q search-term :verified true)]

              (testing "only a subset of models are applicable"
                (is (= #{"card" "dataset"} (set (:available_models resp)))))

              (testing "results contains only verified entities"
                (is (= #{[v-card-id  "card"    "Verified filter Verified Card"]
                         [v-model-id "dataset" "Verified filter Verified Model"]}
                       (->> (:data resp)
                            (map (juxt :id :model :name))
                            set)))))))

       (testing "error if doesn't have premium-features"
         (premium-features-test/with-premium-features #{}
           (is (= "Content Management or Official Collections is a paid feature not currently available to your instance. Please upgrade to use it. Learn more at metabase.com/upgrade/"
                  (mt/user-http-request :crowberto :get 402 "search" :q search-term :verified true)))))))))

(deftest created-at-api-test
  (let [search-term "created-at-filtering"]
    (with-search-items-in-root-collection search-term
      (testing "returns only applicable models"
        (is (= #{"dashboard" "table" "dataset" "collection" "database" "action" "card"}
               (-> (mt/user-http-request :crowberto :get 200 "search" :q search-term :created_at "today")
                   :available_models
                   set))))

      (testing "works with others filter too"
        (is (= #{"dashboard" "table" "dataset" "collection" "database" "action" "card"}
               (-> (mt/user-http-request :crowberto :get 200 "search" :q search-term :created_at "today" :creator_id (mt/user->id :rasta))
                   :available_models
                   set))))

      (testing "error if invalids created_at string"
        (is (= "Failed to parse created at param: today~"
               (mt/user-http-request :crowberto :get 400 "search" :q search-term :created_at "today~" :creator_id (mt/user->id :rasta))))))))

(deftest created-at-correctness-test
  (let [search-term "created-at-filtering"
        new          #t "2023-05-04T10:00Z[UTC]"
        two-years-ago (t/minus new (t/years 2))]
    (mt/with-clock new
      (t2.with-temp/with-temp
        [:model/Dashboard  {dashboard-new :id}{:name       search-term
                                               :created_at new}
         :model/Dashboard  {dashboard-old :id}{:name       search-term
                                               :created_at two-years-ago}
         :model/Database   {db-new :id}       {:name       search-term
                                               :created_at new}
         :model/Database   {db-old :id }      {:name       search-term
                                               :created_at two-years-ago}
         :model/Table      {table-new :id}    {:name       search-term
                                               :db_id      db-new
                                               :created_at new}
         :model/Table      {table-old :id}    {:name       search-term
                                               :db_id      db-old
                                               :created_at two-years-ago}
         :model/Collection {coll-new :id}     {:name       search-term
                                               :created_at new}
         :model/Collection {coll-old :id}     {:name       search-term
                                               :created_at two-years-ago}
         :model/Card       {card-new :id}     {:name       search-term
                                               :created_at new}
         :model/Card       {card-old :id}     {:name       search-term
                                               :created_at two-years-ago}
         :model/Card       {model-new :id}    {:name       search-term
                                               :dataset    true
                                               :created_at new}
         :model/Card       {model-old :id}    {:name       search-term
                                               :dataset    true
                                               :created_at two-years-ago}
         :model/Action     {action-new :id}   {:name       search-term
                                               :model_id   model-new
                                               :type       :http
                                               :created_at new}
         :model/Action     {action-old :id}   {:name       search-term
                                               :model_id   model-old
                                               :type       :http
                                               :created_at two-years-ago}
         :model/Segment    {_segment-new :id} {:name       search-term
                                               :created_at new}
         :model/Metric     {_metric-new :id}  {:name       search-term
                                               :created_at new}]
        ;; with clock doesn't work if calling via API, so we call the search function directly
        (let [test-search (fn [created-at expected]
                           (testing (format "searching with created-at = %s" created-at)
                             (mt/with-current-user (mt/user->id :crowberto)
                               (is (= expected
                                      (->> (#'api.search/search (#'api.search/search-context
                                                                 {:search-string search-term
                                                                  :archived      false
                                                                  :models        search.config/all-models
                                                                  :created-at    created-at}))
                                           :data
                                           (map (juxt :model :id))
                                           set))))))
              new-result  #{["action"     action-new]
                            ["card"       card-new]
                            ["collection" coll-new]
                            ["database"   db-new]
                            ["dataset"    model-new]
                            ["dashboard"  dashboard-new]
                            ["table"      table-new]}
              old-result  #{["action"     action-old]
                            ["card"       card-old]
                            ["collection" coll-old]
                            ["database"   db-old]
                            ["dataset"    model-old]
                            ["dashboard"  dashboard-old]
                            ["table"      table-old]}]
          ;; absolute datetime
         (test-search "Q2-2021" old-result)
         (test-search "2023-05-04" new-result)
         (test-search "2021-05-03~" (set/union old-result new-result))
         ;; range is inclusive of the start but exclusive of the end, so this does not contain new-result
         (test-search "2021-05-04~2023-05-03" old-result)
         (test-search "2021-05-05~2023-05-04" new-result)
         (test-search "~2023-05-03" old-result)
         (test-search "2021-05-04T09:00:00~2021-05-04T10:00:10" old-result)

         ;; relative times
         (test-search "thisyear" new-result)
         (test-search "past1years-from-12months" old-result)
         (test-search "today" new-result))))))

(deftest available-models-should-be-independent-of-models-param-test
  (testing "if a search request includes `models` params, the `available_models` from the response should not be restricted by it"
   (let [search-term "Available models"]
    (with-search-items-in-root-collection search-term
      (testing "GET /api/search"
        (is (= #{"dashboard" "dataset" "segment" "collection" "action" "metric" "card" "table" "database"}
               (-> (mt/user-http-request :crowberto :get 200 "search" :q search-term :models "card")
                   :available_models
                   set)))

        (is (= #{"dashboard" "dataset" "segment" "collection" "action" "metric" "card" "table" "database"}
               (-> (mt/user-http-request :crowberto :get 200 "search" :q search-term :models "card" :models "dashboard")
                   :available_models
                   set))))

      (testing "GET /api/search/models"
        (is (= #{"dashboard" "dataset" "segment" "collection" "action" "metric" "card" "table" "database"}
               (set (mt/user-http-request :crowberto :get 200 "search/models" :q search-term :models "card"))))

        (is (= #{"dashboard" "dataset" "segment" "collection" "action" "metric" "card" "table" "database"}
               (set (mt/user-http-request :crowberto :get 200 "search/models" :q search-term :models "card" :models "dashboard")))))))))<|MERGE_RESOLUTION|>--- conflicted
+++ resolved
@@ -761,7 +761,6 @@
                                :name     "segment count test 3"}]
     (mt/with-current-user (mt/user->id :crowberto)
       (t2.execute/with-call-count [call-count]
-<<<<<<< HEAD
         (#'api.search/search {:search-string      "count test"
                               :archived?          false
                               :models             search.config/all-models
@@ -771,14 +770,6 @@
         ;; we have this test here just to keep tracks this number to remind us to put effort
         ;; into keep this number as low as we can
         (is (= 10 (call-count)))))))
-=======
-        ;; there seems to be a bug with mu/def that if this is a list it fails validation
-        (#'api.search/search (#'api.search/search-context "count test" nil nil nil 100 0))
-        ;; the call count number here are expected to change if we change the search api
-        ;; we have this test here just to keep tracks this number to remind us to put effort
-        ;; into keep this number as low as we can
-        (is (= 16 (call-count)))))))
->>>>>>> 90b4cde9
 
 (deftest snowplow-new-search-query-event-test
   (testing "Send a snowplow event when a new global search query is made"
