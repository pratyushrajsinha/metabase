(ns metabase.api.search-test
  (:require
   [clojure.set :as set]
   [clojure.string :as str]
   [clojure.test :refer :all]
   [java-time.api :as t]
   [metabase.analytics.snowplow-test :as snowplow-test]
   [metabase.api.search :as api.search]
   [metabase.legacy-mbql.normalize :as mbql.normalize]
   [metabase.models
    :refer [Action Card CardBookmark Collection Dashboard DashboardBookmark
            DashboardCard Database PermissionsGroup PermissionsGroupMembership
            Pulse PulseCard QueryAction Segment Table]]
   [metabase.models.collection :as collection]
   [metabase.models.data-permissions :as data-perms]
   [metabase.models.database :as database]
   [metabase.models.model-index :as model-index]
   [metabase.models.moderation-review :as moderation-review]
   [metabase.models.permissions :as perms]
   [metabase.models.permissions-group :as perms-group]
   [metabase.models.revision :as revision]
   [metabase.public-settings.premium-features :as premium-features]
   [metabase.search.config :as search.config]
   [metabase.search.scoring :as scoring]
   [metabase.test :as mt]
   [metabase.util :as u]
   [toucan2.core :as t2]
   [toucan2.tools.with-temp :as t2.with-temp]))

(defn- ordered-subset?
  "Test if all the elements in `xs` appear in the same order in `ys`. Search results in this test suite can be polluted
  by local data, so this is a way to ignore extraneous results."
  [[x & rest-x :as xs] [y & rest-y :as ys]]
  (or (zero? (count xs))
      (if (> (count xs) (count ys))
        false
        (if (= x y)
          (recur rest-x rest-y)
          (recur xs rest-y)))))

(def ^:private default-collection {:id false :name nil :authority_level nil :type nil})

(def ^:private default-search-row
  {:archived                   false
   :effective_location         nil
   :location                   nil
   :bookmark                   nil
   :collection                 default-collection
   :collection_authority_level nil
   :collection_position        nil
   :context                    nil
   :created_at                 true
   :creator_common_name        nil
   :creator_id                 false
   :dashboardcard_count        nil
   :database_id                false
   :database_name              nil
   :dataset_query              nil
   :description                nil
   :display                    nil
   :id                         true
   :initial_sync_status        nil
   :model_id                   false
   :model_name                 nil
   :moderated_status           nil
   :last_editor_common_name    nil
   :last_editor_id             false
   :last_edited_at             false
   :pk_ref                     nil
   :model_index_id             false ;; columns ending in _id get booleaned
   :table_description          nil
   :table_id                   false
   :table_name                 nil
   :table_schema               nil
   :updated_at                 true})

(defn- table-search-results
  "Segments come back with information about their Tables as of 0.33.0. The `model-defaults` for Segment
  put them in the `:checkins` Table."
  []
  (merge
   {:table_id true, :database_id true}
   (t2/select-one [Table [:name :table_name] [:schema :table_schema] [:description :table_description]]
                  :id (mt/id :checkins))))

(defn- sorted-results [results]
  (->> results
       (sort-by (juxt (comp (var-get #'scoring/model->sort-position) :model)))
       reverse))

(defn- make-result
  [name & kvs]
  (apply assoc default-search-row :name name kvs))

(defn- query-action
  [action-id]
  {:action_id     action-id
   :database_id   (u/the-id (mt/db))
   :dataset_query (mt/query venues)})

(def ^:private test-collection (make-result "collection test collection"
                                            :bookmark false
                                            :model "collection"
                                            ;; TODO the default-collection data for this doesn't make sense:
                                            :collection (assoc default-collection :id true :name true)
                                            :effective_location "/"
                                            :location "/"
                                            :updated_at false
                                            :can_write true))

(def ^:private action-model-params {:name "ActionModel", :type :model})

(defn- default-search-results []
  (sorted-results
   [(make-result "dashboard test dashboard", :model "dashboard", :bookmark false :creator_id true :creator_common_name "Rasta Toucan" :can_write true)
    test-collection
    (make-result "card test card", :model "card", :bookmark false, :dashboardcard_count 0 :creator_id true :creator_common_name "Rasta Toucan" :dataset_query nil :display "table" :can_write true)
    (make-result "dataset test dataset", :model "dataset", :bookmark false, :dashboardcard_count 0 :creator_id true :creator_common_name "Rasta Toucan" :dataset_query nil :display "table" :can_write true)
    (make-result "action test action", :model "action", :model_name (:name action-model-params), :model_id true,
                 :database_id true :creator_id true :creator_common_name "Rasta Toucan" :dataset_query (update (mt/query venues) :type name))
    (make-result "metric test metric", :model "metric", :bookmark false, :dashboardcard_count 0 :creator_id true :creator_common_name "Rasta Toucan" :dataset_query nil :display "table")
    (merge
     (make-result "segment test segment", :model "segment", :description "Lookin' for a blueberry" :creator_id true :creator_common_name "Rasta Toucan")
     (table-search-results))]))

(defn- default-segment-results []
  (filter #(contains? #{"segment"} (:model %)) (default-search-results)))

(defn- default-archived-results []
  (for [result (default-search-results)
        :when (false? (:archived result))]
    (assoc result :archived true)))

(defn- on-search-types [model-set f coll]
  (for [search-item coll]
    (if (contains? model-set (:model search-item))
      (f search-item)
      search-item)))

(defn- default-results-with-collection []
  (on-search-types #{"dashboard" "pulse" "card" "dataset" "metric" "action"}
                   #(assoc % :collection {:id true,
                                          :name (if (= (:model %) "action") nil true)
                                          :authority_level nil
                                          :type nil})
                   (default-search-results)))

(defn- do-with-search-items [search-string in-root-collection? f]
  (let [data-map      (fn [instance-name]
                        {:name (format instance-name search-string)})
        coll-data-map (fn [instance-name collection]
                        (merge (data-map instance-name)
                               (when-not in-root-collection?
                                 {:collection_id (u/the-id collection)})))]
    (mt/with-temp [Collection  coll           (data-map "collection %s collection")
                   Card        action-model   (if in-root-collection?
                                                action-model-params
                                                (assoc action-model-params :collection_id (u/the-id coll)))
                   Action      {action-id :id
                                :as action}   (merge (data-map "action %s action")
                                                     {:type :query, :model_id (u/the-id action-model)})
                   Database    {db-id :id
                                :as db}       (data-map "database %s database")
                   Table       table          (merge (data-map "database %s database")
                                                     {:db_id db-id})

                   QueryAction _qa (query-action action-id)
                   Card        card           (coll-data-map "card %s card" coll)
                   Card        dataset        (assoc (coll-data-map "dataset %s dataset" coll)
                                                     :type :model)
                   Dashboard   dashboard      (coll-data-map "dashboard %s dashboard" coll)
                   Card        metric         (assoc (coll-data-map "metric %s metric" coll)
                                                     :type :metric)
                   Segment     segment        (data-map "segment %s segment")]
      (f {:action     action
          :collection coll
          :card       card
          :database   db
          :dataset    dataset
          :dashboard  dashboard
          :metric     metric
          :table      table
          :segment    segment}))))

(defmacro ^:private with-search-items-in-root-collection [search-string & body]
  `(do-with-search-items ~search-string true (fn [~'_] ~@body)))

(defmacro ^:private with-search-items-in-collection [created-items-sym search-string & body]
  `(do-with-search-items ~search-string false (fn [~created-items-sym] ~@body)))

(def ^:private ^:dynamic *search-request-results-database-id*
  "Filter out all results from `search-request` that don't have this Database ID. Default: the default H2 `test-data`
  Database. Other results are filtered out so these tests can be ran from the REPL without the presence of other
  Databases causing the tests to fail."
  mt/id)

(def ^:private remove-databases
  "Remove DBs from the results, which is useful since test databases unrelated to this suite can pollute the results"
  (partial remove #(= (:model %) "database")))

(defn- process-raw-data [raw-data keep-database-id]
  (for [result raw-data
        ;; filter out any results not from the usual test data DB (e.g. results from other drivers)
        :when  (contains? #{keep-database-id nil} (:database_id result))]
    (-> result
        mt/boolean-ids-and-timestamps
        (update-in [:collection :name] #(some-> % string?))
        ;; `:scores` is just used for debugging and would be a pain to match against.
        (dissoc :scores))))

(defn- make-search-request [user-kwd params]
  (apply mt/user-http-request user-kwd :get 200 "search" params))

(defn- search-request-data-with [xf user-kwd & params]
  (let [raw-results-data (:data (make-search-request user-kwd params))
        keep-database-id (if (fn? *search-request-results-database-id*)
                           (*search-request-results-database-id*)
                           *search-request-results-database-id*)]
    (if (:error raw-results-data)
      raw-results-data
      (vec (xf (process-raw-data raw-results-data keep-database-id))))))

(defn- search-request-with [xf user-kwd & params]
  (let [raw-results      (make-search-request user-kwd params)
        keep-database-id (if (fn? *search-request-results-database-id*)
                           (*search-request-results-database-id*)
                           *search-request-results-database-id*)]
    (if (:error (:data raw-results))
      raw-results
      (update raw-results :data
              (fn [raw-data]
                (vec (xf (process-raw-data raw-data keep-database-id))))))))

(defn- search-request
  [& args]
  (apply search-request-with (comp sorted-results remove-databases) args))

(defn- search-request-data
  "Gets just the data elements of the search"
  [& args]
  (apply search-request-data-with (comp sorted-results remove-databases) args))

(defn- unsorted-search-request-data
  [& args]
  (apply search-request-data-with identity args))

(deftest order-clause-test
  (testing "it includes all columns and normalizes the query"
    (is (= [[:case
             [:like [:lower :model]             "%foo%"] [:inline 0]
             [:like [:lower :name]              "%foo%"] [:inline 0]
             [:like [:lower :display_name]      "%foo%"] [:inline 0]
             [:like [:lower :description]       "%foo%"] [:inline 0]
             [:like [:lower :collection_name]   "%foo%"] [:inline 0]
             [:like [:lower :collection_type]   "%foo%"] [:inline 0]
             [:like [:lower :display]           "%foo%"] [:inline 0]
             [:like [:lower :table_schema]      "%foo%"] [:inline 0]
             [:like [:lower :table_name]        "%foo%"] [:inline 0]
             [:like [:lower :table_description] "%foo%"] [:inline 0]
             [:like [:lower :database_name]     "%foo%"] [:inline 0]
             [:like [:lower :model_name]        "%foo%"] [:inline 0]
             [:like [:lower :dataset_query]     "%foo%"] [:inline 0]
             :else [:inline 1]]]
           (api.search/order-clause "Foo")))))

(deftest basic-test
  (testing "Basic search, should find 1 of each entity type, all items in the root collection"
    (with-search-items-in-root-collection "test"
      (is (= (default-search-results)
             (search-request-data :crowberto :q "test")))))
  (testing "Basic search should only return substring matches"
    (with-search-items-in-root-collection "test"
      (with-search-items-in-root-collection "something different"
        (is (= (default-search-results)
               (search-request-data :crowberto :q "test"))))))
  (testing "It prioritizes exact matches"
    (with-search-items-in-root-collection "test"
      (with-redefs [search.config/*db-max-results* 1]
        (is (= [test-collection]
               (search-request-data :crowberto :q "test collection"))))))
  (testing "It limits matches properly"
    (with-search-items-in-root-collection "test"
      (is (>= 2 (count (search-request-data :crowberto :q "test" :limit "2" :offset "0"))))))
  (testing "It offsets matches properly"
    (with-search-items-in-root-collection "test"
      (is (<= 4 (count (search-request-data :crowberto :q "test" :limit "100" :offset "2"))))))
  (testing "It offsets without limit properly"
    (with-search-items-in-root-collection "test"
      (is (<= 5 (count (search-request-data :crowberto :q "test" :offset "2"))))))
  (testing "It limits without offset properly"
    (with-search-items-in-root-collection "test"
      (is (>= 2 (count (search-request-data :crowberto :q "test" :limit "2"))))))
  (testing "It subsets matches for model"
    (with-search-items-in-root-collection "test"
      (is (= 0 (count (search-request-data :crowberto :q "test" :models "database"))))
      (is (= 1 (count (search-request-data :crowberto :q "test" :models "database" :models "card"))))))
  (testing "It distinguishes datasets from cards"
    (with-search-items-in-root-collection "test"
      (let [results (search-request-data :crowberto :q "test" :models "dataset")]
        (is (= 1 (count results)))
        (is (= "dataset" (-> results first :model))))
      (let [results (search-request-data :crowberto :q "test" :models "card")]
        (is (= 1 (count results)))
        (is (= "card" (-> results first :model))))))
  (testing "It returns limit and offset params in return result"
    (with-search-items-in-root-collection "test"
      (is (= 2 (:limit (search-request :crowberto :q "test" :limit "2" :offset "3"))))
      (is (= 3 (:offset (search-request :crowberto :q "test" :limit "2" :offset "3")))))))

(deftest archived-models-test
  (testing "It returns some stuff when you get results"
    (with-search-items-in-root-collection "test"
      ;; sometimes there is a "table" in these responses. might be do to garbage in CI
      (is (set/subset? #{"dashboard" "dataset" "segment" "collection" "database" "metric" "card"}
                       (-> (mt/user-http-request :crowberto :get 200 "search?q=test")
                           :available_models
                           set)))))
  (testing "It returns nothing if there are no results"
    (with-search-items-in-root-collection "test"
      (is (= [] (:available_models (mt/user-http-request :crowberto :get 200 "search?q=noresults")))))))

(deftest query-model-set-test
  (let [search-term "query-model-set"]
    (with-search-items-in-root-collection search-term
      (testing "should returns a list of models that search result will return"
        (is (= #{"dashboard" "table" "dataset" "segment" "collection" "database" "action" "metric" "card"}
               (set (mt/user-http-request :crowberto :get 200 "search/models" :q search-term)))))
      (testing "return a subset of model for created-by filter"
        (is (= #{"dashboard" "dataset" "card" "metric" "action"}
               (set (mt/user-http-request :crowberto :get 200 "search/models"
                                          :q search-term
                                          :created_by (mt/user->id :rasta))))))
      (testing "return a subset of model for verified filter"
        (t2.with-temp/with-temp
          [:model/Card       {v-card-id :id}   {:name (format "%s Verified Card" search-term)}
           :model/Card       {v-model-id :id}  {:name (format "%s Verified Model" search-term) :type :model}
           :model/Card       {v-metric-id :id} {:name (format "%s Verified Metric" search-term) :type :metric}
           :model/Collection {_v-coll-id :id}  {:name (format "%s Verified Collection" search-term) :authority_level "official"}]
          (testing "when has both :content-verification features"
            (mt/with-premium-features #{:content-verification}
              (mt/with-verified-cards [v-card-id v-model-id v-metric-id]
                (is (= #{"card" "dataset" "metric"}
                       (set (mt/user-http-request :crowberto :get 200 "search/models"
                                                  :q search-term
                                                  :verified true)))))))
          (testing "when has :content-verification feature only"
            (mt/with-premium-features #{:content-verification}
              (mt/with-verified-cards [v-card-id]
                (is (= #{"card"}
                       (set (mt/user-http-request :crowberto :get 200 "search/models"
                                                  :q search-term
                                                  :verified true)))))))))
      (testing "return a subset of model for created_at filter"
        (is (= #{"dashboard" "table" "dataset" "collection" "database" "action" "card" "metric"}
               (set (mt/user-http-request :crowberto :get 200 "search/models"
                                          :q search-term
                                          :created_at "today")))))

      (testing "return a subset of model for search_native_query filter"
        (is (= #{"dataset" "action" "card" "metric"}
               (set (mt/user-http-request :crowberto :get 200 "search/models"
                                          :q search-term
                                          :search_native_query true))))))))

(def ^:private dashboard-count-results
  (letfn [(make-card [dashboard-count]
            (make-result (str "dashboard-count " dashboard-count) :dashboardcard_count dashboard-count,
                         :model "card", :bookmark false :creator_id true :creator_common_name "Rasta Toucan"
                         :dataset_query nil :display "table" :can_write true))]
    (set [(make-card 5)
          (make-card 3)
          (make-card 0)])))

(deftest dashboard-count-test
  (testing "It sorts by dashboard count"
    (mt/with-temp [Card          {card-id-3 :id} {:name "dashboard-count 3"}
                   Card          {card-id-5 :id} {:name "dashboard-count 5"}
                   Card          _               {:name "dashboard-count 0"}
                   Dashboard     {dash-id :id}   {}
                   DashboardCard _               {:card_id card-id-3 :dashboard_id dash-id}
                   DashboardCard _               {:card_id card-id-3 :dashboard_id dash-id}
                   DashboardCard _               {:card_id card-id-3 :dashboard_id dash-id}
                   DashboardCard _               {:card_id card-id-5 :dashboard_id dash-id}
                   DashboardCard _               {:card_id card-id-5 :dashboard_id dash-id}
                   DashboardCard _               {:card_id card-id-5 :dashboard_id dash-id}
                   DashboardCard _               {:card_id card-id-5 :dashboard_id dash-id}
                   DashboardCard _               {:card_id card-id-5 :dashboard_id dash-id}]
      (is (=? (sort-by :dashboardcard_count dashboard-count-results)
              (sort-by :dashboardcard_count (unsorted-search-request-data :rasta :q "dashboard-count")))))))

(deftest moderated-status-test
  (let [search-term "moderated-status-test"]
    (mt/with-temp [:model/Card {card-id :id} {:name "moderated-status-test"}]
      ;; an item could have multiple moderation-review, and it's current status is defined as
      ;; moderation-review.most_recent, so we creates multiple moderation review here to make sure
      ;; test result return the most recent status and don't duplicate the result
      (doseq [status ["verified" nil "verified"]]
        (moderation-review/create-review! {:moderated_item_id   card-id
                                           :moderated_item_type "card"
                                           :moderator_id        (mt/user->id :crowberto)
                                           :status              status}))
      (is (=? [{:id               card-id
                :model            "card"
                :moderated_status "verified"}]
              (:data (mt/user-http-request :crowberto :get 200 "search" :q search-term)))))))

(deftest permissions-test
  (testing (str "Ensure that users without perms for the root collection don't get results NOTE: Segments "
                "don't have collections, so they'll be returned")
    (mt/with-non-admin-groups-no-root-collection-perms
      (with-search-items-in-root-collection "test"
        (mt/with-full-data-perms-for-all-users!
          (is (= (default-segment-results)
                 (search-request-data :rasta :q "test")))))))

  (testing "Users that have root collection permissions should get root collection search results"
    (mt/with-non-admin-groups-no-root-collection-perms
      (with-search-items-in-root-collection "test"
        (mt/with-full-data-perms-for-all-users!
          (mt/with-temp [PermissionsGroup           group {}
                         PermissionsGroupMembership _ {:user_id (mt/user->id :rasta), :group_id (u/the-id group)}]
            (perms/grant-permissions! group (perms/collection-read-path {:metabase.models.collection.root/is-root? true}))
            (is (ordered-subset? (->> (default-search-results)
                                      (remove (comp #{"collection"} :model))
                                      (map #(cond-> %
                                              (contains? #{"dashboard" "card" "dataset"} (:model %))
                                              (assoc :can_write false))))
                                 (search-request-data :rasta :q "test"))))))))

  (testing "Users without root collection permissions should still see other collections they have access to"
    (mt/with-non-admin-groups-no-root-collection-perms
      (with-search-items-in-collection {:keys [collection]} "test"
        (with-search-items-in-root-collection "test2"
          (mt/with-temp [PermissionsGroup           group {}
                         PermissionsGroupMembership _ {:user_id (mt/user->id :rasta), :group_id (u/the-id group)}]
            (mt/with-full-data-perms-for-all-users!
              (perms/grant-collection-read-permissions! group (u/the-id collection))
<<<<<<< HEAD
              (is (=? (->> (default-results-with-collection)
                          (map #(if (= "collection" (:model %)) (merge % {:can_write false}) %))
=======
              (is (= (->> (default-results-with-collection)
                          (map #(cond-> %
                                  (contains? #{"collection" "dashboard" "card" "dataset"} (:model %))
                                  (assoc :can_write false)))
>>>>>>> 6c9099bf
                          (concat (map #(merge default-search-row % (table-search-results))
                                       [{:name "segment test2 segment", :description "Lookin' for a blueberry",
                                         :model "segment" :creator_id true :creator_common_name "Rasta Toucan"}]))
                          ;; This reverse is hokey; it's because the test2 results happen to come first in the API response
                          reverse
                          sorted-results)
                     (search-request-data :rasta :q "test")))))))))

  (testing (str "Users with root collection permissions should be able to search root collection data long with "
                "collections they have access to")
    (mt/with-non-admin-groups-no-root-collection-perms
      (with-search-items-in-collection {:keys [collection]} "test"
        (with-search-items-in-root-collection "test2"
          (mt/with-temp [PermissionsGroup           group {}
                         PermissionsGroupMembership _ {:user_id (mt/user->id :rasta) :group_id (u/the-id group)}]
            (mt/with-full-data-perms-for-all-users!
              (perms/grant-permissions! group (perms/collection-read-path {:metabase.models.collection.root/is-root? true}))
              (perms/grant-collection-read-permissions! group collection)
              (is (ordered-subset? (->> (default-results-with-collection)
                                        (concat (->> (default-search-results)
                                                     (remove #(= "collection" (:model %)))
                                                     (map #(update % :name str/replace "test" "test2"))))
                                        (map #(cond-> %
                                                (contains? #{"collection" "dashboard" "card" "dataset"} (:model %))
                                                (assoc :can_write false)))
                                        reverse
                                        sorted-results)
                                   (search-request-data :rasta :q "test")))))))))

  (testing "Users with access to multiple collections should see results from all collections they have access to"
    (with-search-items-in-collection {coll-1 :collection} "test"
      (with-search-items-in-collection {coll-2 :collection} "test2"
        (mt/with-temp [PermissionsGroup           group {}
                       PermissionsGroupMembership _ {:user_id (mt/user->id :rasta) :group_id (u/the-id group)}]
          (mt/with-full-data-perms-for-all-users!
            (perms/grant-collection-read-permissions! group (u/the-id coll-1))
            (perms/grant-collection-read-permissions! group (u/the-id coll-2))
            (is (ordered-subset? (sorted-results
                                  (reverse
                                   (into
                                    (default-results-with-collection)
                                    (map (fn [row] (update row :name #(str/replace % "test" "test2")))
                                         (default-results-with-collection)))))
                                 (search-request-data :rasta :q "test"))))))))

  (testing "User should only see results in the collection they have access to"
    (mt/with-non-admin-groups-no-root-collection-perms
      (with-search-items-in-collection {coll-1 :collection} "test"
        (with-search-items-in-collection _ "test2"
          (mt/with-full-data-perms-for-all-users!
            (mt/with-temp [PermissionsGroup           group {}
                           PermissionsGroupMembership _ {:user_id (mt/user->id :rasta) :group_id (u/the-id group)}]
              (perms/grant-collection-read-permissions! group (u/the-id coll-1))
              (is (= (->> (default-results-with-collection)
                          (concat (map #(merge default-search-row % (table-search-results))
                                       [{:name "segment test2 segment" :description "Lookin' for a blueberry" :model "segment"
                                         :creator_id true :creator_common_name "Rasta Toucan"}]))
                          (map #(cond-> %
                                  (contains? #{"collection" "dashboard" "card" "dataset"} (:model %))
                                  (assoc :can_write false)))
                          reverse
                          sorted-results)
                     (search-request-data :rasta :q "test")))))))))

  (testing "Segments on tables for which the user does not have access to should not show up in results"
    (mt/with-temp [Database {db-id :id} {}
                   Table    {table-id :id} {:db_id  db-id
                                            :schema nil}
                   Segment  _ {:table_id table-id
                               :name     "test segment"}]
      (mt/with-no-data-perms-for-all-users!
        (is (= []
               (search-request-data :rasta :q "test"))))))

  (testing "Databases for which the user does not have access to should not show up in results"
    (mt/with-temp [Database _db-1  {:name "db-1"}
                   Database _db-2 {:name "db-2"}]
      (is (set/subset? #{"db-2" "db-1"}
                       (->> (search-request-data-with sorted-results :rasta :q "db")
                            (map :name)
                            set)))
      (mt/with-no-data-perms-for-all-users!
        (is (nil? ((->> (search-request-data-with sorted-results :rasta :q "db")
                        (map :name)
                        set)
                   "db-1")))))))

(deftest bookmarks-test
  (testing "Bookmarks are per user, so other user's bookmarks don't cause search results to be altered"
    (with-search-items-in-collection {:keys [card dashboard]} "test"
      (mt/with-temp [CardBookmark      _ {:card_id (u/the-id card)
                                          :user_id (mt/user->id :rasta)}
                     DashboardBookmark _ {:dashboard_id (u/the-id dashboard)
                                          :user_id      (mt/user->id :rasta)}]
        (is (= (default-results-with-collection)
               (search-request-data :crowberto :q "test"))))))

  (testing "Basic search, should find 1 of each entity type and include bookmarks when available"
    (with-search-items-in-collection {:keys [card dashboard]} "test"
      (mt/with-temp [CardBookmark      _ {:card_id (u/the-id card)
                                          :user_id (mt/user->id :crowberto)}
                     DashboardBookmark _ {:dashboard_id (u/the-id dashboard)
                                          :user_id      (mt/user->id :crowberto)}]
        (is (= (on-search-types #{"dashboard" "card"}
                                #(assoc % :bookmark true)
                                (default-results-with-collection))
               (search-request-data :crowberto :q "test")))))))

(defn- archived [m]
  (assoc m :archived true))

(deftest database-test
  (testing "Should search database names and descriptions"
    (mt/with-temp [Database       _ {:name "aviaries"}
                   Database       _ {:name "user_favorite_places" :description "Join table between users and their favorite places, which could include aviaries"}
                   Database       _ {:name "users" :description "As it sounds"}]
      (letfn [(result [db]
                (merge {:name nil
                        :model "database"
                        :description nil}
                       db))]
        (is (= (sorted-results
                (map result [{:name "aviaries"}
                             {:name "user_favorite_places"
                              :description "Join table between users and their favorite places, which could include aviaries"}]))
               (map #(select-keys % [:name :model :description])
                    (search-request-data-with sorted-results :crowberto :q "aviaries"))))))))

(deftest indexed-entity-test
  (testing "Should search indexed entities"
    (mt/dataset airports
      (let [query (mt/mbql-query municipality)]
        (mt/with-temp [Card model {:type          :model
                                   :dataset_query query}]
          (let [model-index (model-index/create
                             (mt/$ids {:model-id   (:id model)
                                       :pk-ref     $municipality.id
                                       :value-ref  $municipality.name
                                       :creator-id (mt/user->id :rasta)}))
                relevant    (comp (filter (comp #{(:id model)} :model_id))
                                  (filter (comp #{"indexed-entity"} :model)))
                search!     (fn [search-term]
                              (:data (make-search-request :crowberto [:q search-term])))]
            (model-index/add-values! model-index)

            (is (= #{"Dallas-Fort Worth" "Fort Lauderdale" "Fort Myers"
                     "Fort Worth" "Fort Smith" "Fort Wayne"}
                   (into #{} (comp relevant (map :name)) (search! "fort"))))

            (let [normalize (fn [x] (-> x (update :pk_ref mbql.normalize/normalize)))]
              (is (=? {"Rome"   {:pk_ref         (mt/$ids $municipality.id)
                                 :name           "Rome"
                                 :model_id       (:id model)
                                 :model_name     (:name model)
                                 :model_index_id (mt/malli=? :int)}
                       "Tromsø" {:pk_ref         (mt/$ids $municipality.id)
                                 :name           "Tromsø"
                                 :model_id       (:id model)
                                 :model_name     (:name model)
                                 :model_index_id (mt/malli=? :int)}}
                      (into {} (comp relevant (map (juxt :name normalize)))
                            (search! "rom")))))))))))

(deftest indexed-entity-perms-test
  (mt/dataset airports
    (let [query (mt/mbql-query municipality)]
      (mt/with-temp [Collection collection           {:name     "test"
                                                      :location "/"}
                     Card       root-model           {:type         :model
                                                      :dataset_query query
                                                      :collection_id nil}
                     Card       sub-collection-model {:type          :model
                                                      :dataset_query query
                                                      :collection_id (u/id collection)}]
        (let [model-index-1 (model-index/create
                             (mt/$ids {:model-id   (:id root-model)
                                       :pk-ref     $municipality.id
                                       :value-ref  $municipality.name
                                       :creator-id (mt/user->id :rasta)}))
              model-index-2 (model-index/create
                             (mt/$ids {:model-id   (:id sub-collection-model)
                                       :pk-ref     $municipality.id
                                       :value-ref  $municipality.name
                                       :creator-id (mt/user->id :rasta)}))
              relevant-1    (comp (filter (comp #{(:id root-model)} :model_id))
                                  (filter (comp #{"indexed-entity"} :model)))
              relevant-2    (comp (filter (comp #{(:id sub-collection-model)} :model_id))
                                  (filter (comp #{"indexed-entity"} :model)))
              search!       (fn search!
                              ([search-term] (search! search-term :crowberto))
                              ([search-term user] (:data (make-search-request user [:q search-term]))))
              normalize     (fn [x] (-> x (update :pk_ref mbql.normalize/normalize)))]
          (model-index/add-values! model-index-1)
          (model-index/add-values! model-index-2)

          (testing "Indexed entities returned if a non-admin user has full data perms and collection access"
            (mt/with-all-users-data-perms-graph! {(mt/id) {:view-data :unrestricted
                                                           :create-queries :query-builder-and-native}}
              (is (=? {"Rome"   {:pk_ref         (mt/$ids $municipality.id)
                                 :name           "Rome"
                                 :model_id       (:id root-model)
                                 :model_name     (:name root-model)
                                 :model_index_id (mt/malli=? :int)}
                       "Tromsø" {:pk_ref         (mt/$ids $municipality.id)
                                 :name           "Tromsø"
                                 :model_id       (:id root-model)
                                 :model_name     (:name root-model)
                                 :model_index_id (mt/malli=? :int)}}
                      (into {} (comp relevant-1 (map (juxt :name normalize)))
                            (search! "rom" :rasta))))))

          (testing "Indexed entities are not returned if a user doesn't have full data perms for the DB"
            (mt/with-all-users-data-perms-graph! {(mt/id) {:view-data :unrestricted
                                                           :create-queries :no}}
              (is (= #{}
                     (into #{} (comp relevant-1 (map (juxt :name normalize)))
                           (search! "rom" :rasta)))))

            (mt/with-all-users-data-perms-graph! {(mt/id) {:view-data :unrestricted
                                                           :create-queries :query-builder}}
              (is (= #{}
                     (into #{} (comp relevant-1 (map (juxt :name normalize)))
                           (search! "rom" :rasta)))))

            (let [[id-1 id-2 id-3 id-4] (map u/the-id (database/tables (mt/db)))]
              (mt/with-all-users-data-perms-graph! {(mt/id) {:view-data :unrestricted
                                                             :create-queries {"PUBLIC" {id-1 :query-builder
                                                                                        id-2 :query-builder
                                                                                        id-3 :query-builder
                                                                                        id-4 :no}}}}
                (is (= #{}
                       (into #{} (comp relevant-1 (map (juxt :name normalize)))
                             (search! "rom" :rasta))))))

            (mt/with-additional-premium-features #{:advanced-permissions}
              (mt/with-all-users-data-perms-graph! {(mt/id) {:view-data :blocked
                                                             :create-queries :no}}
                (is (= #{}
                       (into #{} (comp relevant-1 (map (juxt :name normalize)))
                             (search! "rom" :rasta)))))))

          (testing "Indexed entities are not returned if a user doesn't have root collection access"
            (mt/with-non-admin-groups-no-root-collection-perms
              (is (= #{}
                     (into #{} (comp relevant-1 (map (juxt :name normalize)))
                           (search! "rom" :rasta)))))

            (mt/with-non-admin-groups-no-collection-perms collection
              (is (= #{}
                     (into #{} (comp relevant-2 (map (juxt :name normalize)))
                           (search! "rom" :rasta))))))

          (testing "Sandboxed users do not see indexed entities in search"
            (with-redefs [premium-features/sandboxed-or-impersonated-user? (constantly true)]
              (is (= #{}
                     (into #{} (comp relevant-1 (map :name)) (search! "fort")))))))))))

(deftest archived-results-test
  (testing "Should return unarchived results by default"
    (with-search-items-in-root-collection "test"
      (mt/with-temp [Card        action-model {:type :model}
                     Action      {action-id :id} (archived {:name     "action test action 2"
                                                            :type     :query
                                                            :model_id (u/the-id action-model)})
                     QueryAction _ (query-action action-id)
                     Card        _ (archived {:name "card test card 2"})
                     Card        _ (archived {:name "dataset test dataset" :type :model})
                     Dashboard   _ (archived {:name "dashboard test dashboard 2"})
                     Collection  _ (archived {:name "collection test collection 2"})
                     Card        _ (archived {:name "metric test metric 2" :type :metric})
                     Segment     _ (archived {:name "segment test segment 2"})]
        (is (= (default-search-results)
               (search-request-data :crowberto :q "test"))))))

  (testing "Should return archived results when specified"
    (with-search-items-in-root-collection "test2"
      (mt/with-temp [Card        action-model action-model-params
                     Action      {action-id :id} (archived {:name     "action test action"
                                                            :type     :query
                                                            :model_id (u/the-id action-model)})
                     QueryAction _ (query-action action-id)
                     Action      _ (archived {:name     "action that will not appear in results"
                                              :type     :query
                                              :model_id (u/the-id action-model)})
                     Card        _ (archived {:name "card test card"})
                     Card        _ (archived {:name "card that will not appear in results"})
                     Card        _ (archived {:name "dataset test dataset" :type :model})
                     Dashboard   _ (archived {:name "dashboard test dashboard"})
                     Collection  _ (archived {:name "collection test collection"})
                     Card        _ (archived {:name "metric test metric" :type :metric})
                     Segment     _ (archived {:name "segment test segment"})]
        (is (= (default-archived-results)
               (search-request-data :crowberto :q "test", :archived "true"))))))

  (testing "Should return archived results when specified without a search query"
    (with-search-items-in-root-collection "test2"
      (mt/with-temp [Card        action-model action-model-params
                     Action      {action-id :id} (archived {:name     "action test action"
                                                            :type     :query
                                                            :model_id (u/the-id action-model)})
                     QueryAction _ (query-action action-id)
                     Card        _ (archived {:name "card test card"})
                     Card        _ (archived {:name "dataset test dataset" :type :model})
                     Dashboard   _ (archived {:name "dashboard test dashboard"})
                     Collection  _ (archived {:name "collection test collection"})
                     Card        _ (archived {:name "metric test metric" :type :metric})
                     Segment     _ (archived {:name "segment test segment"})]
        (is (ordered-subset? (default-archived-results)
                             (search-request-data :crowberto :archived "true")))))))

(deftest alerts-test
  (testing "Search should not return alerts"
    (with-search-items-in-root-collection "test"
      (mt/with-temp [Pulse pulse {:alert_condition  "rows"
                                  :alert_first_only false
                                  :alert_above_goal nil
                                  :name             nil}]
        (is (= []
               (filter (fn [{:keys [model id]}]
                         (and (= id (u/the-id pulse))
                              (= "pulse" model)))
                       (:data (mt/user-http-request :crowberto :get 200 "search")))))))))

(defn- default-table-search-row [table-name]
  (merge
   default-search-row
   {:name                table-name
    :table_name          table-name
    :table_id            true
    :archived            nil
    :model               "table"
    :database_id         true
    :database_name       "test-data"
    :pk_ref              nil
    :initial_sync_status "complete"}))

(defmacro ^:private do-test-users {:style/indent 1} [[user-binding users] & body]
  `(doseq [user# ~users
           :let [~user-binding user#]]
     (testing (format "\nuser = %s" user#)
       ~@body)))

(deftest table-test
  (testing "You should see Tables in the search results!\n"
    (mt/with-temp [Table _ {:name "RoundTable"}]
      (do-test-users [user [:crowberto :rasta]]
                     (is (= [(default-table-search-row "RoundTable")]
                            (search-request-data user :q "RoundTable"))))))
  (testing "You should not see hidden tables"
    (mt/with-temp [Table _normal {:name "Foo Visible"}
                   Table _hidden {:name "Foo Hidden", :visibility_type "hidden"}]
      (do-test-users [user [:crowberto :rasta]]
                     (is (= [(default-table-search-row "Foo Visible")]
                            (search-request-data user :q "Foo"))))))
  (testing "You should be able to search by their display name"
    (let [lancelot "Lancelot's Favorite Furniture"]
      (mt/with-temp [Table _ {:name "RoundTable" :display_name lancelot}]
        (do-test-users [user [:crowberto :rasta]]
                       (is (= [(assoc (default-table-search-row "RoundTable") :name lancelot)]
                              (search-request-data user :q "Lancelot")))))))
  (testing "You should be able to search by their description"
    (let [lancelot "Lancelot's Favorite Furniture"]
      (mt/with-temp [Table _ {:name "RoundTable" :description lancelot}]
        (do-test-users [user [:crowberto :rasta]]
                       (is (= [(assoc (default-table-search-row "RoundTable") :description lancelot :table_description lancelot)]
                              (search-request-data user :q "Lancelot")))))))
  (testing "When searching with ?archived=true, normal Tables should not show up in the results"
    (let [table-name (mt/random-name)]
      (mt/with-temp [Table _ {:name table-name}]
        (do-test-users [user [:crowberto :rasta]]
                       (is (= []
                              (search-request-data user :q table-name :archived true)))))))
  (testing "*archived* tables should not appear in search results"
    (let [table-name (mt/random-name)]
      (mt/with-temp [Table _ {:name table-name, :active false}]
        (do-test-users [user [:crowberto :rasta]]
                       (is (= []
                              (search-request-data user :q table-name)))))))
  (testing "you should not be able to see a Table if the current user doesn't have permissions for that Table"
    (mt/with-temp [Database {db-id :id} {}
                   Table    table {:db_id db-id}]
      (mt/with-no-data-perms-for-all-users!
        (is (= []
               (binding [*search-request-results-database-id* db-id]
                 (search-request-data :rasta :q (:name table)))))))))

(deftest all-users-no-perms-table-test
  (testing (str "If the All Users group doesn't have perms to view a Table, but the current User is in a group that "
                "does have perms, they should still be able to see it (#12332)")
    (mt/with-temp [Database                   {db-id :id} {:name "test-data"}
                   Table                      table {:name "RoundTable" :db_id db-id}
                   PermissionsGroup           {group-id :id} {}
                   PermissionsGroupMembership _ {:group_id group-id :user_id (mt/user->id :rasta)}]
      (mt/with-no-data-perms-for-all-users!
        (data-perms/set-database-permission! group-id db-id :perms/view-data :unrestricted)
        (data-perms/set-table-permission! group-id table :perms/create-queries :query-builder)
        (do-test-users [user [:crowberto :rasta]]
                       (is (= [(default-table-search-row "RoundTable")]
                              (binding [*search-request-results-database-id* db-id]
                                (search-request-data user :q "RoundTable")))))))))

(deftest all-users-no-data-perms-table-test
  (testing "If the All Users group doesn't have perms to view a Table they sholdn't see it (#16855)"
    (mt/with-temp [Database                   {db-id :id} {}
                   Table                      table {:name "RoundTable", :db_id db-id}]
      (mt/with-restored-data-perms-for-group! (:id (perms-group/all-users))
        (data-perms/set-table-permission! (perms-group/all-users) table :perms/create-queries :no)
        (is (= []
               (filter #(= (:name %) "RoundTable")
                       (binding [*search-request-results-database-id* db-id]
                         (search-request-data :rasta :q "RoundTable")))))))))

(deftest collection-namespaces-test
  (testing "Search should only return Collections in the 'default' namespace"
    (mt/with-temp [Collection _c1 {:name "Normal Collection"}
                   Collection _c2 {:name "Coin Collection" :namespace "currency"}]
      (assert (not (t2/exists? Collection :name "Coin Collection", :namespace nil)))
      (is (=? [{:name "Normal Collection"}]
              (->> (search-request-data :crowberto :q "Collection")
                   (filter #(and (= (:model %) "collection")
                                 (#{"Normal Collection" "Coin Collection"} (:name %))))))))))

(deftest no-dashboard-subscription-pulses-test
  (testing "Pulses used for Dashboard subscriptions should not be returned by search results (#14190)"
    (letfn [(search-for-pulses [{pulse-id :id}]
              (->> (:data (mt/user-http-request :crowberto :get "search?q=electro"))
                   (filter #(and (= (:model %) "pulse")
                                 (= (:id %) pulse-id)))
                   first))]
      (t2.with-temp/with-temp [Pulse pulse {:name "Electro-Magnetic Pulse"}]
        (testing "Pulses are not searchable"
          (is (= nil (search-for-pulses pulse))))
        (mt/with-temp [Card      card-1 {}
                       PulseCard _ {:pulse_id (:id pulse), :card_id (:id card-1)}
                       Card      card-2 {}
                       PulseCard _ {:pulse_id (:id pulse), :card_id (:id card-2)}]
          (testing "Create some Pulse Cards: we should not find them."
            (is (= nil (search-for-pulses pulse))))
          (testing "Even as a dashboard subscription, the pulse is not found."
            (mt/with-temp [Dashboard dashboard {}]
              (t2/update! Pulse (:id pulse) {:dashboard_id (:id dashboard)})
              (is (= nil (search-for-pulses pulse))))))))))

(deftest search-db-call-count-test
  (let [search-string (mt/random-name)]
    (t2.with-temp/with-temp
      [Card      _              {:name (str "card db 1 " search-string)}
       Card      _              {:name (str "card db 2 " search-string)}
       Card      _              {:name (str "card db 3 " search-string)}
       Dashboard _              {:name (str "dash 1 " search-string)}
       Dashboard _              {:name (str "dash 2 " search-string)}
       Dashboard _              {:name (str "dash 3 " search-string)}
       Database  {db-id :id}    {:name (str "database 1 " search-string)}
       Database  _              {:name (str "database 2 " search-string)}
       Database  _              {:name (str "database 3 " search-string)}
       Table     {table-id :id} {:db_id  db-id
                                 :schema nil}
       Card      _              {:name (str "metric 1 " search-string) :type :metric}
       Card      _              {:name (str "metric 1 " search-string) :type :metric}
       Card      _              {:name (str "metric 2 " search-string) :type :metric}
       Segment   _              {:table_id table-id
                                 :name     (str "segment 1 " search-string)}
       Segment   _              {:table_id table-id
                                 :name     (str "segment 2 " search-string)}
       Segment   _              {:table_id table-id
                                 :name     (str "segment 3 " search-string)}]
      (mt/with-current-user (mt/user->id :crowberto)
        (let [do-search (fn []
                          (#'api.search/search {:search-string      search-string
                                                :archived?          false
                                                :models             search.config/all-models
                                                :current-user-perms #{"/"}
                                                :model-ancestors?   false
                                                :limit-int          100}))]
          ;; warm it up, in case the DB call depends on the order of test execution and it needs to
          ;; do some initialization
          (do-search)
          (t2/with-call-count [call-count]
            (do-search)
            ;; the call count number here are expected to change if we change the search api
            ;; we have this test here just to keep tracks this number to remind us to put effort
            ;; into keep this number as low as we can
            (is (= 6 (call-count)))))))))

(deftest snowplow-new-search-query-event-test
  (testing "Send a snowplow event when a search query is triggered and context is passed"
    (snowplow-test/with-fake-snowplow-collector
      (mt/user-http-request :crowberto :get 200 "search?q=test" :context "search-bar")
      (is (=? {:data    {"event"                "new_search_query"
                         "runtime_milliseconds" pos?
                         "context"              "search-bar"}
               :user-id (str (mt/user->id :crowberto))}
              (last (snowplow-test/pop-event-data-and-user-id!)))))
    (snowplow-test/with-fake-snowplow-collector
      (mt/user-http-request :crowberto :get 200 "search?q=test" :context "search-app")
      (is (=? {:data    {"event"                "new_search_query"
                         "runtime_milliseconds" pos?
                         "context"              "search-app"}
               :user-id (str (mt/user->id :crowberto))}
              (last (snowplow-test/pop-event-data-and-user-id!))))))

  (testing "Don't send a snowplow event if the search doesn't contain context"
    (snowplow-test/with-fake-snowplow-collector
      (mt/user-http-request :crowberto :get 200 "search" :q "test" :models "table")
      (is (empty? (snowplow-test/pop-event-data-and-user-id!)))

      (mt/user-http-request :crowberto :get 200 "search" :q "test" :table_db_id (mt/id))
      (is (empty? (snowplow-test/pop-event-data-and-user-id!)))

      (mt/user-http-request :crowberto :get 200 "search" :q "test" :archived true)
      (is (empty? (snowplow-test/pop-event-data-and-user-id!))))))

(deftest snowplow-search-results-filtered-event-test
  (testing "Send a snowplow event when a new filtered search query is made"
    (snowplow-test/with-fake-snowplow-collector
      (mt/user-http-request :crowberto :get 200 "search" :q "test" :context "search-app" :models "card")
      (is (=? {:data    {"event"                 "search_results_filtered"
                         "runtime_milliseconds"  pos?
                         "creation_date"         false
                         "creator"               false
                         "last_edit_date"        false
                         "last_editor"           false
                         "content_type"          ["card"]
                         "search_native_queries" false
                         "verified_items"        false}
               :user-id (str (mt/user->id :crowberto))}
              (last (snowplow-test/pop-event-data-and-user-id!)))))

    (snowplow-test/with-fake-snowplow-collector
      (mt/user-http-request :crowberto :get 200 "search"
                            :q "test"
                            :context "search-app"
                            :models "card"
                            :models "dashboard"
                            :created_at "2000-01-01"
                            :created_by (mt/user->id :crowberto)
                            :last_edited_at "2000-01-01" :last_edited_by (mt/user->id :crowberto)
                            :search_native_query true)
      (is (=? {:data    {"event"                 "search_results_filtered"
                         "runtime_milliseconds"  pos?
                         "creation_date"         true
                         "creator"               true
                         "last_edit_date"        true
                         "last_editor"           true
                         "content_type"          ["card" "dashboard"]
                         "search_native_queries" true
                         "verified_items"        false}
               :user-id (str (mt/user->id :crowberto))}
              (last (snowplow-test/pop-event-data-and-user-id!))))))

  (snowplow-test/with-fake-snowplow-collector
    (testing "Send a snowplow event even if the search doesn't have any advanced filters"
      (mt/user-http-request :crowberto :get 200 "search" :q "test" :context "search-app")
      (is (=? {:data    {"event"                "new_search_query"
                         "runtime_milliseconds" pos?
                         "context"              "search-app"}
               :user-id (str (mt/user->id :crowberto))}
              (last (snowplow-test/pop-event-data-and-user-id!)))))

    (testing "Don't send a snowplow event if the doesn't have context"
      (mt/user-http-request :crowberto :get 200 "search" :q "test" :created_at "2000-01-01")
      (is (empty? (snowplow-test/pop-event-data-and-user-id!))))))

;; ------------------------------------------------ Filter Tests ------------------------------------------------ ;;

(deftest filter-by-creator-test
  (let [search-term "Created by Filter"]
    (with-search-items-in-root-collection search-term
      (mt/with-temp
        [:model/User      {user-id :id}      {:first_name "Explorer" :last_name "Curious"}
         :model/User      {user-id-2 :id}    {:first_name "Explorer" :last_name "Hubble"}
         :model/Card      {card-id :id}      {:name (format "%s Card 1" search-term) :creator_id user-id}
         :model/Card      {card-id-2 :id}    {:name (format "%s Card 2" search-term) :creator_id user-id
                                              :collection_id (:id (collection/user->personal-collection user-id))}
         :model/Card      {card-id-3 :id}    {:name (format "%s Card 3" search-term) :creator_id user-id :archived true}
         :model/Card      {card-id-4 :id}    {:name (format "%s Card 4" search-term) :creator_id user-id-2}
         :model/Card      {model-id :id}     {:name (format "%s Dataset 1" search-term) :type :model :creator_id user-id}
         :model/Dashboard {dashboard-id :id} {:name (format "%s Dashboard 1" search-term) :creator_id user-id}
         :model/Action    {action-id :id}    {:name (format "%s Action 1" search-term) :model_id model-id :creator_id user-id :type :http}]

        (testing "sanity check that without search by created_by we have more results than if a filter is provided"
          (is (> (:total (mt/user-http-request :crowberto :get 200 "search" :q search-term))
                 5)))

        (testing "Able to filter by creator"
          (let [resp (mt/user-http-request :crowberto :get 200 "search" :q search-term :created_by user-id)]

            (testing "only a subset of models are applicable"
              (is (= #{"card" "dataset" "dashboard" "action"} (set (:available_models resp)))))

            (testing "results contains only entities with the specified creator"
              (is (= #{[dashboard-id "dashboard" "Created by Filter Dashboard 1"]
                       [card-id      "card"      "Created by Filter Card 1"]
                       [card-id-2    "card"      "Created by Filter Card 2"]
                       [model-id     "dataset"   "Created by Filter Dataset 1"]
                       [action-id    "action"    "Created by Filter Action 1"]}
                     (->> (:data resp)
                          (map (juxt :id :model :name))
                          set))))))

        (testing "Able to filter by multiple creators"
          (let [resp (mt/user-http-request :crowberto :get 200 "search" :q search-term :created_by user-id :created_by user-id-2)]

            (testing "only a subset of models are applicable"
              (is (= #{"card" "dataset" "dashboard" "action"} (set (:available_models resp)))))

            (testing "results contains only entities with the specified creator"
              (is (= #{[dashboard-id "dashboard" "Created by Filter Dashboard 1"]
                       [card-id      "card"      "Created by Filter Card 1"]
                       [card-id-2    "card"      "Created by Filter Card 2"]
                       [card-id-4    "card"      "Created by Filter Card 4"]
                       [model-id     "dataset"   "Created by Filter Dataset 1"]
                       [action-id    "action"    "Created by Filter Action 1"]}
                     (->> (:data resp)
                          (map (juxt :id :model :name))
                          set))))))

        (testing "Works with archived filter"
          (is (=? [{:model "card"
                    :id     card-id-3
                    :archived true}]
                  (:data (mt/user-http-request :crowberto :get 200 "search" :q search-term :created_by user-id :archived true)))))

        (testing "Works with models filter"
          (testing "return intersections of supported models with provided models"
            (is (= #{"dashboard" "card"}
                   (->> (mt/user-http-request :crowberto :get 200 "search" :q search-term :created_by user-id :models "card" :models "dashboard")
                        :data
                        (map :model)
                        set))))

          (testing "return nothing if there is no intersection"
            (is (= #{}
                   (->> (mt/user-http-request :crowberto :get 200 "search" :q search-term :created_by user-id :models "table" :models "database")
                        :data
                        (map :model)
                        set)))))

        (testing "respect the read permissions"
          (let [resp (mt/user-http-request :rasta :get 200 "search" :q search-term :created_by user-id)]
            (is (not (contains?
                      (->> (:data resp)
                           (filter #(= (:model %) "card"))
                           (map :id)
                           set)
                      card-id-2)))))

        (testing "error if creator_id is not an integer"
          (let [resp (mt/user-http-request :crowberto :get 400 "search" :q search-term :created_by "not-a-valid-user-id")]
            (is (= {:created_by "nullable vector of value must be an integer greater than zero."}
                   (:errors resp)))))))))

(deftest filter-by-last-edited-by-test
  (let [search-term "last-edited-by"]
    (mt/with-temp
      [:model/Card       {rasta-card-id :id}   {:name search-term}
       :model/Card       {lucky-card-id :id}   {:name search-term}
       :model/Card       {rasta-model-id :id}  {:name search-term :type :model}
       :model/Card       {lucky-model-id :id}  {:name search-term :type :model}
       :model/Dashboard  {rasta-dash-id :id}   {:name search-term}
       :model/Dashboard  {lucky-dash-id :id}   {:name search-term}
       :model/Card       {rasta-metric-id :id} {:name search-term :type :metric}
       :model/Card       {lucky-metric-id :id} {:name search-term :type :metric}]
      (let [rasta-user-id (mt/user->id :rasta)
            lucky-user-id (mt/user->id :lucky)]
        (doseq [[model id user-id] [[:model/Card rasta-card-id rasta-user-id] [:model/Card rasta-model-id rasta-user-id]
                                    [:model/Dashboard rasta-dash-id rasta-user-id] [:model/Card rasta-metric-id rasta-user-id]
                                    [:model/Card lucky-card-id lucky-user-id] [:model/Card lucky-model-id lucky-user-id]
                                    [:model/Dashboard lucky-dash-id lucky-user-id] [:model/Card lucky-metric-id lucky-user-id]]]
          (revision/push-revision!
           {:entity       model
            :id           id
            :user-id      user-id
            :is-creation? true
            :object       (merge {:id id}
                                 (when (= model :model/Card)
                                   {:type "question"}))}))

        (testing "Able to filter by last editor"
          (let [resp (mt/user-http-request :crowberto :get 200 "search" :q search-term :last_edited_by rasta-user-id)]

            (testing "only a subset of models are applicable"
              (is (= #{"dashboard" "dataset" "metric" "card"} (set (:available_models resp)))))

            (testing "results contains only entities with the specified creator"
              (is (= #{[rasta-metric-id "metric"]
                       [rasta-card-id   "card"]
                       [rasta-model-id  "dataset"]
                       [rasta-dash-id   "dashboard"]}
                     (->> (:data resp)
                          (map (juxt :id :model))
                          set))))))

        (testing "Able to filter by multiple last editor"
          (let [resp (mt/user-http-request :crowberto :get 200 "search" :q search-term :last_edited_by rasta-user-id :last_edited_by lucky-user-id)]

            (testing "only a subset of models are applicable"
              (is (= #{"dashboard" "dataset" "metric" "card"} (set (:available_models resp)))))

            (testing "results contains only entities with the specified creator"
              (is (= #{[rasta-metric-id "metric"]
                       [rasta-card-id   "card"]
                       [rasta-model-id  "dataset"]
                       [rasta-dash-id   "dashboard"]
                       [lucky-metric-id "metric"]
                       [lucky-card-id   "card"]
                       [lucky-model-id  "dataset"]
                       [lucky-dash-id   "dashboard"]}
                     (->> (:data resp)
                          (map (juxt :id :model))
                          set))))))

        (testing "error if last_edited_by is not an integer"
          (let [resp (mt/user-http-request :crowberto :get 400 "search" :q search-term :last_edited_by "not-a-valid-user-id")]
            (is (= {:last_edited_by "nullable vector of value must be an integer greater than zero."}
                   (:errors resp)))))))))

(deftest verified-filter-test
  (let [search-term "Verified filter"]
    (t2.with-temp/with-temp
      [:model/Card {v-card-id :id}  {:name (format "%s Verified Card" search-term)}
       :model/Card {_card-id :id}   {:name (format "%s Normal Card" search-term)}
       :model/Card {_model-id :id}  {:name (format "%s Normal Model" search-term) :type :model}
       :model/Card {v-model-id :id} {:name (format "%s Verified Model" search-term) :type :model}]
      (mt/with-verified-cards [v-card-id v-model-id]
        (mt/with-premium-features #{:content-verification}
          (testing "Able to filter only verified items"
            (let [resp (mt/user-http-request :crowberto :get 200 "search" :q search-term :verified true)]
              (testing "do not returns duplicated verified cards"
                (is (= 1 (->> resp
                              :data
                              (filter #(= {:model "card" :id v-card-id} (select-keys % [:model :id])))
                              count))))

              (testing "only a subset of models are applicable"
                (is (= #{"card" "dataset"} (set (:available_models resp)))))

              (testing "results contains only verified entities"
                (is (= #{[v-card-id  "card"       "Verified filter Verified Card"]
                         [v-model-id "dataset"    "Verified filter Verified Model"]}

                       (->> (:data resp)
                            (map (juxt :id :model :name))
                            set))))))

          (testing "Returns schema error if attempt to serach for non-verified items"
            (is (= {:verified "nullable true"}
                   (:errors (mt/user-http-request :crowberto :get 400 "search" :q "x" :verified false)))))

          (testing "Works with models filter"
            (testing "return intersections of supported models with provided models"
              (is (= #{"card"}
                     (->> (mt/user-http-request :crowberto :get 200 "search"
                                                :q search-term :verified true :models "card" :models "dashboard" :model "table")
                          :data
                          (map :model)
                          set))))))

        (mt/with-premium-features #{:content-verification}
          (testing "Returns verified cards and models only if :content-verification is enabled"
            (let [resp (mt/user-http-request :crowberto :get 200 "search" :q search-term :verified true)]

              (testing "only a subset of models are applicable"
                (is (= #{"card" "dataset"} (set (:available_models resp)))))

              (testing "results contains only verified entities"
                (is (= #{[v-card-id  "card"    "Verified filter Verified Card"]
                         [v-model-id "dataset" "Verified filter Verified Model"]}
                       (->> (:data resp)
                            (map (juxt :id :model :name))
                            set)))))))

        (testing "error if doesn't have premium-features"
          (mt/with-premium-features #{}
            (is (= "Content Management or Official Collections is a paid feature not currently available to your instance. Please upgrade to use it. Learn more at metabase.com/upgrade/"
                   (mt/user-http-request :crowberto :get 402 "search" :q search-term :verified true)))))))))

(deftest created-at-api-test
  (let [search-term "created-at-filtering"]
    (with-search-items-in-root-collection search-term
      (testing "returns only applicable models"
        (is (= #{"dashboard" "table" "dataset" "collection" "database" "action" "card" "metric"}
               (-> (mt/user-http-request :crowberto :get 200 "search" :q search-term :created_at "today")
                   :available_models
                   set))))

      (testing "works with others filter too"
        (is (= #{"dashboard" "table" "dataset" "collection" "database" "action" "card" "metric"}
               (-> (mt/user-http-request :crowberto :get 200 "search" :q search-term :created_at "today" :creator_id (mt/user->id :rasta))
                   :available_models
                   set))))

      (testing "error if invalids created_at string"
        (is (= "Failed to parse datetime value: today~"
               (mt/user-http-request :crowberto :get 400 "search" :q search-term :created_at "today~" :creator_id (mt/user->id :rasta))))))))

(deftest filter-by-last-edited-at-test
  (let [search-term "last-edited-at-filtering"]
    (t2.with-temp/with-temp
      [:model/Card       {card-id :id}   {:name search-term}
       :model/Card       {model-id :id}  {:name search-term :type :model}
       :model/Dashboard  {dash-id :id}   {:name search-term}
       :model/Card       {metric-id :id} {:name search-term :type :metric}
       :model/Action     {action-id :id} {:name       search-term
                                          :model_id   model-id
                                          :type       :http}]
      (doseq [[model id] [[:model/Card card-id] [:model/Card model-id]
                          [:model/Dashboard dash-id] [:model/Card metric-id]]]
        (revision/push-revision!
         {:entity       model
          :id           id
          :user-id      (mt/user->id :rasta)
          :is-creation? true
          :object       (merge {:id id}
                               (when (= model :model/Card)
                                 {:type "question"}))}))
      (testing "returns only applicable models"
        (let [resp (mt/user-http-request :crowberto :get 200 "search" :q search-term :last_edited_at "today")]
          (is (= #{[action-id "action"]
                   [card-id   "card"]
                   [dash-id   "dashboard"]
                   [model-id  "dataset"]
                   [metric-id "metric"]}
                 (->> (:data resp)
                      (map (juxt :id :model))
                      set)))

          (is (= #{"action" "card" "dashboard" "dataset" "metric"}
                 (-> resp
                     :available_models
                     set)))))

      (testing "works with the last_edited_by filter too"
        (doseq [[model id] [[:model/Card card-id] [:model/Card model-id]
                            [:model/Dashboard dash-id] [:model/Card metric-id]]]
          (revision/push-revision!
           {:entity       model
            :id           id
            :user-id      (mt/user->id :rasta)
            :is-creation? true
            :object       (merge {:id id}
                                 (when (= model :model/Card)
                                   {:type "question"}))}))
        (is (= #{"dashboard" "dataset" "metric" "card"}
               (-> (mt/user-http-request :crowberto :get 200 "search" :q search-term :last_edited_at "today" :last_edited_by (mt/user->id :rasta))
                   :available_models
                   set))))

      (testing "error if invalids last_edited_at string"
        (is (= "Failed to parse datetime value: today~"
               (mt/user-http-request :crowberto :get 400 "search" :q search-term :last_edited_at "today~" :creator_id (mt/user->id :rasta))))))))

(deftest created-at-correctness-test
  (let [search-term "created-at-filtering"
        new          #t "2023-05-04T10:00Z[UTC]"
        two-years-ago (t/minus new (t/years 2))]
    (mt/with-clock new
      (t2.with-temp/with-temp
        [:model/Dashboard  {dashboard-new :id} {:name       search-term
                                                :created_at new}
         :model/Dashboard  {dashboard-old :id} {:name       search-term
                                                :created_at two-years-ago}
         :model/Database   {db-new :id}       {:name       search-term
                                               :created_at new}
         :model/Database   {db-old :id}      {:name       search-term
                                              :created_at two-years-ago}
         :model/Table      {table-new :id}    {:name       search-term
                                               :db_id      db-new
                                               :created_at new}
         :model/Table      {table-old :id}    {:name       search-term
                                               :db_id      db-old
                                               :created_at two-years-ago}
         :model/Collection {coll-new :id}     {:name       search-term
                                               :created_at new}
         :model/Collection {coll-old :id}     {:name       search-term
                                               :created_at two-years-ago}
         :model/Card       {card-new :id}     {:name       search-term
                                               :created_at new}
         :model/Card       {card-old :id}     {:name       search-term
                                               :created_at two-years-ago}
         :model/Card       {model-new :id}    {:name       search-term
                                               :type       :model
                                               :created_at new}
         :model/Card       {model-old :id}    {:name       search-term
                                               :type       :model
                                               :created_at two-years-ago}
         :model/Action     {action-new :id}   {:name       search-term
                                               :model_id   model-new
                                               :type       :http
                                               :created_at new}
         :model/Action     {action-old :id}   {:name       search-term
                                               :model_id   model-old
                                               :type       :http
                                               :created_at two-years-ago}
         :model/Segment    {_segment-new :id} {:name       search-term
                                               :created_at new}
         :model/Card       {metric-new :id}   {:name       search-term
                                               :type       :metric
                                               :created_at new}
         :model/Card       {metric-old :id}   {:name       search-term
                                               :type       :metric
                                               :created_at two-years-ago}]
        ;; with clock doesn't work if calling via API, so we call the search function directly
        (let [test-search (fn [created-at expected]
                            (testing (format "searching with created-at = %s" created-at)
                              (mt/with-current-user (mt/user->id :crowberto)
                                (is (= expected
                                       (->> (#'api.search/search (#'api.search/search-context
                                                                  {:search-string search-term
                                                                   :archived      false
                                                                   :models        search.config/all-models
                                                                   :created-at    created-at}))
                                            :data
                                            (map (juxt :model :id))
                                            set))))))
              new-result  #{["action"     action-new]
                            ["card"       card-new]
                            ["collection" coll-new]
                            ["database"   db-new]
                            ["dataset"    model-new]
                            ["dashboard"  dashboard-new]
                            ["table"      table-new]
                            ["metric"     metric-new]}
              old-result  #{["action"     action-old]
                            ["card"       card-old]
                            ["collection" coll-old]
                            ["database"   db-old]
                            ["dataset"    model-old]
                            ["dashboard"  dashboard-old]
                            ["table"      table-old]
                            ["metric"     metric-old]}]
          ;; absolute datetime
          (test-search "Q2-2021" old-result)
          (test-search "2023-05-04" new-result)
          (test-search "2021-05-03~" (set/union old-result new-result))
         ;; range is inclusive of the start but exclusive of the end, so this does not contain new-result
          (test-search "2021-05-04~2023-05-03" old-result)
          (test-search "2021-05-05~2023-05-04" new-result)
          (test-search "~2023-05-03" old-result)
          (test-search "2021-05-04T09:00:00~2021-05-04T10:00:10" old-result)

         ;; relative times
          (test-search "thisyear" new-result)
          (test-search "past1years-from-12months" old-result)
          (test-search "today" new-result))))))

(deftest last-edited-at-correctness-test
  (let [search-term   "last-edited-at-filtering"
        new           #t "2023-05-04T10:00Z[UTC]"
        two-years-ago (t/minus new (t/years 2))]
    (mt/with-clock new
      (t2.with-temp/with-temp
        [:model/Dashboard  {dashboard-new :id} {:name       search-term}
         :model/Dashboard  {dashboard-old :id} {:name       search-term}
         :model/Card       {card-new :id}      {:name       search-term}
         :model/Card       {card-old :id}      {:name       search-term}
         :model/Card       {model-new :id}     {:name       search-term
                                                :type       :model}
         :model/Card       {model-old :id}     {:name       search-term
                                                :type       :model}
         :model/Card       {metric-new :id}    {:name       search-term :type :metric}
         :model/Card       {metric-old :id}    {:name       search-term :type :metric}
         :model/Action     {action-new :id}    {:name       search-term
                                                :model_id   model-new
                                                :type       :http
                                                :updated_at new}
         :model/Action     {action-old :id}    {:name       search-term
                                                :model_id   model-old
                                                :type       :http
                                                :updated_at two-years-ago}]
        (t2/insert! (t2/table-name :model/Revision) (for [[model model-id timestamp]
                                                          [["Dashboard" dashboard-new new]
                                                           ["Dashboard" dashboard-old two-years-ago]
                                                           ["Card" card-new new]
                                                           ["Card" card-old two-years-ago]
                                                           ["Card" model-new new]
                                                           ["Card" model-old two-years-ago]
                                                           ["Card" metric-new new]
                                                           ["Card" metric-old two-years-ago]]]
                                                      {:model       model
                                                       :model_id    model-id
                                                       :object      "{}"
                                                       :user_id     (mt/user->id :rasta)
                                                       :timestamp   timestamp
                                                       :most_recent true}))
        ;; with clock doesn't work if calling via API, so we call the search function directly
        (let [test-search (fn [last-edited-at expected]
                            (testing (format "searching with last-edited-at = %s" last-edited-at)
                              (mt/with-current-user (mt/user->id :crowberto)
                                (is (= expected
                                       (->> (#'api.search/search (#'api.search/search-context
                                                                  {:search-string  search-term
                                                                   :archived       false
                                                                   :models         search.config/all-models
                                                                   :last-edited-at last-edited-at}))
                                            :data
                                            (map (juxt :model :id))
                                            set))))))
              new-result  #{["action"    action-new]
                            ["card"      card-new]
                            ["dataset"   model-new]
                            ["dashboard" dashboard-new]
                            ["metric"    metric-new]}
              old-result  #{["action"    action-old]
                            ["card"      card-old]
                            ["dataset"   model-old]
                            ["dashboard" dashboard-old]
                            ["metric"    metric-old]}]
          ;; absolute datetime
          (test-search "Q2-2021" old-result)
          (test-search "2023-05-04" new-result)
          (test-search "2021-05-03~" (set/union old-result new-result))
          ;; range is inclusive of the start but exclusive of the end, so this does not contain new-result
          (test-search "2021-05-04~2023-05-03" old-result)
          (test-search "2021-05-05~2023-05-04" new-result)
          (test-search "~2023-05-03" old-result)
          (test-search "2021-05-04T09:00:00~2021-05-04T10:00:10" old-result)

          ;; relative times
          (test-search "thisyear" new-result)
          (test-search "past1years-from-12months" old-result)
          (test-search "today" new-result))))))

(deftest available-models-should-be-independent-of-models-param-test
  (testing "if a search request includes `models` params, the `available_models` from the response should not be restricted by it"
    (let [search-term "Available models"]
      (with-search-items-in-root-collection search-term
        (testing "GET /api/search"
          (is (= #{"dashboard" "dataset" "segment" "collection" "action" "metric" "card" "table" "database"}
                 (-> (mt/user-http-request :crowberto :get 200 "search" :q search-term :models "card")
                     :available_models
                     set)))

          (is (= #{"dashboard" "dataset" "segment" "collection" "action" "metric" "card" "table" "database"}
                 (-> (mt/user-http-request :crowberto :get 200 "search" :q search-term :models "card" :models "dashboard")
                     :available_models
                     set))))

        (testing "GET /api/search/models"
          (is (= #{"dashboard" "dataset" "segment" "collection" "action" "metric" "card" "table" "database"}
                 (set (mt/user-http-request :crowberto :get 200 "search/models" :q search-term :models "card"))))

          (is (= #{"dashboard" "dataset" "segment" "collection" "action" "metric" "card" "table" "database"}
                 (set (mt/user-http-request :crowberto :get 200 "search/models" :q search-term :models "card" :models "dashboard")))))))))

(deftest search-native-query-test
  (let [search-term "search-native-query"]
    (mt/with-temp
      [:model/Card {mbql-card :id}             {:name search-term}
       :model/Card {native-card-in-name :id}   {:name search-term}
       :model/Card {native-card-in-query :id}  {:dataset_query (mt/native-query {:query (format "select %s" search-term)})}
       :model/Card {mbql-model :id}            {:name search-term :type :model}
       :model/Card {native-model-in-name :id}  {:name search-term :type :model}
       :model/Card {native-model-in-query :id} {:dataset_query (mt/native-query {:query (format "select %s" search-term)}) :type :model}]
      (mt/with-actions
        [_                         {:type :model :dataset_query (mt/mbql-query venues)}
         {http-action :action-id}  {:type :http :name search-term}
         {query-action :action-id} {:type :query :dataset_query (mt/native-query {:query (format "delete from %s" search-term)})}]
        (testing "by default do not search for native content"
          (is (= #{["card" mbql-card]
                   ["card" native-card-in-name]
                   ["dataset" mbql-model]
                   ["dataset" native-model-in-name]
                   ["action" http-action]}
                 (->> (mt/user-http-request :crowberto :get 200 "search" :q search-term)
                      :data
                      (map (juxt :model :id))
                      set))))

        (testing "if search-native-query is true, search both dataset_query and the name"
          (is (= #{["card" mbql-card]
                   ["card" native-card-in-name]
                   ["dataset" mbql-model]
                   ["dataset" native-model-in-name]
                   ["action" http-action]

                   ["card" native-card-in-query]
                   ["dataset" native-model-in-query]
                   ["action" query-action]}
                 (->> (mt/user-http-request :crowberto :get 200 "search" :q search-term :search_native_query true)
                      :data
                      (map (juxt :model :id))
                      set))))))))

(deftest search-result-with-user-metadata-test
  (let [search-term "with-user-metadata"]
    (mt/with-temp
      [:model/User {user-id-1 :id} {:first_name "Ngoc"
                                    :last_name  "Khuat"}
       :model/User {user-id-2 :id} {:first_name nil
                                    :last_name  nil
                                    :email      "ngoc@metabase.com"}
       :model/Card {card-id-1 :id} {:creator_id user-id-1
                                    :name       search-term}
       :model/Card {card-id-2 :id} {:creator_id user-id-2
                                    :name       search-term}]

      (revision/push-revision!
       {:entity       :model/Card
        :id           card-id-1
        :user-id      user-id-1
        :is-creation? true
        :object       {:id card-id-1 :type "question"}})

      (revision/push-revision!
       {:entity       :model/Card
        :id           card-id-2
        :user-id      user-id-2
        :is-creation? true
        :object       {:id card-id-2 :type "question"}})

      (testing "search result should returns creator_common_name and last_editor_common_name"
        (is (= #{["card" card-id-1 "Ngoc Khuat" "Ngoc Khuat"]
                 ;; for user that doesn't have first_name or last_name, should fall backs to email
                 ["card" card-id-2 "ngoc@metabase.com" "ngoc@metabase.com"]}
               (->> (mt/user-http-request :crowberto :get 200 "search" :q search-term)
                    :data
                    (map (juxt :model :id :creator_common_name :last_editor_common_name))
                    set)))))))

(deftest models-table-db-id-test
  (testing "search/models request includes `table-db-id` param"
    (with-search-items-in-root-collection "Available models"
      (testing "`table-db-id` is invalid"
        (is (=? {:errors {:table-db-id "nullable value must be an integer greater than zero."}}
                (mt/user-http-request :crowberto :get 400 "search/models" :table-db-id -1))))
      (testing "`table-db-id` is for a non-existent database"
        (is (= #{"dashboard" "database" "segment" "collection" "action"}
               (set (mt/user-http-request :crowberto :get 200 "search/models" :table-db-id Integer/MAX_VALUE)))))
      (testing "`table-db-id` is for an existing database"
        (is (= #{"dashboard" "database" "segment" "collection" "action" "metric" "card" "dataset" "table"}
               (set (mt/user-http-request :crowberto :get 200 "search/models" :table-db-id (mt/id)))))))))

(deftest models-archived-string-test
  (testing "search/models request includes `archived-string` param"
    (with-search-items-in-root-collection "Available models"
      (mt/with-temp [Card        {model-id :id} action-model-params
                     Action      _              (archived {:name     "test action"
                                                           :type     :query
                                                           :model_id model-id})]
        (testing "`archived-string` is 'false'"
          (is (= #{"dashboard" "table" "dataset" "segment" "collection" "database" "action" "metric" "card"}
                 (set (mt/user-http-request :crowberto :get 200 "search/models" :archived "false")))))
        (testing "`archived-string` is 'true'"
          (is (= #{"action"}
                 (set (mt/user-http-request :crowberto :get 200 "search/models" :archived "true")))))))))

(deftest filter-items-in-personal-collection-test
  (let [search-term "filter-items-in-personal-collection"
        rasta-personal-coll-id     (t2/select-one-pk :model/Collection :personal_owner_id (mt/user->id :rasta))
        crowberto-personal-coll-id (t2/select-one-pk :model/Collection :personal_owner_id (mt/user->id :crowberto))
        search                      (fn [user filter-type]
                                      (->> (mt/user-http-request user :get 200 "search" :q search-term
                                                                 :filter_items_in_personal_collection filter-type)
                                           :data
                                           (map (juxt :model :id))
                                           set))]
    (mt/with-temp
      [:model/Collection {coll-sub-public :id}     {:location "/" :name search-term}
       :model/Dashboard  {dash-public :id}         {:collection_id nil :name search-term}
       :model/Dashboard  {dash-sub-public :id}     {:collection_id coll-sub-public :name search-term}
       :model/Collection {coll-sub-rasta :id}      {:location (format "/%d/" rasta-personal-coll-id) :name search-term}
       :model/Card       {card-rasta :id}          {:collection_id rasta-personal-coll-id :name search-term}
       :model/Card       {card-sub-rasta :id}      {:collection_id coll-sub-rasta :name search-term}
       :model/Collection {coll-sub-crowberto :id}  {:location (format "/%d/" crowberto-personal-coll-id) :name search-term}
       :model/Card       {model-crowberto :id}     {:collection_id crowberto-personal-coll-id :type :model :name search-term}
       :model/Card       {model-sub-crowberto :id} {:collection_id coll-sub-crowberto :type :model :name search-term}]

      (testing "admin only"
        (is (= #{["dataset" model-crowberto]
                 ["dataset" model-sub-crowberto]
                 ["card" card-rasta]
                 ["card" card-sub-rasta]
                 ["collection" coll-sub-crowberto]
                 ["collection" coll-sub-rasta]}
               (search :crowberto "only"))))

      (testing "non-admin only"
        (is (= #{["card" card-rasta]
                 ["card" card-sub-rasta]
                 ["collection" coll-sub-rasta]}
               (search :rasta "only"))))

      (testing "admin exclude"
        (is (= #{["dashboard" dash-public]
                 ["dashboard" dash-sub-public]
                 ["collection" coll-sub-public]}
               (search :rasta "exclude"))))

      (testing "non-admin exclude"
        (is (= #{["dashboard" dash-public]
                 ["dashboard" dash-sub-public]
                 ["collection" coll-sub-public]}
               (search :rasta "exclude"))))

      (testing "getting models should return only models that are applied"
        (is (= #{"dashboard" "collection"}
               (set (mt/user-http-request :crowberto :get 200 "search/models" :q search-term
                                          :filter_items_in_personal_collection "exclude"))))))))

(deftest archived-search-results-with-no-write-perms-test
  (testing "Results which the searching user has no write permissions for are filtered out. #33602"
    (mt/with-temp [Collection  {collection-id :id} (archived {:name "collection test collection"})
                   Card        _ (archived {:name "card test card is returned"})
                   Card        _ (archived {:name "card test card"
                                            :collection_id collection-id})
                   Card        _ (archived {:name "dataset test dataset" :type :model
                                            :collection_id collection-id})
                   Dashboard   _ (archived {:name          "dashboard test dashboard"
                                            :collection_id collection-id})]
      ;; remove read/write access and add back read access to the collection
      (perms/revoke-collection-permissions! (perms-group/all-users) collection-id)
      (perms/grant-collection-read-permissions! (perms-group/all-users) collection-id)
      (is (= ["card test card is returned"]
             (->> (mt/user-http-request :lucky :get 200 "search" :archived true :q "test")
                  :data
                  (map :name)))))))

(deftest model-ancestors-gets-ancestor-collections
  (testing "Collection names are correct"
    (mt/with-temp [Collection {top-col-id :id} {:name "top level col" :location "/"}
                   Collection {mid-col-id :id} {:name "middle level col" :location (str "/" top-col-id "/")}
                   Card {leaf-card-id :id} {:type :model :collection_id mid-col-id :name "leaf model"}
                   Card {top-card-id :id} {:type :model :collection_id top-col-id :name "top model"}]
      (is (= #{[leaf-card-id [{:name "top level col" :id top-col-id}]]
               [top-card-id []]}
             (->> (mt/user-http-request :rasta :get 200 "search" :model_ancestors true :q "model" :models ["dataset"])
                  :data
                  (map (juxt :id #(get-in % [:collection :effective_ancestors])))
                  (into #{}))))))
  (testing "Models not in a collection work correctly"
    (mt/with-temp [Card {card-id :id} {:type :model
                                       :name "model"
                                       :collection_id nil}]
      (is (= #{[card-id []]}
             (->> (mt/user-http-request :rasta :get 200 "search" :model_ancestors true :q "model" :models ["dataset"])
                  :data
                  (map (juxt :id #(get-in % [:collection :effective_ancestors])))
                  (into #{}))))))
  (testing "Non-models don't get collection_ancestors"
    (mt/with-temp [Card _ {:name "question"
                           :collection_id nil}]
      (is (not (contains? (->> (mt/user-http-request :rasta :get 200 "search" :model_ancestors true :q "question" :models ["dataset" "card"])
                               :data
                               (filter #(= (:name %) "question"))
                               first
                               :collection)
                          :effective_ancestors)))))
  (testing "If `model_parents` is not passed, it doesn't get populated"
    (mt/with-temp [Collection {top-col-id :id} {:name "top level col" :location "/"}
                   Collection {mid-col-id :id} {:name "middle level col" :location (str "/" top-col-id "/")}
                   Card _ {:type :model :collection_id mid-col-id :name "leaf model"}
                   Card _ {:type :model :collection_id top-col-id :name "top model"}]
      (is (= [nil nil]
             (->> (mt/user-http-request :rasta :get 200 "search" :model_ancestors false :q "model" :models ["dataset"])
                  :data
                  (map #(get-in % [:collection :effective_ancestors]))))))))<|MERGE_RESOLUTION|>--- conflicted
+++ resolved
@@ -435,15 +435,10 @@
                          PermissionsGroupMembership _ {:user_id (mt/user->id :rasta), :group_id (u/the-id group)}]
             (mt/with-full-data-perms-for-all-users!
               (perms/grant-collection-read-permissions! group (u/the-id collection))
-<<<<<<< HEAD
               (is (=? (->> (default-results-with-collection)
-                          (map #(if (= "collection" (:model %)) (merge % {:can_write false}) %))
-=======
-              (is (= (->> (default-results-with-collection)
                           (map #(cond-> %
                                   (contains? #{"collection" "dashboard" "card" "dataset"} (:model %))
                                   (assoc :can_write false)))
->>>>>>> 6c9099bf
                           (concat (map #(merge default-search-row % (table-search-results))
                                        [{:name "segment test2 segment", :description "Lookin' for a blueberry",
                                          :model "segment" :creator_id true :creator_common_name "Rasta Toucan"}]))
