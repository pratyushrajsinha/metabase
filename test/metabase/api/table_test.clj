--- conflicted
+++ resolved
@@ -195,30 +195,22 @@
                        :db)))))
 
     (testing " should return a 403 for a user that doesn't have read permissions for the table"
-<<<<<<< HEAD
-      (t2.with-temp/with-temp [Database {database-id :id} {}
-                               Table    {table-id :id}    {:db_id database-id}]
-        (perms/revoke-data-perms! (perms-group/all-users) database-id)
-        (is (= "You don't have permissions to do that."
-               (mt/user-http-request :rasta :get 403 (str "table/" table-id))))))))
-=======
       (mt/with-temp [Database {database-id :id} {}
                      Table    {table-id :id}    {:db_id database-id}]
         (mt/with-no-data-perms-for-all-users!
           (is (= "You don't have permissions to do that."
                  (mt/user-http-request :rasta :get 403 (str "table/" table-id)))))))))
->>>>>>> 2d98cd74
 
 (defn- default-dimension-options []
   (as-> @#'api.table/dimension-options-for-response options
-    (update-vals options
-                 #(-> %
-                      (update :name str)
-                      (update :type
-                              (fn [t]
-                                (apply str
-                                       ((juxt namespace (constantly "/") name) t))))))
-    (update-keys options #(Long/parseLong %))
+    (m/map-vals #(-> %
+                     (update :name str)
+                     (update :type
+                             (fn [t]
+                               (apply str
+                                      ((juxt namespace (constantly "/") name) t)))))
+                options)
+    (m/map-keys #(Long/parseLong %) options)
     ;; since we're comparing API responses, need to de-keywordize the `:field` clauses
     (lib.util.match/replace options :field (mt/obj->json->obj &match))))
 
