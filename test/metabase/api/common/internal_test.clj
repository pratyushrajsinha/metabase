(ns metabase.api.common.internal-test
  (:require
   [cheshire.core :as json]
   [clj-http.client :as http]
   [clojure.string :as str]
   [clojure.test :refer :all]
   [compojure.core :refer [POST]]
   [malli.util :as mut]
   [medley.core :as m]
   [metabase.api.common :as api]
   [metabase.api.common.internal :as internal]
   [metabase.config :as config]
   [metabase.logger :as mb.logger]
   [metabase.server.middleware.exceptions :as mw.exceptions]
   [metabase.test :as mt]
   [metabase.util :as u]
   [metabase.util.malli :as mu]
   [ring.adapter.jetty :as jetty]))

(def TestAddress
  [:map
   {:title "Address"}
   [:id string?]
   ;; TODO: coerce stuff automatically via:
   ;; (mc/decode
   ;;  [:map [:tags [:set keyword?]]]
   ;;  (json/decode "{\"tags\": [\"a\", \"b\"]}" true)
   ;;  (mtx/json-transformer))
   ;; ;; => {:tags #{:b :a}}
   [:tags [:vector string?]]
   [:address
    [:map
     [:street string?]
     [:city string?]
     [:zip int?]
     [:lonlat [:tuple double? double?]]]]])

(def NonBlankString
  "Schema for a string that cannot be blank."
  (mu/with-api-error-message
    [:string {:min 1}]
    (deferred-tru "value must be a non-blank string.")))

(def ClosedTestAddress
  (mut/closed-schema TestAddress))

(api/defendpoint POST "/post/any" [:as {body :body :as _request}]
  {:status 200 :body body})

(api/defendpoint POST "/post/id-int"
  [:as {{:keys [id] :as body} :body :as _request}]
  {id int?}
  {:status 200 :body body})

(api/defendpoint POST "/post/test-address"
  [:as {address :body :as _request}]
  {address TestAddress}
  {:status 200 :body address})

(api/defendpoint POST "/post/closed-test-address"
  [:as {address :body :as _request}]
  {address ClosedTestAddress}
  {:status 200 :body address})

(api/defendpoint POST "/test-localized-respoinse"
  [:as {address :body :as _request}]
  {address NonBlankString}
  {:status 200 :body address})

(api/define-routes)

(defn- json-mw [handler]
  (fn [req]
    (update
     (handler
      (update req :body #(-> % slurp (json/parse-string true))))
     :body json/generate-string)))

(defn exception-mw [handler]
  (fn [req] (try
              (handler req)
              (catch Exception e (mw.exceptions/api-exception-response e)))))

(deftest defendpoint-test
  (let [server (jetty/run-jetty (json-mw (exception-mw #'routes)) {:port 0 :join? false})
        port   (.. server getURI getPort)
        post!  (fn [route body]
                 (http/post (str "http://localhost:" port route)
                            {:throw-exceptions false
                             :accept           :json
                             :as               :json
                             :coerce           :always
                             :body             (json/generate-string body)}))]
    (is (= {:a 1 :b 2} (:body (post! "/post/any" {:a 1 :b 2}))))

    (is (= {:id 1} (:body (post! "/post/id-int" {:id 1}))))
    (is (= {:errors          {:id "integer"},
            :specific-errors {:id ["should be an int"]}}
           (:body (post! "/post/id-int" {:id "1"}))))

    (mt/with-log-level [metabase.api.common :warn]
      (is (= {:id      "myid"
              :tags    ["abc"]
              :address {:street "abc" :city "sdasd" :zip 2999 :lonlat [0.0 0.0]}}
             (:body (post! "/post/test-address"
                           {:id      "myid"
                            :tags    ["abc"]
                            :address {:street "abc"
                                      :city   "sdasd"
                                      :zip    2999
                                      :lonlat [0.0 0.0]}}))))
      (is (some (fn [{message :msg, :as entry}]
                  (when (str/includes? (str message)
                                       (str "Unexpected parameters at [:post \"/post/test-address\"]: [:tags :address :id]\n"
                                            "Please add them to the schema or remove them from the API client"))
                    entry))
                (mb.logger/messages))))

    (is (= {:errors
            {:address "map (titled: ‘Address’) where {:id -> <string>, :tags -> <vector of string>, :address -> <map where {:street -> <string>, :city -> <string>, :zip -> <integer>, :lonlat -> <vector with exactly 2 items of type: double, double>}>}"},
<<<<<<< HEAD
            :specific-errors {:address {:id ["missing required key"],
                                        :tags ["missing required key"],
=======
            :specific-errors {:address {:id      ["missing required key"],
                                        :tags    ["missing required key"],
>>>>>>> 5d4fb791
                                        :address ["missing required key"]}}}
           (:body (post! "/post/test-address" {:x "1"}))))

    (is (= {:errors
            {:address "map (titled: ‘Address’) where {:id -> <string>, :tags -> <vector of string>, :address -> <map where {:street -> <string>, :city -> <string>, :zip -> <integer>, :lonlat -> <vector with exactly 2 items of type: double, double>}>}"},
            :specific-errors {:address
                              {:id      ["should be a string"]
                               :tags    ["invalid type"]
                               :address {:street ["missing required key"]
                                         :zip    ["should be an int"]}}}}
           (:body (post! "/post/test-address" {:id      1288
                                               :tags    "a,b,c"
                                               :address {:streeqt "abc"
                                                         :city    "sdasd"
                                                         :zip     "12342"
                                                         :lonlat  [0.0 0.0]}}))))

    (is (= {:errors
            {:address "map (titled: ‘Address’) where {:id -> <string>, :tags -> <vector of string>, :address -> <map where {:street -> <string>, :city -> <string>, :zip -> <integer>, :lonlat -> <vector with exactly 2 items of type: double, double>} with no other keys>} with no other keys"},
            :specific-errors {:address
                              {:address ["missing required key"],
<<<<<<< HEAD
                               :a ["disallowed key"],
                               :b ["disallowed key"]}}}
           (:body (post! "/post/closed-test-address" {:id "1" :tags [] :a 1 :b 2}))))

    (testing "malli schema message are localized"
      (mt/with-mock-i18n-bundles  {"es" {:messages
                                         {"value must be a non-blank string."
                                          "el valor debe ser una cadena que no esté en blanco."}}}
        (metabase.test/with-temporary-setting-values [site-locale "es"]
          (is (= {:errors {:address "el valor debe ser una cadena que no esté en blanco."},
                  :specific-errors {:address ["el valor debe ser una cadena que no esté en blanco."]}}
                 (:body (post! "/sup" {:address ""})))))))))
=======
                               :a       ["disallowed key"],
                               :b       ["disallowed key"]}}}
           (:body (post! "/post/closed-test-address" {:id "1" :tags [] :a 1 :b 2}))))))
>>>>>>> 5d4fb791

(deftest route-fn-name-test
  (are [method route expected] (= expected
                                  (internal/route-fn-name method route))
    'GET "/"                    'GET_
    'GET "/:id/cards"           'GET_:id_cards
    ;; check that internal/route-fn-name can handle routes with regex conditions
    'GET ["/:id" :id #"[0-9]+"] 'GET_:id))

(deftest arg-type-test
  (are [param expected] (= expected
                           (internal/arg-type param))
    :fish    nil
    :id      :int
    :card-id :int))

(defmacro ^:private no-route-regexes
  "`clojure.data/diff` doesn't think two regexes with the same exact pattern are equal. so in order to make sure we're
  getting back the right output we'll just change them to strings, e.g.

    #\"[0-9]+\" -> \"#[0-9]+\""
  {:style/indent 0}
  [& body]
  `(binding [internal/*auto-parse-types* (m/map-vals #(update % :route-param-regex (partial str "#"))
                                                     internal/*auto-parse-types*)]
     ~@body))

(deftest route-param-regex-test
  (no-route-regexes
   (are [param expected] (= expected
                            (internal/route-param-regex param))
     :fish    nil
     :id      [:id "#[0-9]+"]
     :card-id [:card-id "#[0-9]+"])))

(deftest route-arg-keywords-test
  (no-route-regexes
   (are [route expected] (= expected
                            (internal/route-arg-keywords route))
     "/"             []
     "/:id"          [:id]
     "/:id/card"     [:id]
     "/:id/etc/:org" [:id :org]
     "/:card-id"     [:card-id])))

(deftest type-args-test
  (no-route-regexes
   (are [args expected] (= expected
                           (#'internal/typify-args args))
     []             []
     [:fish]        []
     [:fish :fry]   []
     [:id]          [:id "#[0-9]+"]
     [:id :fish]    [:id "#[0-9]+"]
     [:id :card-id] [:id "#[0-9]+" :card-id "#[0-9]+"])))

(deftest add-route-param-regexes-test
  (no-route-regexes
   (are [route expected] (= expected
                            (internal/add-route-param-regexes route))
     "/"                                    "/"
     "/:id"                                 ["/:id" :id "#[0-9]+"]
     "/:id/card"                            ["/:id/card" :id "#[0-9]+"]
     "/:card-id"                            ["/:card-id" :card-id "#[0-9]+"]
     "/:fish"                               "/:fish"
     "/:id/tables/:card-id"                 ["/:id/tables/:card-id" :id "#[0-9]+" :card-id "#[0-9]+"]
     ;; don't try to typify route that's already typified
     ["/:id/:crazy-id" :crazy-id "#[0-9]+"] ["/:id/:crazy-id" :crazy-id "#[0-9]+"]
     ;; Check :uuid args
     "/:uuid/toucans"                       ["/:uuid/toucans" :uuid (str \# u/uuid-regex)])))

(deftest let-form-for-arg-test
  (are [arg expected] (= expected
                         (internal/let-form-for-arg arg))
    'id           '[id (clojure.core/when id (metabase.api.common.internal/parse-int id))]
    'org_id       '[org_id (clojure.core/when org_id (metabase.api.common.internal/parse-int org_id))]
    'fish         nil
    ;; make sure we don't try to generate let forms for any fancy destructuring
    :as           nil
    '{body :body} nil))

(deftest auto-parse-test
  (are [args expected] (= expected
                          (macroexpand-1 `(internal/auto-parse ~args '~'body)))
    ;; when auto-parse gets an args form where arg is present in *autoparse-types*
    ;; the appropriate let binding should be generated
    '[id]
    '(clojure.core/let [id (clojure.core/when id (metabase.api.common.internal/parse-int id))] 'body)

    ;; params not in *autoparse-types* should be ignored
    '[id some-other-param]
    '(clojure.core/let [id (clojure.core/when id (metabase.api.common.internal/parse-int id))] 'body)

    ;; make sure multiple autoparse params work correctly
    '[id org_id]
    '(clojure.core/let [id (clojure.core/when id (metabase.api.common.internal/parse-int id))
                        org_id (clojure.core/when org_id (metabase.api.common.internal/parse-int org_id))] 'body)

    ;; make sure it still works if no autoparse params are passed
    '[some-other-param]
    '(clojure.core/let [] 'body)

    ;; should work with no params at all
    '[]
    '(clojure.core/let [] 'body)

    ;; should work with some wacky binding form
    '[id :as {body :body}]
    '(clojure.core/let [id (clojure.core/when id (metabase.api.common.internal/parse-int id))] 'body)))

(deftest enterprise-endpoint-name-test
  (when config/ee-available?
    (testing "Make sure the route name for enterprise API endpoints is somewhat correct"
      (require 'metabase-enterprise.advanced-permissions.api.application)
      (is (= "GET /api/ee/advanced-permissions/application/graph"
             (#'internal/endpoint-name (the-ns 'metabase-enterprise.advanced-permissions.api.application)
                                       'GET
                                       "/graph"))))))<|MERGE_RESOLUTION|>--- conflicted
+++ resolved
@@ -118,13 +118,8 @@
 
     (is (= {:errors
             {:address "map (titled: ‘Address’) where {:id -> <string>, :tags -> <vector of string>, :address -> <map where {:street -> <string>, :city -> <string>, :zip -> <integer>, :lonlat -> <vector with exactly 2 items of type: double, double>}>}"},
-<<<<<<< HEAD
-            :specific-errors {:address {:id ["missing required key"],
-                                        :tags ["missing required key"],
-=======
             :specific-errors {:address {:id      ["missing required key"],
                                         :tags    ["missing required key"],
->>>>>>> 5d4fb791
                                         :address ["missing required key"]}}}
            (:body (post! "/post/test-address" {:x "1"}))))
 
@@ -146,7 +141,6 @@
             {:address "map (titled: ‘Address’) where {:id -> <string>, :tags -> <vector of string>, :address -> <map where {:street -> <string>, :city -> <string>, :zip -> <integer>, :lonlat -> <vector with exactly 2 items of type: double, double>} with no other keys>} with no other keys"},
             :specific-errors {:address
                               {:address ["missing required key"],
-<<<<<<< HEAD
                                :a ["disallowed key"],
                                :b ["disallowed key"]}}}
            (:body (post! "/post/closed-test-address" {:id "1" :tags [] :a 1 :b 2}))))
@@ -159,11 +153,6 @@
           (is (= {:errors {:address "el valor debe ser una cadena que no esté en blanco."},
                   :specific-errors {:address ["el valor debe ser una cadena que no esté en blanco."]}}
                  (:body (post! "/sup" {:address ""})))))))))
-=======
-                               :a       ["disallowed key"],
-                               :b       ["disallowed key"]}}}
-           (:body (post! "/post/closed-test-address" {:id "1" :tags [] :a 1 :b 2}))))))
->>>>>>> 5d4fb791
 
 (deftest route-fn-name-test
   (are [method route expected] (= expected
