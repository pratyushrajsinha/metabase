(ns metabase.api.card-test
  "Tests for /api/card endpoints."
  (:require
   [cheshire.core :as json]
   [clojure.set :as set]
   [clojure.string :as str]
   [clojure.test :refer :all]
   [clojure.tools.macro :as tools.macro]
   [clojurewerkz.quartzite.scheduler :as qs]
   [dk.ative.docjure.spreadsheet :as spreadsheet]
   [medley.core :as m]
   [metabase.api.card :as api.card]
   [metabase.api.pivots :as api.pivots]
   [metabase.config :as config]
   [metabase.driver.sql-jdbc.execute :as sql-jdbc.execute]
   [metabase.events.view-log-test :as view-log-test]
   [metabase.http-client :as client]
   [metabase.models
    :refer [Card
            CardBookmark
            Collection
            Dashboard
            Database
            ModerationReview
            Pulse
            PulseCard
            PulseChannel
            PulseChannelRecipient
            Table
            Timeline
            TimelineEvent]]
   [metabase.models.moderation-review :as moderation-review]
   [metabase.models.permissions :as perms]
   [metabase.models.permissions-group :as perms-group]
   [metabase.models.revision :as revision]
   [metabase.permissions.util :as perms.u]
   [metabase.query-processor :as qp]
   [metabase.query-processor.async :as qp.async]
   [metabase.query-processor.card :as qp.card]
   [metabase.query-processor.middleware.constraints :as qp.constraints]
   [metabase.server.middleware.util :as mw.util]
   [metabase.task :as task]
   [metabase.task.persist-refresh :as task.persist-refresh]
   [metabase.task.sync-databases :as task.sync-databases]
   [metabase.test :as mt]
   [metabase.test.data.users :as test.users]
   [metabase.upload-test :as upload-test]
   [metabase.util :as u]
   [toucan2.core :as t2]
   [toucan2.tools.with-temp :as t2.with-temp])
  (:import
    (java.io ByteArrayInputStream)
    (org.apache.poi.ss.usermodel DataFormatter)
    (org.quartz.impl StdSchedulerFactory)))

(set! *warn-on-reflection* true)

(comment api.card/keep-me)

;;; +----------------------------------------------------------------------------------------------------------------+
;;; |                                              Helper Fns & Macros                                               |
;;; +----------------------------------------------------------------------------------------------------------------+

(defn- count-base-type []
  (-> (mt/run-mbql-query venues {:aggregation [[:count]]}) :data :cols first :base_type))

(def card-defaults
  "The default card params."
  {:archived            false
   :collection_id       nil
   :collection_position nil
   :collection_preview  true
   :dataset_query       {}
   :dataset             false
   :type                "question"
   :description         nil
   :display             "scalar"
   :enable_embedding    false
   :entity_id           nil
   :embedding_params    nil
   :made_public_by_id   nil
   :parameters          []
   :parameter_mappings  []
   :moderation_reviews  ()
   :public_uuid         nil
   :query_type          nil
   :cache_ttl           nil
   :average_query_time  nil
   :last_query_start    nil
   :result_metadata     nil})

;; Used in dashboard tests
(def card-defaults-no-hydrate
  (dissoc card-defaults :average_query_time :last_query_start))

(defn mbql-count-query
  ([]
   (mbql-count-query (mt/id) (mt/id :venues)))

  ([db-or-id table-or-id]
   {:database (u/the-id db-or-id)
    :type     :query
    :query    {:source-table (u/the-id table-or-id), :aggregation [[:count]]}}))

(defn card-with-name-and-query
  ([]
   (card-with-name-and-query (mt/random-name)))

  ([card-name]
   (card-with-name-and-query card-name (mbql-count-query)))

  ([card-name query]
   {:name                   card-name
    :display                "scalar"
    :dataset_query          query
    :visualization_settings {:global {:title nil}}}))

(defn- do-with-temp-native-card!
  [f]
  (mt/with-temp [Database   db    {:details (:details (mt/db)), :engine :h2}
                 Table      _     {:db_id (u/the-id db), :name "CATEGORIES"}
                 :model/Card      card  {:dataset_query {:database (u/the-id db)
                                                         :type     :native
                                                         :native   {:query "SELECT COUNT(*) FROM CATEGORIES;"}}}]
    (f db card)))

(defmacro ^:private with-temp-native-card!
  {:style/indent 1}
  [[db-binding card-binding] & body]
  `(do-with-temp-native-card! (fn [~(or db-binding '_) ~(or card-binding '_)]
                                ~@body)))

(defn do-with-cards-in-a-collection [card-or-cards-or-ids grant-perms-fn! f]
  (mt/with-non-admin-groups-no-root-collection-perms
    (t2.with-temp/with-temp [Collection collection]
      ;; put all the Card(s) in our temp `collection`
      (doseq [card-or-id (if (sequential? card-or-cards-or-ids)
                           card-or-cards-or-ids
                           [card-or-cards-or-ids])]
        (t2/update! :model/Card (u/the-id card-or-id) {:collection_id (u/the-id collection)}))
      ;; now use `grant-perms-fn!` to grant appropriate perms
      (grant-perms-fn! (perms-group/all-users) collection)
      ;; call (f)
      (f))))

(defmacro with-cards-in-readable-collection
  "Execute `body` with `card-or-cards-or-ids` added to a temporary Collection that All Users have read permissions for."
  {:style/indent 1}
  [card-or-cards-or-ids & body]
  `(do-with-cards-in-a-collection ~card-or-cards-or-ids perms/grant-collection-read-permissions! (fn [] ~@body)))

(defmacro with-cards-in-writeable-collection
  "Execute `body` with `card-or-cards-or-ids` added to a temporary Collection that All Users have *write* permissions
  for."
  {:style/indent 1}
  [card-or-cards-or-ids & body]
  `(do-with-cards-in-a-collection ~card-or-cards-or-ids perms/grant-collection-readwrite-permissions! (fn [] ~@body)))

(defn- do-with-temp-native-card-with-params! [f]
  (mt/with-temp
    [Database   db    {:details (:details (mt/db)), :engine :h2}
     Table      _     {:db_id (u/the-id db), :name "VENUES"}
     :model/Card      card  {:dataset_query
                             {:database (u/the-id db)
                              :type     :native
                              :native   {:query         "SELECT COUNT(*) FROM VENUES WHERE CATEGORY_ID = {{category}};"
                                         :template-tags {:category {:id           "_CATEGORY_ID_"
                                                                    :name         "category"
                                                                    :display_name "Category"
                                                                    :type         "number"
                                                                    :required     true}}}}}]
    (f db card)))

(defmacro ^:private with-temp-native-card-with-params! {:style/indent 1} [[db-binding card-binding] & body]
  `(do-with-temp-native-card-with-params! (fn [~(or db-binding '_) ~(or card-binding '_)] ~@body)))

(deftest run-query-with-parameters-test
  (testing "POST /api/card/:id/query"
    (testing "should respect `:parameters`"
      (with-temp-native-card-with-params! [{db-id :id} {card-id :id}]
        (is (=? {:database_id db-id
                 :row_count   1
                 :data        {:rows [[8]]}}
                (mt/user-http-request
                 :rasta :post 202 (format "card/%d/query" card-id)
                 {:parameters [{:type   :number
                                :target [:variable [:template-tag :category]]
                                :value  2}]})))))))


;;; +----------------------------------------------------------------------------------------------------------------+
;;; |                                           FETCHING CARDS & FILTERING                                           |
;;; +----------------------------------------------------------------------------------------------------------------+

(defn- card-returned? [model object-or-id card-or-id]
  (contains? (set (for [card (mt/user-http-request :rasta :get 200 "card", :f model, :model_id (u/the-id object-or-id))]
                    (u/the-id card)))
             (u/the-id card-or-id)))

(deftest filter-cards-by-db-test
  (mt/with-temp [Database db {}
                 :model/Card     card-1 {:database_id (mt/id)}
                 :model/Card     card-2 {:database_id (u/the-id db)}]
    (with-cards-in-readable-collection [card-1 card-2]
      (is (= true
             (card-returned? :database (mt/id) card-1)))
      (is (= false
             (card-returned? :database db      card-1)))
      (is (= true
             (card-returned? :database db      card-2))))))

(deftest ^:parallel authentication-test
  (is (= (get mw.util/response-unauthentic :body) (client/client :get 401 "card")))
  (is (= (get mw.util/response-unauthentic :body) (client/client :put 401 "card/13"))))

(deftest ^:parallel model-id-requied-when-f-is-database-test
  (is (= {:errors {:model_id "model_id is a required parameter when filter mode is 'database'"}}
         (mt/user-http-request :crowberto :get 400 "card" :f :database))))

(deftest filter-cards-by-table-test
  (testing "Filter cards by table"
    (mt/with-temp [Database db {}
                   Table    table-1  {:db_id (u/the-id db)}
                   Table    table-2  {:db_id (u/the-id db)}
                   :model/Card     card-1   {:table_id (u/the-id table-1)}
                   :model/Card     card-2   {:table_id (u/the-id table-2)}]
      (with-cards-in-readable-collection [card-1 card-2]
        (is (= true
               (card-returned? :table (u/the-id table-1) (u/the-id card-1))))
        (is (= false
               (card-returned? :table (u/the-id table-2) (u/the-id card-1))))
        (is (= true
               (card-returned? :table (u/the-id table-2) (u/the-id card-2))))))))

;; Make sure `model_id` is required when `f` is :table
(deftest ^:parallel model_id-requied-when-f-is-table
  (is (= {:errors {:model_id "model_id is a required parameter when filter mode is 'table'"}}
         (mt/user-http-request :crowberto :get 400 "card", :f :table))))

(deftest filter-by-archived-test
  (testing "GET /api/card?f=archived"
    (mt/with-temp [:model/Card card-1 {:name "Card 1"}
                   :model/Card card-2 {:name "Card 2", :archived true}
                   :model/Card card-3 {:name "Card 3", :archived true}]
      (with-cards-in-readable-collection [card-1 card-2 card-3]
        (is (= #{"Card 2" "Card 3"}
               (set (map :name (mt/user-http-request :rasta :get 200 "card", :f :archived))))
            "The set of Card returned with f=archived should be equal to the set of archived cards")))))

(deftest filter-by-bookmarked-test
  (testing "Filter by `bookmarked`"
    (mt/with-temp [:model/Card         card-1 {:name "Card 1"}
                   :model/Card         card-2 {:name "Card 2"}
                   :model/Card         card-3 {:name "Card 3"}
                   CardBookmark _ {:card_id (u/the-id card-1), :user_id (mt/user->id :rasta)}
                   CardBookmark _ {:card_id (u/the-id card-2), :user_id (mt/user->id :crowberto)}]
      (with-cards-in-readable-collection [card-1 card-2 card-3]
        (is (= [{:name "Card 1"}]
               (for [card (mt/user-http-request :rasta :get 200 "card", :f :bookmarked)]
                 (select-keys card [:name]))))))))

(deftest filter-by-using-model-segment-metric
  (mt/with-temp [:model/Database {database-id :id} {}
                 :model/Table {table-id :id} {:db_id database-id}
                 :model/Segment {segment-id :id} {:table_id table-id}
                 :model/Metric {metric-id :id} {:table_id table-id}
                 :model/Card {model-id :id :as model} {:name "Model", :dataset true
                                                       :dataset_query {:query {:source-table (mt/id :venues)
                                                                               :filter [:= [:field 1 nil] "1"]}}}
                 ;; matching question
                 :model/Card card-1 {:name "Card 1"
                                     :dataset_query {:query {:source-table (str "card__" model-id)
                                                             :filter [:segment segment-id]}
                                                     :database (mt/id)
                                                     :type :query}}
                 :model/Card {other-card-id :id} {}
                 ;; source-table doesn't match
                 :model/Card card-2 {:name "Card 2"
                                     :dataset_query {:query {:source-table (str "card__" other-card-id)
                                                             :filter [:= [:field 5 nil] (str "card__" model-id)]
                                                             :aggregation [[:metric metric-id]]}
                                                     :database (mt/id)
                                                     :type :query}}
                 ;; matching join
                 :model/Card card-3 {:name "Card 3"
                                     :dataset_query (let [alias (str "Question " model-id)]
                                                      {:type :query
                                                       :query {:joins [{:fields [[:field 35 {:join-alias alias}]]
                                                                        :source-table (str "card__" model-id)
                                                                        :condition [:=
                                                                                    [:field 5 nil]
                                                                                    [:field 33 {:join-alias alias}]]
                                                                        :alias alias
                                                                        :strategy :inner-join}
                                                                       {:fields       :all
                                                                        :alias        "__alias__"
                                                                        :condition    [:=
                                                                                       [:field 1 nil]
                                                                                       [:field 2 {:join-alias "__alias__"}]]
                                                                        :source-query {:source-table 1
                                                                                       :filter [:or
                                                                                                [:> [:field 1 nil] 3]
                                                                                                [:segment segment-id]]
                                                                                       :aggregation  [[:+ [:metric metric-id] 1]]
                                                                                       :breakout     [[:field 4 nil]]}}]
                                                               :fields [[:field 9 nil]]
                                                               :source-table (str "card__" other-card-id)}
                                                       :database (mt/id)})}
                 ;; matching native query
                 :model/Card card-4 {:name "Card 4"
                                     :dataset_query {:type :native
                                                     :native (let [model-ref (format "#%d-q1" model-id)]
                                                               {:query (format "select o.id from orders o join {{%s}} q1 on o.PRODUCT_ID = q1.PRODUCT_ID"
                                                                               model-ref)
                                                                :template-tags {model-ref
                                                                                {:id "2185b98b-20b3-65e6-8623-4fb56acb0ca7"
                                                                                 :name model-ref
                                                                                 :display-name model-ref
                                                                                 :type :card
                                                                                 :card-id model-id}}})
                                                     :database (mt/id)}}
                 ;; native query reference doesn't match
                 :model/Card card-5 {:name "Card 5"
                                     :dataset_query {:type :native
                                                     :native (let [model-ref (str "card__" model-id)
                                                                   card-id other-card-id
                                                                   card-ref (format "#%d-q1" card-id)]
                                                               {:query (format "select o.id %s from orders o join {{%s}} q1 on o.PRODUCT_ID = q1.PRODUCT_ID"
                                                                               model-ref card-ref)
                                                                :template-tags {card-ref
                                                                                {:id "2185b98b-20b3-65e6-8623-4fb56acb0ca7"
                                                                                 :name card-ref
                                                                                 :display-name card-ref
                                                                                 :type :card
                                                                                 :card-id card-id}}})
                                                     :database (mt/id)}}
                 :model/Database {other-database-id :id} {}
                 ;; database doesn't quite match
                 :model/Card card-6 {:name "Card 6", :database_id other-database-id
                                     :dataset_query {:query {:source-table (str "card__" model-id)}}}
                 ;; same as matching question, but archived
                 :model/Card card-7 {:name "Card 7"
                                     :archived true
                                     :dataset_query {:query {:source-table (str "card__" model-id)}}}]
    (testing "list cards using a model"
      (with-cards-in-readable-collection [model card-1 card-2 card-3 card-4 card-5 card-6 card-7]
        (is (= #{"Card 1" "Card 3" "Card 4"}
               (into #{} (map :name) (mt/user-http-request :rasta :get 200 "card"
                                                           :f :using_model :model_id model-id))))
        (is (= #{"Card 1" "Card 3"}
               (into #{} (map :name) (mt/user-http-request :rasta :get 200 "card"
                                                           :f :using_segment :model_id segment-id))))
        (is (= #{"Card 2" "Card 3"}
               (into #{} (map :name) (mt/user-http-request :rasta :get 200 "card"
                                                           :f :using_metric :model_id metric-id))))))))

(deftest get-cards-with-last-edit-info-test
  (mt/with-temp [:model/Card {card-1-id :id} {:name "Card 1"}
                 :model/Card {card-2-id :id} {:name "Card 2"}]
    (with-cards-in-readable-collection [card-1-id card-2-id]
      (doseq [user-id [(mt/user->id :rasta) (mt/user->id :crowberto)]]
        (revision/push-revision!
         {:entity       :model/Card
          :id           card-1-id
          :user-id      user-id
          :is-creation? true
          :object       {:id card-1-id}}))

      (doseq [user-id [(mt/user->id :crowberto) (mt/user->id :rasta)]]
        (revision/push-revision!
         {:entity       :model/Card
          :id           card-2-id
          :user-id      user-id
          :is-creation? true
          :object       {:id card-2-id}}))
      (let [results (m/index-by :id (mt/user-http-request :rasta :get 200 "card"))]
        (is (=? {:name           "Card 1"
                 :last-edit-info {:id         (mt/user->id :rasta)
                                  :email      "rasta@metabase.com"
                                  :first_name "Rasta"
                                  :last_name  "Toucan"
                                  :timestamp  some?}}
                (get results card-1-id)))
        (is (=? {:name           "Card 2"
                 :last-edit-info {:id         (mt/user->id :crowberto)
                                  :email      "crowberto@metabase.com"
                                  :first_name "Crowberto"
                                  :last_name  "Corv"
                                  :timestamp  some?}}
                (get results card-2-id)))))))

(deftest get-series-for-card-permission-test
  (t2.with-temp/with-temp
    [:model/Card {card-id :id} {:name          "Card"
                                :display       "line"
                                :collection_id (t2/select-one-pk Collection :personal_owner_id (mt/user->id :crowberto))}]
    (is (= "You don't have permissions to do that."
           (mt/user-http-request :rasta :get 403 (format "card/%d/series" card-id))))

    (is (seq? (mt/user-http-request :crowberto :get 200 (format "card/%d/series" card-id))))))

(deftest get-series-for-card-type-check-test
  (testing "400 if the card's display is not comptaible"
    (t2.with-temp/with-temp
      [:model/Card {card-id :id} {:name    "Card"
                                  :display "table"}]
      (is (= "Card with type table is not compatible to have series"
             (:message (mt/user-http-request :crowberto :get 400 (format "card/%d/series" card-id)))))))

  (testing "404 if the card does not exsits"
    (is (= "Not found."
           (mt/user-http-request :crowberto :get 404 (format "card/%d/series" Integer/MAX_VALUE))))))

(deftest get-series-check-compatibility-test
  (let [simple-mbql-chart-query (fn [attrs]
                                  (merge (mt/card-with-source-metadata-for-query
                                           (mt/mbql-query venues {:aggregation [[:sum $venues.price]]
                                                                  :breakout    [$venues.category_id]}))
                                         {:visualization_settings {:graph.metrics    ["sum"]
                                                                   :graph.dimensions ["CATEGORY_ID"]}}
                                         attrs))]
    (t2.with-temp/with-temp
      [;; comptaible cards
       :model/Card line    (simple-mbql-chart-query {:name "A Line"   :display :line})
       :model/Card bar     (simple-mbql-chart-query {:name "A Bar"    :display :bar})
       :model/Card area    (simple-mbql-chart-query {:name "An Area"  :display :area})
       :model/Card scalar  (merge (mt/card-with-source-metadata-for-query
                                    (mt/mbql-query venues {:aggregation [[:count]]}))
                                  {:name "A Scalar 1" :display :scalar})
       :model/Card scalar-2(merge (mt/card-with-source-metadata-for-query
                                           (mt/mbql-query venues {:aggregation [[:count]]}))
                                  {:name "A Scalar 2" :display :scalar})

       :model/Card native  (merge (mt/card-with-source-metadata-for-query (mt/native-query {:query "select sum(price) from venues;"}))
                                  {:name       "A Native query"
                                   :display    :scalar
                                   :query_type "native"})

       ;; compatible but user doesn't have access so should not be readble
       :model/Card _       (simple-mbql-chart-query {:name "A Line with no access"   :display :line})
       ;; incomptabile cards
       :model/Card pie     (simple-mbql-chart-query {:name "A pie" :display :pie})
       :model/Card table   (simple-mbql-chart-query {:name "A table" :display :table})
       :model/Card native-2(merge (mt/card-with-source-metadata-for-query (mt/native-query {:query "select sum(price) from venues;"}))
                                  {:name       "A Native query table"
                                   :display    :table
                                   :query_type "native"})]
      (with-cards-in-readable-collection [line bar area scalar scalar-2 native pie table native-2]
       (doseq [[card-id display-type expected]
               [[(:id line)   :line   #{"A Native query" "An Area" "A Bar"}]
                [(:id bar)    :bar    #{"A Native query" "An Area" "A Line"}]
                [(:id area)   :area   #{"A Native query" "A Bar" "A Line"}]
                [(:id scalar) :scalar #{"A Native query" "A Scalar 2"}]]]
         (testing (format "Card with display-type=%s should have compatible cards correctly returned" display-type)
           (let [returned-card-names (set (map :name (mt/user-http-request :rasta :get 200 (format "/card/%d/series" card-id))))]
             (is (set/subset? expected returned-card-names))
             (is (not (contains? returned-card-names #{"A pie" "A table" "A Line with no access"}))))))))))

(deftest paging-and-filtering-works-for-series-card-test
  (let [simple-mbql-chart-query (fn [attrs]
                                  (merge (mt/card-with-source-metadata-for-query
                                           (mt/mbql-query venues {:aggregation [[:sum $venues.price]]
                                                                  :breakout    [$venues.category_id]}))
                                         {:visualization_settings {:graph.metrics    ["sum"]
                                                                   :graph.dimensions ["CATEGORY_ID"]}}
                                         attrs))]
    (t2.with-temp/with-temp
      [:model/Card card   (simple-mbql-chart-query {:name "Captain Toad" :display :line})
       :model/Card card1  (simple-mbql-chart-query {:name "Luigi 1"  :display :line})
       :model/Card _      (simple-mbql-chart-query {:name "Luigi 2"  :display :line})
       :model/Card _      (simple-mbql-chart-query {:name "Luigi 3"  :display :line})
       :model/Card card4  (simple-mbql-chart-query {:name "Luigi 4"  :display :line})
       :model/Card _      (simple-mbql-chart-query {:name "Luigi 5"  :display :line})
       :model/Card _      (simple-mbql-chart-query {:name "Luigi 6"  :display :line})
       :model/Card card7  (simple-mbql-chart-query {:name "Luigi 7"  :display :line})
       :model/Card card8  (simple-mbql-chart-query {:name "Luigi 8"  :display :line})]
      (testing "filter by name works"
        (is (true? (every? #(str/includes? % "Toad")
                         (->> (mt/user-http-request :crowberto :get 200 (format "/card/%d/series" (:id card)) :query "toad")
                              (map :name)))))

        (testing "exclude ids works"
          (testing "with single id"
            (is (true?
                  (every?
                    #(not (#{(:id card) (:id card8)} %))
                    (->> (mt/user-http-request :crowberto :get 200 (format "/card/%d/series" (:id card))
                                               :query "luigi" :exclude_ids (:id card8))
                         (map :id))))))
          (testing "with multiple ids"
            (is (true?
                  (every?
                    #(not (#{(:id card) (:id card7) (:id card8)} %))
                    (->> (mt/user-http-request :crowberto :get 200 (format "/card/%d/series" (:id card))
                                               :query "luigi" :exclude_ids (:id card7) :exclude_ids (:id card8))
                         (map :id)))))))

        (testing "with limit and sort by id descending"
          (is (= ["Luigi 8" "Luigi 7" "Luigi 6" "Luigi 5"]
                 (->> (mt/user-http-request :crowberto :get 200 (format "/card/%d/series" (:id card))
                                            :query "luigi" :limit 4)
                      (map :name))))

          (testing "and paging works too"
            (is (= ["Luigi 3" "Luigi 2" "Luigi 1"]
                   (->> (mt/user-http-request :crowberto :get 200 (format "/card/%d/series" (:id card))
                                              :query "luigi" :limit 10 :last_cursor (:id card4))
                        (map :name)))))

          (testing "And returning empty list if reaches there are nothing..."
            (is (= []
                   (->> (mt/user-http-request :crowberto :get 200 (format "/card/%d/series" (:id card))
                                              :query "luigi" :limit 10 :last_cursor (:id card1))
                        (map :name))))))))))

(def ^:private millisecond-card
  {:name                   "Card with dimension is unixtimestmap"
   :visualization_settings {:graph.dimensions ["timestamp"]
                            :graph.metrics ["severity"]}

   :display                :line
   :result_metadata        [{:base_type :type/BigInteger
                             :coercion_strategy :Coercion/UNIXMilliSeconds->DateTime
                             :effective_type :type/DateTime
                             :display_name "Timestamp"
                             :name "timestamp"
                             :unit "week"}
                            {:base_type :type/Integer
                             :display_name "count"
                             :name "severity"
                             :semantic_type :type/Number}]})

(deftest sereies-are-compatible-test
  (mt/dataset test-data
    (testing "area-line-bar charts"
      (t2.with-temp/with-temp
        [:model/Card datetime-card       (merge (mt/card-with-source-metadata-for-query
                                                  (mt/mbql-query orders {:aggregation [[:sum $orders.total]]
                                                                         :breakout    [!month.orders.created_at]}))
                                                {:visualization_settings {:graph.metrics    ["sum"]
                                                                          :graph.dimensions ["CREATED_AT"]}}
                                                {:name    "datetime card"
                                                 :display :line})
         :model/Card number-card         (merge (mt/card-with-source-metadata-for-query
                                                  (mt/mbql-query orders {:aggregation [:count]
                                                                         :breakout    [$orders.quantity]}))
                                                {:visualization_settings {:graph.metrics    ["count"]
                                                                          :graph.dimensions ["QUANTITY"]}}
                                                {:name    "number card"
                                                 :display :line})
         :model/Card without-metric-card (merge (mt/card-with-source-metadata-for-query
                                                  (mt/mbql-query orders {:breakout    [!month.orders.created_at]}))
                                                {:visualization_settings {:graph.dimensions ["CREATED_AT"]}}
                                                {:name    "card has no metric"
                                                 :display :line})
         :model/Card combo-card          (merge (mt/card-with-source-metadata-for-query
                                                  (mt/mbql-query orders {:aggregation [[:sum $orders.total]]
                                                                         :breakout    [!month.orders.created_at]}))
                                                {:visualization_settings {:graph.metrics    ["sum"]
                                                                          :graph.dimensions ["CREATED_AT"]}}
                                                {:name    "table card"
                                                 :display :combo})]
        (testing "2 datetime cards can be combined"
          (is (true? (api.card/series-are-compatible? datetime-card datetime-card))))

        (testing "2 number cards can be combined"
          (is (true? (api.card/series-are-compatible? number-card number-card))))

        (testing "number card can't be combined with datetime cards"
          (is (false? (api.card/series-are-compatible? number-card datetime-card)))
          (is (false? (api.card/series-are-compatible? datetime-card number-card))))

        (testing "can combine series with UNIX millisecond timestamp and datetime"
          (is (true? (api.card/series-are-compatible? millisecond-card datetime-card)))
          (is (true? (api.card/series-are-compatible? datetime-card millisecond-card))))

        (testing "can't combines series with UNIX milliseceond timestamp and number"
          (is (false? (api.card/series-are-compatible? millisecond-card number-card)))
          (is (false? (api.card/series-are-compatible? number-card millisecond-card))))

        (testing "second card must has a metric"
          (is (false? (api.card/series-are-compatible? datetime-card without-metric-card))))

        (testing "can't combine card of any other types rather than line/bar/area"
          (is (nil? (api.card/series-are-compatible? datetime-card combo-card)))))))

  (testing "scalar test"
    (t2.with-temp/with-temp
      [:model/Card scalar-1       (merge (mt/card-with-source-metadata-for-query
                                           (mt/mbql-query venues {:aggregation [[:count]]}))
                                         {:name "A Scalar 1" :display :scalar})
       :model/Card scalar-2       (merge (mt/card-with-source-metadata-for-query
                                           (mt/mbql-query venues {:aggregation [[:count]]}))
                                         {:name "A Scalar 2" :display :scalar})

       :model/Card scalar-2-cols  (merge (mt/card-with-source-metadata-for-query
                                           (mt/mbql-query venues {:aggregation [[:count]
                                                                                [:sum $venues.price]]}))
                                         {:name "A Scalar with 2 columns" :display :scalar})
       :model/Card line-card       (merge (mt/card-with-source-metadata-for-query
                                            (mt/mbql-query venues {:aggregation [[:sum $venues.price]]
                                                                   :breakout    [$venues.category_id]}))
                                          {:visualization_settings {:graph.metrics    ["sum"]
                                                                    :graph.dimensions ["CATEGORY_ID"]}}
                                          {:name "Line card" :display :line})]
      (testing "2 scalars with 1 column can be combined"
        (is (true? (api.card/series-are-compatible? scalar-1 scalar-2))))
      (testing "can't be combined if either one of 2 cards has more than one column"
        (is (false? (api.card/series-are-compatible? scalar-1 scalar-2-cols)))
        (is (false? (api.card/series-are-compatible? scalar-2-cols scalar-2))))

      (testing "can only be cominbed with scalar cards"
        (is (false? (api.card/series-are-compatible? scalar-1 line-card)))))))

;;; +----------------------------------------------------------------------------------------------------------------+
;;; |                                        CREATING A CARD (POST /api/card)                                        |
;;; +----------------------------------------------------------------------------------------------------------------+

(deftest create-a-card
  (testing "POST /api/card"
    (testing "Test that we can create a new Card"
      (mt/with-full-data-perms-for-all-users!
        (mt/with-non-admin-groups-no-root-collection-perms
          (t2.with-temp/with-temp [Collection collection]
            (perms/grant-collection-readwrite-permissions! (perms-group/all-users) collection)
            (mt/with-model-cleanup [:model/Card]
              (let [card (assoc (card-with-name-and-query (mt/random-name)
                                                          (mbql-count-query (mt/id) (mt/id :venues)))
                           :collection_id (u/the-id collection)
                           :parameters [{:id "abc123", :name "test", :type "date"}]
                           :parameter_mappings [{:parameter_id "abc123", :card_id 10,
                                                 :target       [:dimension [:template-tags "category"]]}])]
                (is (=? (merge
                         card-defaults
                         {:name                   (:name card)
                          :collection_id          true
                          :collection             (assoc collection :is_personal false)
                          :creator_id             (mt/user->id :rasta)
                          :parameters             [{:id "abc123", :name "test", :type "date"}]
                          :parameter_mappings     [{:parameter_id "abc123", :card_id 10,
                                                    :target       ["dimension" ["template-tags" "category"]]}]
                          :dataset_query          true
                          :query_type             "query"
                          :visualization_settings {:global {:title nil}}
                          :database_id            true
                          :table_id               true
                          :entity_id              true
                          :can_write              true
                          :dashboard_count        0
                          :result_metadata        true
                          :last-edit-info         {:timestamp true :id true :first_name "Rasta"
                                                   :last_name "Toucan" :email "rasta@metabase.com"}
                          :creator                (merge
                                                    (select-keys (mt/fetch-user :rasta) [:id :date_joined :last_login :locale])
                                                    {:common_name  "Rasta Toucan"
                                                     :is_superuser false
                                                     :last_name    "Toucan"
                                                     :first_name   "Rasta"
                                                     :email        "rasta@metabase.com"})
                          :metabase_version       config/mb-version-string})
                        (-> (mt/user-http-request :rasta :post 200 "card" card)
                            (dissoc :created_at :updated_at :id)
                            (update :table_id integer?)
                            (update :database_id integer?)
                            (update :collection_id integer?)
                            (update :dataset_query map?)
                            (update :entity_id string?)
                            (update :result_metadata (partial every? map?))
                            (update :creator dissoc :is_qbnewb)
                            (update :last-edit-info (fn [edit-info]
                                                      (-> edit-info
                                                          (update :id boolean)
                                                          (update :timestamp boolean)))))))))))))))

(deftest ^:parallel create-card-validation-test
  (testing "POST /api/card"
    (is (= {:errors          {:visualization_settings "Value must be a map."}
            :specific-errors {:visualization_settings ["Value must be a map., received: \"ABC\""]}}
           (mt/user-http-request :crowberto :post 400 "card" {:visualization_settings "ABC"})))

    (is (= {:errors          {:parameters "nullable sequence of parameter must be a map with :id and :type keys"}
            :specific-errors {:parameters ["invalid type, received: \"abc\""]}}
           (mt/user-http-request :crowberto :post 400 "card" {:visualization_settings {:global {:title nil}}
                                                              :parameters             "abc"})))))

(deftest create-card-validation-test-2
  (testing "POST /api/card"
    (with-temp-native-card-with-params! [db card]
      (testing "You cannot create a card with variables as a model"
        (is (= "A model made from a native SQL question cannot have a variable or field filter."
               (mt/user-http-request :rasta :post 400 "card"
                                     (merge
                                      (mt/with-temp-defaults :model/Card)
                                      {:dataset       true
                                       :query_type    "native"
                                       :dataset_query (:dataset_query card)})))))
      (testing "You can create a card with a saved question CTE as a model"
        (mt/with-model-cleanup [:model/Card]
          (let [card-tag-name (str "#" (u/the-id card))
                dataset-query {:dataset_query {:database (u/the-id db)
                                               :type     :native
                                               :native   {:query         (format "SELECT * FROM {{%s}};" card-tag-name)
                                                          :template-tags {card-tag-name {:card-id      (u/the-id card),
                                                                                         :display-name card-tag-name,
                                                                                         :id           (str (random-uuid))
                                                                                         :name         card-tag-name,
                                                                                         :type         :card}}}}}
                {card-id :id
                 :as     created} (mt/user-http-request :rasta :post 200 "card"
                                              (merge
                                                (mt/with-temp-defaults :model/Card)
                                                dataset-query))
                retrieved     (mt/user-http-request :rasta :get 200 (str "card/" card-id))]
            (is (pos-int? card-id))
            (testing "A POST returns the newly created object, so no follow-on GET is required (#34828)"
              (is (=
                    (-> created
                        (update :last-edit-info dissoc :timestamp)
                        (dissoc :collection))
                    (-> retrieved
                        (update :last-edit-info dissoc :timestamp)
                        (dissoc :collection)))))))))))

(deftest create-card-disallow-setting-enable-embedding-test
  (testing "POST /api/card"
    (testing "Ignore values of `enable_embedding` while creating a Card (this must be done via `PUT /api/card/:id` instead)"
      ;; should be ignored regardless of the value of the `enable-embedding` Setting.
      (doseq [enable-embedding? [true false]]
        (mt/with-temporary-setting-values [enable-embedding enable-embedding?]
          (mt/with-model-cleanup [:model/Card]
            (is (=? {:enable_embedding false}
                    (mt/user-http-request :crowberto :post 200 "card" {:name                   "My Card"
                                                                       :display                :table
                                                                       :dataset_query          (mt/mbql-query venues)
                                                                       :visualization_settings {}
                                                                       :enable_embedding       true})))))))))

(deftest save-empty-card-test
  (testing "POST /api/card"
    (testing "Should be able to save an empty Card"
      (doseq [[query-description query] {"native query"
                                         (mt/native-query {:query "SELECT * FROM VENUES WHERE false;"})

                                         "MBQL query"
                                         (mt/mbql-query venues {:filter [:= $id 0]})}]
        (testing query-description
          (mt/with-model-cleanup [:model/Card]
            (testing "without result metadata"
              (is (=? {:id pos-int?}
                      (mt/user-http-request :crowberto :post 200 "card"
                                            (merge (mt/with-temp-defaults :model/Card)
                                                   {:dataset_query query})))))
            (let [metadata (-> (qp/process-query query)
                               :data
                               :results_metadata
                               :columns)]
              (testing (format "with result metadata\n%s" (u/pprint-to-str metadata))
                (is (some? metadata))
                (is (=? {:id pos-int?}
                        (mt/user-http-request :crowberto :post 200 "card"
                                              (merge (mt/with-temp-defaults :model/Card)
                                                     {:dataset_query   query
                                                      :result_metadata metadata}))))))))))))

(deftest save-card-with-empty-result-metadata-test
  (testing "we should be able to save a Card if the `result_metadata` is *empty* (but not nil) (#9286)"
    (mt/with-model-cleanup [:model/Card]
      (let [card        (card-with-name-and-query)]
        (is (=? {:id pos-int?}
                (mt/user-http-request :crowberto
                                      :post
                                      200
                                      "card"
                                      (assoc card :result_metadata []))))))))

(deftest cache-ttl-save
  (testing "POST /api/card/:id"
    (testing "saving cache ttl by post actually saves it"
      (mt/with-model-cleanup [:model/Card]
        (let [card (card-with-name-and-query)]
          (is (= 1234
                 (:cache_ttl (mt/user-http-request :crowberto
                                                   :post
                                                   200
                                                   "card"
                                                   (assoc card :cache_ttl 1234)))))))))
  (testing "PUT /api/card/:id"
    (testing "saving cache ttl by put actually saves it"
      (t2.with-temp/with-temp [:model/Card card]
        (is (= 1234
               (:cache_ttl (mt/user-http-request :crowberto
                                                 :put
                                                 200
                                                 (str "card/" (u/the-id card))
                                                 {:cache_ttl 1234}))))))
    (testing "nilling out cache ttl works"
      (t2.with-temp/with-temp [:model/Card card]
        (is (= nil
               (do
                 (mt/user-http-request :crowberto :put 200 (str "card/" (u/the-id card)) {:cache_ttl 1234})
                 (mt/user-http-request :crowberto :put 200 (str "card/" (u/the-id card)) {:cache_ttl nil})
                 (:cache_ttl (mt/user-http-request :crowberto :get 200 (str "card/" (u/the-id card)))))))))))

(deftest saving-card-fetches-correct-metadata
  (testing "make sure when saving a Card the correct query metadata is fetched (if incorrect)"
    (mt/with-non-admin-groups-no-root-collection-perms
      (let [card-name (mt/random-name)]
        (t2.with-temp/with-temp [Collection collection]
          (perms/grant-collection-readwrite-permissions! (perms-group/all-users) collection)
          (mt/with-model-cleanup [:model/Card]
            (mt/user-http-request :crowberto :post 200 "card"
                                  (assoc (card-with-name-and-query card-name)
                                         :collection_id      (u/the-id collection)))
            (testing "check the correct metadata was fetched and was saved in the DB"
              (is (=? [{:base_type         :type/Integer
                        :display_name      "Count"
                        :name              "count"
                        :semantic_type     :type/Quantity
                        :source            :aggregation
                        :field_ref         [:aggregation 0]
                        :aggregation_index 0}]
                      (t2/select-one-fn :result_metadata :model/Card :name card-name))))))))))

(defn- updating-card-updates-metadata-query []
  (mt/mbql-query venues {:fields [$id $name]}))

(defn- norm [s]
  (u/upper-case-en (:name s)))

(defn- to-native [query]
  {:database (:database query)
   :type     :native
   :native   (mt/compile query)})

(deftest updating-card-updates-metadata
  (let [query          (updating-card-updates-metadata-query)
        modified-query (mt/mbql-query venues {:fields [$id $name $price]})]
    (testing "Updating query updates metadata"
      (doseq [[query-type query modified-query] [["mbql" query modified-query]
                                                 ["native" (to-native query) (to-native modified-query)]]]
        (testing (str "For: " query-type)
          (mt/with-model-cleanup [:model/Card]
            (let [{metadata :result_metadata
                   card-id  :id :as card} (mt/user-http-request
                                            :crowberto :post 200
                                            "card"
                                            (card-with-name-and-query "card-name"
                                                                      query))
                  ;; simulate a user changing the query without rerunning the query
                  updated   (mt/user-http-request
                              :crowberto :put 200 (str "card/" card-id)
                              (assoc card :dataset_query modified-query))
                  retrieved (mt/user-http-request :crowberto :get 200 (str "card/" card-id))]
              (is (= ["ID" "NAME"] (map norm metadata)))
              (is (= ["ID" "NAME" "PRICE"]
                     (map norm (t2/select-one-fn :result_metadata :model/Card :id card-id))))
              (testing "A PUT returns the updated object, so no follow-on GET is required (#34828)"
                (is (=
                      (-> updated
                          (update :last-edit-info dissoc :timestamp)
                          (dissoc :collection))
                      (-> retrieved
                          (update :last-edit-info dissoc :timestamp)
                          (dissoc :collection))))))))))))

(deftest updating-card-updates-metadata-2
  (let [query (updating-card-updates-metadata-query)]
    (testing "Updating other parts but not query does not update the metadata"
      (let [orig   qp.async/result-metadata-for-query-async
            called (atom 0)]
        (with-redefs [qp.async/result-metadata-for-query-async (fn [q]
                                                                 (swap! called inc)
                                                                 (orig q))]
          (mt/with-model-cleanup [:model/Card]
            (let [card (mt/user-http-request :crowberto :post 200 "card"
                                             (card-with-name-and-query "card-name"
                                                                       query))]
              (is (= @called 1))
              (is (= ["ID" "NAME"] (map norm (:result_metadata card))))
              (mt/user-http-request
               :crowberto :put 200 (str "card/" (u/the-id card))
               (assoc card
                      :description "a change that doesn't change the query"
                      :name "compelling title"
                      :cache_ttl 20000
                      :display "table"
                      :collection_position 1))
              (is (= @called 1)))))))))

(deftest updating-card-updates-metadata-3
  (let [query (updating-card-updates-metadata-query)]
    (testing "Patching the card _without_ the query does not clear the metadata"
      ;; in practice the application does not do this. But cypress does and it poisons the state of the frontend
      (mt/with-model-cleanup [:model/Card]
        (let [card (mt/user-http-request :crowberto :post 200 "card"
                                         (card-with-name-and-query "card-name"
                                                                   query))]
          (is (= ["ID" "NAME"] (map norm (:result_metadata card))))
          (let [updated (mt/user-http-request :crowberto :put 200 (str "card/" (:id card))
                                              {:description "I'm innocently updating the description"
                                               :dataset     true})]
            (is (= ["ID" "NAME"] (map norm (:result_metadata updated))))))))))

(deftest updating-card-updates-metadata-4
  (let [query (updating-card-updates-metadata-query)]
    (testing "You can update just the metadata"
      (mt/with-model-cleanup [:model/Card]
        (let [card (mt/user-http-request :crowberto :post 200 "card"
                                         (card-with-name-and-query "card-name"
                                                                   query))]
          (is (= ["ID" "NAME"] (map norm (:result_metadata card))))
          (let [new-metadata (map #(assoc % :display_name "UPDATED") (:result_metadata card))
                updated      (mt/user-http-request :crowberto :put 200 (str "card/" (:id card))
                                                   {:result_metadata new-metadata})]
            (is (= ["UPDATED" "UPDATED"]
                   (map :display_name (:result_metadata updated))))))))))

(deftest fetch-results-metadata-test
  (testing "Check that the generated query to fetch the query result metadata includes user information in the generated query"
    (mt/with-non-admin-groups-no-root-collection-perms
      (let [card-name (mt/random-name)]
        (t2.with-temp/with-temp [Collection collection]
          (perms/grant-collection-readwrite-permissions! (perms-group/all-users) collection)
          (mt/with-model-cleanup [:model/Card]
            ;; Rebind the `execute-statement!` function so that we can capture the generated SQL and inspect it
            (let [orig       sql-jdbc.execute/execute-statement!
                  sql-result (atom nil)]
              (with-redefs [sql-jdbc.execute/execute-statement!
                            (fn [driver stmt sql]
                              (reset! sql-result sql)
                              (orig driver stmt sql))]
                (mt/user-http-request
                 :crowberto :post 200 "card"
                 (assoc (card-with-name-and-query card-name)
                        :dataset_query      (mt/native-query {:query "SELECT count(*) AS \"count\" FROM VENUES"})
                        :collection_id      (u/the-id collection))))
              (testing "check the correct metadata was fetched and was saved in the DB"
                (is (= [{:base_type     (count-base-type)
                         :effective_type (count-base-type)
                         :display_name  "count"
                         :name          "count"
                         :semantic_type :type/Quantity
                         :fingerprint   {:global {:distinct-count 1
                                                  :nil%           0.0},
                                         :type   {:type/Number {:min 100.0, :max 100.0, :avg 100.0, :q1 100.0, :q3 100.0 :sd nil}}}
                         :field_ref     [:field "count" {:base-type (count-base-type)}]}]
                       (t2/select-one-fn :result_metadata :model/Card :name card-name))))
              (testing "Was the user id found in the generated SQL?"
                (is (= true
                       (boolean
                        (when-let [s @sql-result]
                          (re-find (re-pattern (str "userID: " (mt/user->id :crowberto)))
                                   s)))))))))))))

(deftest create-card-with-collection-position
  (testing "Make sure we can create a Card with a Collection position"
    (mt/with-non-admin-groups-no-root-collection-perms
      (let [card-name (mt/random-name)]
        (t2.with-temp/with-temp [Collection collection]
          (mt/with-model-cleanup [:model/Card]
            (is (=? {:collection_id       (u/the-id collection)
                     :collection_position 1
                     :name                card-name}
                    (mt/user-http-request :crowberto :post 200 "card"
                                          (assoc (card-with-name-and-query card-name)
                                                 :collection_id (u/the-id collection), :collection_position 1))))
            (is (=? {:collection_id       (u/the-id collection)
                     :collection_position 1}
                    (t2/select-one :model/Card :name card-name)))))))))

(deftest need-permission-for-collection
  (testing "You need to have Collection permissions to create a Card in a Collection"
    (mt/with-non-admin-groups-no-root-collection-perms
      (let [card-name (mt/random-name)]
        (t2.with-temp/with-temp [Collection collection]
          (mt/with-model-cleanup [:model/Card]
            (mt/user-http-request :rasta :post 403 "card"
                                  (assoc (card-with-name-and-query card-name)
                                         :collection_id (u/the-id collection)
                                         :collection_position 1))
            (is (nil? (some-> (t2/select-one [:model/Card :collection_id :collection_position] :name card-name)
                              (update :collection_id (partial = (u/the-id collection))))))))))))

(deftest create-card-check-adhoc-query-permissions-test
  (testing (str "Ad-hoc query perms should be required to save a Card -- otherwise people could save arbitrary "
                "queries, then run them.")
    ;; create a copy of the test data warehouse DB, then revoke permissions to it for All Users. Only admins should be
    ;; able to ad-hoc query it now.
    (mt/with-temp-copy-of-db
      (mt/with-no-data-perms-for-all-users!
        (let [query        (mt/mbql-query venues)
              create-card! (fn [test-user expected-status-code]
                             (mt/with-model-cleanup [:model/Card]
                               (mt/user-http-request test-user :post expected-status-code "card"
                                                     (merge (mt/with-temp-defaults :model/Card) {:dataset_query query}))))]
          (testing "admin should be able to save a Card if All Users doesn't have ad-hoc data perms"
            (is (some? (create-card! :crowberto 200))))
          (testing "non-admin should get an error"
            (testing "Permissions errors should be meaningful and include info for debugging (#14931)"
              (is (malli= [:map
                           [:message        [:= "You cannot save this Question because you do not have permissions to run its query."]]
                           [:query          [:= {} (mt/obj->json->obj query)]]
                           [:required-perms :map]
                           [:actual-perms   [:sequential perms.u/PathSchema]]
                           [:trace          [:sequential :any]]]
                          (create-card! :rasta 403))))))))))
<<<<<<< HEAD
=======

(deftest create-card-with-type-and-dataset-test
  (mt/with-model-cleanup [:model/Card]
    (testing "type and dataset must match"
      (is (= ":dataset is inconsistent with :type"
             (mt/user-http-request :crowberto :post 400 "card" (assoc (card-with-name-and-query (mt/random-name))
                                                                      :dataset true
                                                                      :type :question))))
      (is (= ":dataset is inconsistent with :type"
             (mt/user-http-request :crowberto :post 400 "card" (assoc (card-with-name-and-query (mt/random-name))
                                                                      :dataset false
                                                                      :type "model")))))
    (testing "can create a model using dataset"
      (is (=? {:dataset true
               :type    "model"}
              (mt/user-http-request :crowberto :post 200 "card" (assoc (card-with-name-and-query (mt/random-name))
                                                                       :dataset true)))))

    (testing "can create a model using type"
      (is (=? {:dataset true
               :type    "model"}
              (mt/user-http-request :crowberto :post 200 "card" (assoc (card-with-name-and-query (mt/random-name))
                                                                       :type :model)))))

    (testing "default is a question"
      (is (=? {:dataset false
               :type    "question"}
              (mt/user-http-request :crowberto :post 200 "card" (card-with-name-and-query (mt/random-name))))))))

(deftest update-card-with-type-and-dataset-test
  (testing "can toggle model using only type"
    (mt/with-temp [:model/Card card {:dataset_query {}}]
      (is (=? {:dataset true
               :type    "model"}
              (mt/user-http-request :crowberto :put 200 (str "card/" (:id card)) {:type "model"})))

      (is (=? {:dataset false
               :type    "question"}
              (mt/user-http-request :crowberto :put 200 (str "card/" (:id card)) {:type "question"})))))

  (testing "can toggle model using both type and dataset"
    (mt/with-temp [:model/Card card {:dataset_query {}}]
      (is (=? {:dataset true
               :type    "model"}
              (mt/user-http-request :crowberto :put 200 (str "card/" (:id card)) {:type "model" :dataset true})))

      (is (=? {:dataset false
               :type    "question"}
              (mt/user-http-request :crowberto :put 200 (str "card/" (:id card)) {:type "question" :dataset false})))

      (testing "but error if type and dataset doesn't match"
        (is (= ":dataset is inconsistent with :type"
               (mt/user-http-request :crowberto :put 400 (str "card/" (:id card)) {:type "question" :dataset true})))))))
>>>>>>> 2571a473

;;; +----------------------------------------------------------------------------------------------------------------+
;;; |                                    COPYING A CARD (POST /api/card/:id/copy)                                    |
;;; +----------------------------------------------------------------------------------------------------------------+

(deftest copy-card
  (testing "POST /api/card/:id/copy"
    (testing "Test that we can copy a Card"
      (mt/with-full-data-perms-for-all-users!
        (mt/with-non-admin-groups-no-root-collection-perms
          (t2.with-temp/with-temp [Collection collection]
            (perms/grant-collection-readwrite-permissions! (perms-group/all-users) collection)
            (mt/with-model-cleanup [:model/Card]
              (let [card    (assoc (card-with-name-and-query (mt/random-name)
                                                             (mbql-count-query (mt/id) (mt/id :venues)))
                                   :collection_id (u/the-id collection))
                    card    (mt/user-http-request :rasta :post 200 "card" card)
                    newcard (mt/user-http-request :rasta :post 200 (format "card/%d/copy" (u/the-id card)))]
                (is (= (:name newcard) (str "Copy of " (:name card))))
                (is (= (:display newcard) (:display card)))
                (is (not= (:id newcard) (:id card)))))))))))


;;; +----------------------------------------------------------------------------------------------------------------+
;;; |                                            FETCHING A SPECIFIC CARD                                            |
;;; +----------------------------------------------------------------------------------------------------------------+

(deftest fetch-card-test
  (testing "GET /api/card/:id"
    (mt/with-non-admin-groups-no-root-collection-perms
      (mt/with-temp [Collection collection {}
                     :model/Card       card {:collection_id (u/the-id collection)
                                             :dataset_query (mt/mbql-query venues)}]
        (testing "You have to have Collection perms to fetch a Card"
          (is (= "You don't have permissions to do that."
                 (mt/user-http-request :rasta :get 403 (str "card/" (u/the-id card))))))

        (testing "Should be able to fetch the Card if you have Collection read perms"
          (perms/grant-collection-read-permissions! (perms-group/all-users) collection)
          (is (= (merge
                  card-defaults
                  (select-keys card [:id :name :entity_id :created_at :updated_at])
                  {:dashboard_count        0
                   :parameter_usage_count  0
                   :creator_id             (mt/user->id :rasta)
                   :creator                (merge
                                            (select-keys (mt/fetch-user :rasta) [:id :date_joined :last_login])
                                            {:common_name  "Rasta Toucan"
                                             :is_superuser false
                                             :is_qbnewb    true
                                             :last_name    "Toucan"
                                             :first_name   "Rasta"
                                             :email        "rasta@metabase.com"})
                   :dataset_query          (mt/obj->json->obj (:dataset_query card))
                   :display                "table"
                   :query_type             "query"
                   :visualization_settings {}
                   :can_write              false
                   :database_id            (mt/id) ; these should be inferred from the dataset_query
                   :table_id               (mt/id :venues)
                   :collection_id          (u/the-id collection)
                   :collection             (into {:is_personal false} collection)
                   :result_metadata        (mt/obj->json->obj (:result_metadata card))
                   :metabase_version       config/mb-version-string})
                 (mt/user-http-request :rasta :get 200 (str "card/" (u/the-id card))))))
        (testing "Card should include last edit info if available"
          (mt/with-temp [:model/User     {user-id :id} {:first_name "Test" :last_name "User" :email "user@test.com"}
                         :model/Revision _             {:model    "Card"
                                                        :model_id (:id card)
                                                        :user_id  user-id
                                                        :object   (revision/serialize-instance card (:id card) card)}]
            (is (= {:id true :email "user@test.com" :first_name "Test" :last_name "User" :timestamp true}
                   (-> (mt/user-http-request :rasta :get 200 (str "card/" (u/the-id card)))
                       mt/boolean-ids-and-timestamps
                       :last-edit-info)))))
        (testing "Card should include moderation reviews"
          (letfn [(clean [mr] (-> mr
                                  (update :user #(select-keys % [:id]))
                                  (select-keys [:status :text :user])))]
            (mt/with-temp [ModerationReview review {:moderated_item_id   (:id card)
                                                    :moderated_item_type "card"
                                                    :moderator_id        (mt/user->id :rasta)
                                                    :most_recent         true
                                                    :status              "verified"
                                                    :text                "lookin good"}]
              (is (= [(clean (assoc review :user {:id true}))]
                     (->> (mt/user-http-request :rasta :get 200 (str "card/" (u/the-id card)))
                          mt/boolean-ids-and-timestamps
                          :moderation_reviews
                          (map clean)))))))))))

(deftest fetch-card-404-test
  (testing "GET /api/card/:id"
   (is (= "Not found."
         (mt/user-http-request :crowberto :get 404 (format "card/%d" Integer/MAX_VALUE))))))
;;; +----------------------------------------------------------------------------------------------------------------+
;;; |                                       UPDATING A CARD (PUT /api/card/:id)
;;; +----------------------------------------------------------------------------------------------------------------+


(deftest updating-a-card-that-doesnt-exist-should-give-a-404
  (is (= "Not found."
         (mt/user-http-request :crowberto :put 404 (format "card/%d" Integer/MAX_VALUE)))))

(deftest test-that-we-can-edit-a-card
  (t2.with-temp/with-temp [:model/Card card {:name "Original Name"}]
    (with-cards-in-writeable-collection card
      (is (= "Original Name"
             (t2/select-one-fn :name :model/Card, :id (u/the-id card))))
      (is (= {:timestamp true, :first_name "Rasta", :last_name "Toucan", :email "rasta@metabase.com", :id true}
             (-> (mt/user-http-request :rasta :put 200 (str "card/" (u/the-id card)) {:name "Updated Name"})
                 mt/boolean-ids-and-timestamps
                 :last-edit-info)))
      (is (= "Updated Name"
             (t2/select-one-fn :name :model/Card, :id (u/the-id card)))))))

(deftest can-we-update-a-card-s-archived-status-
  (t2.with-temp/with-temp [:model/Card card]
    (with-cards-in-writeable-collection card
      (let [archived?     (fn [] (:archived (t2/select-one :model/Card :id (u/the-id card))))
            set-archived! (fn [archived]
                            (mt/user-http-request :rasta :put 200 (str "card/" (u/the-id card)) {:archived archived})
                            (archived?))]
        (is (= false
               (archived?)))
        (is (= true
               (set-archived! true)))
        (is (= false
               (set-archived! false)))))))

(deftest we-shouldn-t-be-able-to-archive-cards-if-we-don-t-have-collection--write--perms
  (mt/with-non-admin-groups-no-root-collection-perms
    (mt/with-temp [Collection  collection {}
                   :model/Card card {:collection_id (u/the-id collection)}]
      (perms/grant-collection-read-permissions! (perms-group/all-users) collection)
      (is (= "You don't have permissions to do that."
             (mt/user-http-request :rasta :put 403 (str "card/" (u/the-id card)) {:archived true}))))))

(deftest we-shouldn-t-be-able-to-unarchive-cards-if-we-don-t-have-collection--write--perms
  (mt/with-non-admin-groups-no-root-collection-perms
    (mt/with-temp [Collection  collection {}
                   :model/Card card {:collection_id (u/the-id collection) :archived true}]
      (perms/grant-collection-read-permissions! (perms-group/all-users) collection)
      (is (= "You don't have permissions to do that."
              (mt/user-http-request :rasta :put 403 (str "card/" (u/the-id card)) {:archived false}))))))

(deftest clear-description-test
  (testing "Can we clear the description of a Card? (#4738)"
    (t2.with-temp/with-temp [:model/Card card {:description "What a nice Card"}]
      (with-cards-in-writeable-collection card
        (mt/user-http-request :rasta :put 200 (str "card/" (u/the-id card)) {:description nil})
        (is (nil? (t2/select-one-fn :description :model/Card :id (u/the-id card))))))))

(deftest description-should-be-blankable-as-well
  (t2.with-temp/with-temp [:model/Card card {:description "What a nice Card"}]
    (with-cards-in-writeable-collection card
      (mt/user-http-request :rasta :put 200 (str "card/" (u/the-id card)) {:description ""})
      (is (= ""
             (t2/select-one-fn :description :model/Card :id (u/the-id card)))))))

(deftest update-card-parameters-test
  (testing "PUT /api/card/:id"
    (t2.with-temp/with-temp [:model/Card card]
      (testing "successfully update with valid parameters"
        (is (partial= {:parameters [{:id   "random-id"
                                     :type "number"}]}
                      (mt/user-http-request :rasta :put 200 (str "card/" (u/the-id card))
                                            {:parameters [{:id   "random-id"
                                                           :type "number"}]})))))

    (t2.with-temp/with-temp [:model/Card card {:parameters [{:id   "random-id"
                                                             :type "number"}]}]
      (testing "nil parameters will no-op"
        (is (partial= {:parameters [{:id   "random-id"
                                     :type "number"}]}
                      (mt/user-http-request :rasta :put 200 (str "card/" (u/the-id card))
                                            {:parameters nil}))))
      (testing "an empty list will remove parameters"
        (is (partial= {:parameters []}
                      (mt/user-http-request :rasta :put 200 (str "card/" (u/the-id card))
                                            {:parameters []})))))))

(deftest update-card-parameter-mappings-test
  (testing "PUT /api/card/:id"
    (t2.with-temp/with-temp [:model/Card card]
      (testing "successfully update with valid parameter_mappings"
        (is (partial= {:parameter_mappings [{:parameter_id "abc123", :card_id 10,
                                             :target ["dimension" ["template-tags" "category"]]}]}
                      (mt/user-http-request :rasta :put 200 (str "card/" (u/the-id card))
                                            {:parameter_mappings [{:parameter_id "abc123", :card_id 10,
                                                                   :target ["dimension" ["template-tags" "category"]]}]})))))

    (t2.with-temp/with-temp [:model/Card card {:parameter_mappings [{:parameter_id "abc123", :card_id 10,
                                                                     :target ["dimension" ["template-tags" "category"]]}]}]
      (testing "nil parameters will no-op"
        (is (partial= {:parameter_mappings [{:parameter_id "abc123", :card_id 10,
                                             :target ["dimension" ["template-tags" "category"]]}]}
                      (mt/user-http-request :rasta :put 200 (str "card/" (u/the-id card))
                                            {:parameters nil}))))
      (testing "an empty list will remove parameter_mappings"
        (is (partial= {:parameter_mappings []}
                      (mt/user-http-request :rasta :put 200 (str "card/" (u/the-id card))
                                            {:parameter_mappings []})))))))

(deftest update-embedding-params-test
  (testing "PUT /api/card/:id"
    (t2.with-temp/with-temp [:model/Card card]
      (testing "If embedding is disabled, even an admin should not be allowed to update embedding params"
        (mt/with-temporary-setting-values [enable-embedding false]
          (is (= "Embedding is not enabled."
                 (mt/user-http-request :crowberto :put 400 (str "card/" (u/the-id card))
                                       {:embedding_params {:abc "enabled"}})))))

      (mt/with-temporary-setting-values [enable-embedding true]
        (testing "Non-admin should not be allowed to update Card's embedding parms"
          (is (= "You don't have permissions to do that."
                 (mt/user-http-request :rasta :put 403 (str "card/" (u/the-id card))
                                       {:embedding_params {:abc "enabled"}}))))

        (testing "Admin should be able to update Card's embedding params"
          (mt/user-http-request :crowberto :put 200 (str "card/" (u/the-id card))
                                {:embedding_params {:abc "enabled"}})
          (is (= {:abc "enabled"}
                 (t2/select-one-fn :embedding_params :model/Card :id (u/the-id card)))))))))

(deftest can-we-change-the-collection-position-of-a-card-
  (t2.with-temp/with-temp [:model/Card card]
    (with-cards-in-writeable-collection card
      (mt/user-http-request :rasta :put 200 (str "card/" (u/the-id card))
                            {:collection_position 1})
      (is (= 1
             (t2/select-one-fn :collection_position :model/Card :id (u/the-id card)))))))

(deftest can-we-change-the-collection-preview-flag-of-a-card-
  (t2.with-temp/with-temp [:model/Card card]
    (with-cards-in-writeable-collection card
      (mt/user-http-request :rasta :put 200 (str "card/" (u/the-id card))
                            {:collection_preview false})
      (is (= false
             (t2/select-one-fn :collection_preview :model/Card :id (u/the-id card)))))))

(deftest ---and-unset--unpin--it-as-well-
  (t2.with-temp/with-temp [:model/Card card {:collection_position 1}]
    (with-cards-in-writeable-collection card
      (mt/user-http-request :rasta :put 200 (str "card/" (u/the-id card))
                            {:collection_position nil})
      (is (= nil
             (t2/select-one-fn :collection_position :model/Card :id (u/the-id card)))))))

(deftest ---we-shouldn-t-be-able-to-if-we-don-t-have-permissions-for-the-collection
  (mt/with-non-admin-groups-no-root-collection-perms
    (mt/with-temp [Collection  collection {}
                   :model/Card card {:collection_id (u/the-id collection)}]
      (mt/user-http-request :rasta :put 403 (str "card/" (u/the-id card))
                            {:collection_position 1})
      (is (= nil
             (t2/select-one-fn :collection_position :model/Card :id (u/the-id card)))))))

(deftest gets-a-card
  (mt/with-non-admin-groups-no-root-collection-perms
    (mt/with-temp [Collection  collection {}
                   :model/Card card {:collection_id (u/the-id collection), :collection_position 1}]
      (mt/user-http-request :rasta :put 403 (str "card/" (u/the-id card))
                            {:collection_position nil})
      (is (= 1
             (t2/select-one-fn :collection_position :model/Card :id (u/the-id card)))))))

(deftest update-card-validation-test
  (testing "PUT /api/card"
    (with-temp-native-card-with-params! [_db card]
      (testing  "You cannot update a model to have variables"
        (is (= "A model made from a native SQL question cannot have a variable or field filter."
               (mt/user-http-request :rasta :put 400 (format "card/%d" (:id card)) {:dataset true})))))))

(deftest ^:parallel turn-card-to-model-change-display-test
  (mt/with-temp [:model/Card card {:display :line}]
    (is (=? {:display "table"}
            (mt/user-http-request :crowberto :put 200 (str "card/" (:id card))
                                  {:dataset true}))))

  (mt/with-temp [:model/Card card {:display :line}]
    (is (=? {:display "table"}
            (mt/user-http-request :crowberto :put 200 (str "card/" (:id card))
                                  {:type "model"})))))

;;; +----------------------------------------------------------------------------------------------------------------+
;;; |                                        Updating the positions of stuff                                         |
;;; +----------------------------------------------------------------------------------------------------------------+

(defn- name->position [results]
  (zipmap (map :name results)
          (map :collection_position results)))

(defn get-name->collection-position
  "Call the collection endpoint for `collection-id` as `user-kwd`. Will return a map with the names of the items as
  keys and their position as the value"
  [user-kwd collection-or-collection-id]
  (name->position (:data (mt/user-http-request user-kwd :get 200
                                               (format "collection/%s/items" (u/the-id collection-or-collection-id))))))

(defmacro with-ordered-items
  "Macro for creating many sequetial collection_position model instances, putting each in `collection`"
  {:style/indent :defn}
  [collection model-and-name-syms & body]
  `(mt/with-temp ~(vec (mapcat (fn [idx [model-instance name-sym]]
                                 [model-instance name-sym {:name                (name name-sym)
                                                           :collection_id       `(u/the-id ~collection)
                                                           :collection_position idx}])
                               (iterate inc 1)
                               (partition-all 2 model-and-name-syms)))
     (testing (format "\nWith ordered items in Collection %d: %s"
                      (u/the-id ~collection)
                      ~(str/join ", " (for [[model symb] (partition-all 2 model-and-name-syms)]
                                        (format "%s %s" (name model) (name symb)))))
       ~@body)))

(deftest check-to-make-sure-we-can-move-a-card-in-a-collection-of-just-cards
  (mt/with-non-admin-groups-no-root-collection-perms
    (t2.with-temp/with-temp [Collection collection]
      (with-ordered-items collection [:model/Card a
                                      :model/Card b
                                      :model/Card c
                                      :model/Card d]
        (perms/grant-collection-readwrite-permissions! (perms-group/all-users) collection)
        (mt/user-http-request :rasta :put 200 (str "card/" (u/the-id c))
                              {:collection_position 1})
        (is (= {"c" 1
                "a" 2
                "b" 3
                "d" 4}
               (get-name->collection-position :rasta collection)))))))

(deftest add-new-card-update-positions-test
  (testing "POST /api/card"
    (mt/with-non-admin-groups-no-root-collection-perms
      (t2.with-temp/with-temp [Collection collection]
        (perms/grant-collection-readwrite-permissions! (perms-group/all-users) collection)
        (doseq [{:keys [message position expected]}
                [{:message  (str "Add a new card to an existing collection at position 1, will cause all existing "
                                 "positions to increment by 1")
                  :position 1
                  :expected {"d" 1
                             "a" 2
                             "b" 3
                             "c" 4}}
                 {:message  "Add new card in the middle, should only increment positions of objects that come after"
                  :position 2
                  :expected {"a" 1
                             "d" 2
                             "b" 3
                             "c" 4}}
                 {:message  "Add new card to end, shouldn't affect positions of other objects"
                  :position 4
                  :expected {"a" 1
                             "b" 2
                             "c" 3
                             "d" 4}}
                 {:message  (str "When adding a new Card to a Collection that does not have a position, it should not "
                                 "change positions of other objects")
                  :position nil
                  :expected {"a" 1
                             "b" 2
                             "c" 3
                             "d" nil}}]]
          (testing (str "\n" message)
            (with-ordered-items collection [Dashboard a
                                            Pulse     b
                                            :model/Card      c]
              (testing "Original collection, before adding the new card"
                (is (= {"a" 1
                        "b" 2
                        "c" 3}
                       (get-name->collection-position :crowberto collection))))
              (mt/with-model-cleanup [:model/Card]
                (mt/user-http-request :crowberto :post 200 "card"
                                      (merge (card-with-name-and-query "d")
                                             {:collection_id       (u/the-id collection)
                                              :collection_position position}))
                (is (= expected
                       (get-name->collection-position :rasta collection)))))))))))

(deftest move-existing-card-update-positions-test
  (testing "PUT /api/card/:id"
    (mt/with-non-admin-groups-no-root-collection-perms
      (t2.with-temp/with-temp [Collection collection]
        (perms/grant-collection-readwrite-permissions! (perms-group/all-users) collection)
        (doseq [{:keys [message position expected]}
                [{:message  "Move existing Card to front"
                  :position 1
                  :expected {"d" 1
                             "a" 2
                             "b" 3
                             "c" 4
                             "e" 5
                             "f" 6}}
                 {:message  "Move existing Card to end"
                  :position 6
                  :expected {"a" 1
                             "b" 2
                             "c" 3
                             "e" 4
                             "f" 5
                             "d" 6}}
                 {:message  (str "When setting Collection position to nil, positions of other things should be adjusted "
                                 "accordingly")
                  :position nil
                  :expected {"a" 1
                             "b" 2
                             "c" 3
                             "e" 4
                             "f" 5
                             "d" nil}}]]
          (testing (str "\n" message)
            (with-ordered-items collection [Dashboard a
                                            Dashboard b
                                            :model/Card      c
                                            :model/Card      d
                                            Pulse     e
                                            Pulse     f]
              (testing "Original collection, before moving the Card"
                (is (= {"a" 1
                        "b" 2
                        "c" 3
                        "d" 4
                        "e" 5
                        "f" 6}
                       (get-name->collection-position :crowberto collection))))
              (mt/user-http-request :crowberto :put 200 (str "card/" (u/the-id d))
                                    {:collection_position position, :collection_id (u/the-id collection)})
              (is (= expected
                     (get-name->collection-position :rasta collection))))))))))

(deftest give-existing-card-a-position-test
  (testing "Give an existing Card without a `:collection_position` a position, and things should be adjusted accordingly"
    (mt/with-non-admin-groups-no-root-collection-perms
      (mt/with-temp [Collection  {coll-id :id :as collection} {}
                     :model/Card _ {:name "a", :collection_id coll-id, :collection_position 1}
                     ;; Card b does not start with a collection_position
                     :model/Card b {:name "b", :collection_id coll-id}
                     Dashboard   _ {:name "c", :collection_id coll-id, :collection_position 2}
                     :model/Card _ {:name "d", :collection_id coll-id, :collection_position 3}]
        (perms/grant-collection-readwrite-permissions! (perms-group/all-users) collection)
        (mt/user-http-request :rasta :put 200 (str "card/" (u/the-id b))
                              {:collection_position 2})
        (is (= {"a" 1
                "b" 2
                "c" 3
                "d" 4}
               (get-name->collection-position :rasta coll-id)))))))

(deftest change-collections-update-positions-test
  (testing (str "Change the Collection the Card is in, leave the position, should cause old and new collection to have "
                "their positions updated")
    (mt/with-non-admin-groups-no-root-collection-perms
      (mt/with-temp [Collection collection-1 {}
                     Collection collection-2] {}
        (with-ordered-items collection-1 [Dashboard a
                                          :model/Card      b
                                          Pulse     c
                                          Dashboard d]
          (with-ordered-items collection-2 [Pulse     e
                                            :model/Card      f
                                            :model/Card      g
                                            Dashboard h]
            (perms/grant-collection-readwrite-permissions! (perms-group/all-users) collection-1)
            (perms/grant-collection-readwrite-permissions! (perms-group/all-users) collection-2)
            (mt/user-http-request :rasta :put 200 (str "card/" (u/the-id f))
                                  {:collection_id (u/the-id collection-1)})
            (testing "Dest collection should get updated positions"
              (is (= {"a" 1
                      "f" 2
                      "b" 3
                      "c" 4
                      "d" 5}
                     (get-name->collection-position :rasta collection-1))))
            (testing "Original collection should get updated positions"
              (is (= {"e" 1
                      "g" 2
                      "h" 3}
                     (get-name->collection-position :rasta collection-2))))))))))

(deftest change-both-collection-and-position-test
  (testing "Change the collection and the position, causing both collections and the updated card to have their order changed"
    (mt/with-non-admin-groups-no-root-collection-perms
      (mt/with-temp [Collection collection-1 {}
                     Collection collection-2] {}
        (with-ordered-items collection-1 [Pulse     a
                                          Pulse     b
                                          Dashboard c
                                          Dashboard d]
          (with-ordered-items collection-2 [Dashboard e
                                            Dashboard f
                                            Pulse     g
                                            :model/Card      h]
            (perms/grant-collection-readwrite-permissions! (perms-group/all-users) collection-1)
            (perms/grant-collection-readwrite-permissions! (perms-group/all-users) collection-2)
            (mt/user-http-request :rasta :put 200 (str "card/" (u/the-id h))
                                  {:collection_position 1, :collection_id (u/the-id collection-1)})
            (is (= {"h" 1
                    "a" 2
                    "b" 3
                    "c" 4
                    "d" 5}
                   (get-name->collection-position :rasta collection-1)))
            (is (= {"e" 1
                    "f" 2
                    "g" 3}
                   (get-name->collection-position :rasta collection-2)))))))))

(deftest update-card-check-adhoc-query-permissions-test
  (testing (str "Ad-hoc query perms should be required to update the query for a Card -- otherwise people could save "
                "arbitrary queries, then run them.")
    ;; create a copy of the test data warehouse DB, then revoke permissions to it for All Users. Only admins should be
    ;; able to ad-hoc query it now.
    (mt/with-temp-copy-of-db
      (mt/with-no-data-perms-for-all-users!
        (t2.with-temp/with-temp [:model/Card {card-id :id} {:dataset_query (mt/mbql-query venues)}]
          (let [update-card! (fn [test-user expected-status-code request-body]
                               (mt/user-http-request test-user :put expected-status-code (format "card/%d" card-id)
                                                     request-body))]
            (testing "\nadmin"
              (testing "*should* be allowed to update query"
                (is (=? {:id            card-id
                         :dataset_query (mt/obj->json->obj (mt/mbql-query checkins))}
                        (update-card! :crowberto 200 {:dataset_query (mt/mbql-query checkins)})))))

            (testing "\nnon-admin"
              (testing "should be allowed to update fields besides query"
                (is (=? {:id   card-id
                         :name "Updated name"}
                        (update-card! :rasta 200 {:name "Updated name"}))))

              (testing "should *not* be allowed to update query"
                (testing "Permissions errors should be meaningful and include info for debugging (#14931)"
                  (is (malli= [:map
                               [:message        [:= "You cannot save this Question because you do not have permissions to run its query."]]
                               [:query          [:= {} (mt/obj->json->obj (mt/mbql-query users))]]
                               [:required-perms :map]
                               [:actual-perms   [:sequential perms.u/PathSchema]]
                               [:trace          [:sequential :any]]]
                              (update-card! :rasta 403 {:dataset_query (mt/mbql-query users)}))))
                (testing "make sure query hasn't changed in the DB"
                  (is (= (mt/mbql-query checkins)
                         (t2/select-one-fn :dataset_query :model/Card :id card-id)))))

              (testing "should be allowed to update other fields if query is passed in but hasn't changed (##11719)"
                (is (=? {:id            card-id
                         :name          "Another new name"
                         :dataset_query (mt/obj->json->obj (mt/mbql-query checkins))}
                        (update-card! :rasta 200 {:name "Another new name", :dataset_query (mt/mbql-query checkins)})))))))))))


;;; +----------------------------------------------------------------------------------------------------------------+
;;; |                                        Card updates that impact alerts                                         |
;;; +----------------------------------------------------------------------------------------------------------------+

(defn- rasta-alert-not-working [body-map]
  (mt/email-to :rasta {:subject "One of your alerts has stopped working"
                       :body    body-map}))

(defn- crowberto-alert-not-working [body-map]
  (mt/email-to :crowberto {:subject "One of your alerts has stopped working"
                           :body    body-map}))

(deftest alert-deletion-test
  (doseq [{:keys [message card deleted? expected-email-re f]}
          [{:message           "Archiving a Card should trigger Alert deletion"
            :deleted?          true
            :expected-email-re #"Alerts about [A-Za-z]+ \(#\d+\) have stopped because the question was archived by Rasta Toucan"
            :f                 (fn [{:keys [card]}]
                                 (mt/user-http-request :rasta :put 200 (str "card/" (u/the-id card)) {:archived true}))}
           {:message           "Validate changing a display type triggers alert deletion"
            :card              {:display :table}
            :deleted?          true
            :expected-email-re #"Alerts about <a href=\"https?://[^\/]+\/question/\d+\">([^<]+)<\/a> have stopped because the question was edited by Rasta Toucan"
            :f                 (fn [{:keys [card]}]
                                 (mt/user-http-request :rasta :put 200 (str "card/" (u/the-id card)) {:display :line}))}
           {:message           "Changing the display type from line to table should force a delete"
            :card              {:display :line}
            :deleted?          true
            :expected-email-re #"Alerts about <a href=\"https?://[^\/]+\/question/\d+\">([^<]+)<\/a> have stopped because the question was edited by Rasta Toucan"
            :f                 (fn [{:keys [card]}]
                                 (mt/user-http-request :rasta :put 200 (str "card/" (u/the-id card)) {:display :table}))}
           {:message           "Removing the goal value will trigger the alert to be deleted"
            :card              {:display                :line
                                :visualization_settings {:graph.goal_value 10}}
            :deleted?          true
            :expected-email-re #"Alerts about <a href=\"https?://[^\/]+\/question/\d+\">([^<]+)<\/a> have stopped because the question was edited by Rasta Toucan"
            :f                 (fn [{:keys [card]}]
                                 (mt/user-http-request :rasta :put 200 (str "card/" (u/the-id card)) {:visualization_settings {:something "else"}}))}
           {:message           "Adding an additional breakout does not cause the alert to be removed if no goal is set"
            :card              {:display                :line
                                :visualization_settings {}
                                :dataset_query          (assoc-in
                                                         (mbql-count-query (mt/id) (mt/id :checkins))
                                                         [:query :breakout]
                                                         [[:field
                                                           (mt/id :checkins :date)
                                                           {:temporal-unit :hour}]])}
            :expected-email-re #"Alerts about <a href=\"https?://[^\/]+\/question/\d+\">([^<]+)<\/a> have stopped because the question was edited by Crowberto Corv"
            :deleted?          false
            :f                 (fn [{:keys [card]}]
                                 (mt/user-http-request :crowberto :put 200 (str "card/" (u/the-id card))
                                                       {:dataset_query (assoc-in (mbql-count-query (mt/id) (mt/id :checkins))
                                                                                 [:query :breakout] [[:field (mt/id :checkins :date) {:temporal-unit :hour}]
                                                                                                     [:field (mt/id :checkins :date) {:temporal-unit :minute}]])}))}
           {:message           "Adding an additional breakout will cause the alert to be removed if a goal is set"
            :card              {:display                :line
                                :visualization_settings {:graph.goal_value 10}
                                :dataset_query          (assoc-in
                                                         (mbql-count-query (mt/id) (mt/id :checkins))
                                                         [:query :breakout]
                                                         [[:field
                                                           (mt/id :checkins :date)
                                                           {:temporal-unit :hour}]])}
            :deleted?          true
            :expected-email-re #"Alerts about <a href=\"https?://[^\/]+\/question/\d+\">([^<]+)<\/a> have stopped because the question was edited by Crowberto Corv"
            :f                 (fn [{:keys [card]}]
                                 (mt/user-http-request :crowberto :put 200 (str "card/" (u/the-id card))
                                                       {:dataset_query (assoc-in (mbql-count-query (mt/id) (mt/id :checkins))
                                                                                 [:query :breakout] [[:field (mt/id :checkins :date) {:temporal-unit :hour}]
                                                                                                     [:field (mt/id :checkins :date) {:temporal-unit :minute}]])}))}]]
    (testing message
      (mt/test-helpers-set-global-values!
        (mt/with-temp
          [:model/Card           card  card
           Pulse                 pulse {:alert_condition  "rows"
                                        :alert_first_only false
                                        :creator_id       (mt/user->id :rasta)
                                        :name             "Original Alert Name"}

           PulseCard             _     {:pulse_id (u/the-id pulse)
                                        :card_id  (u/the-id card)
                                        :position 0}
           PulseChannel          pc    {:pulse_id (u/the-id pulse)}
           PulseChannelRecipient _     {:user_id          (mt/user->id :crowberto)
                                        :pulse_channel_id (u/the-id pc)}
           PulseChannelRecipient _     {:user_id          (mt/user->id :rasta)
                                        :pulse_channel_id (u/the-id pc)}]
          (mt/with-temporary-setting-values [site-url "https://metabase.com"]
            (with-cards-in-writeable-collection card
              (mt/with-fake-inbox
                (when deleted?
                  (u/with-timeout 5000
                    (mt/with-expected-messages 2
                      (f {:card card}))
                    (is (= (merge (crowberto-alert-not-working {(str expected-email-re) true})
                                  (rasta-alert-not-working     {(str expected-email-re) true}))
                           (mt/regex-email-bodies expected-email-re))
                        (format "Email containing %s should have been sent to Crowberto and Rasta" (pr-str expected-email-re)))))
                (if deleted?
                  (is (= nil (t2/select-one Pulse :id (u/the-id pulse)))
                      "Alert should have been deleted")
                  (is (not= nil (t2/select-one Pulse :id (u/the-id pulse)))
                      "Alert should not have been deleted"))))))))))

(deftest changing-the-display-type-from-line-to-area-bar-is-fine-and-doesnt-delete-the-alert
  (is (= {:emails-1 {}
          :pulse-1  true
          :emails-2 {}
          :pulse-2  true}
         (mt/with-temp [:model/Card           card  {:display                :line
                                                     :visualization_settings {:graph.goal_value 10}}
                        Pulse                 pulse {:alert_condition  "goal"
                                                     :alert_first_only false
                                                     :creator_id       (mt/user->id :rasta)
                                                     :name             "Original Alert Name"}
                        PulseCard             _     {:pulse_id (u/the-id pulse)
                                                     :card_id  (u/the-id card)
                                                     :position 0}
                        PulseChannel          pc    {:pulse_id (u/the-id pulse)}
                        PulseChannelRecipient _     {:user_id          (mt/user->id :rasta)
                                                     :pulse_channel_id (u/the-id pc)}]
           (with-cards-in-writeable-collection card
             (mt/with-fake-inbox
               (array-map
                :emails-1 (do
                            (mt/user-http-request :rasta :put 200 (str "card/" (u/the-id card)) {:display :area})
                            (mt/regex-email-bodies #"the question was edited by Rasta Toucan"))
                :pulse-1  (boolean (t2/select-one Pulse :id (u/the-id pulse)))
                :emails-2 (do
                            (mt/user-http-request :rasta :put 200 (str "card/" (u/the-id card)) {:display :bar})
                            (mt/regex-email-bodies #"the question was edited by Rasta Toucan"))
                :pulse-2  (boolean (t2/select-one Pulse :id (u/the-id pulse))))))))))

;;; +----------------------------------------------------------------------------------------------------------------+
;;; |                                          DELETING A CARD (DEPRECATED)                                          |
;;; +----------------------------------------------------------------------------------------------------------------+
;; Deprecated because you're not supposed to delete cards anymore. Archive them instead

(deftest check-that-we-can-delete-a-card
  (is (nil? (t2.with-temp/with-temp [:model/Card card]
              (with-cards-in-writeable-collection card
                (mt/user-http-request :rasta :delete 204 (str "card/" (u/the-id card)))
                (t2/select-one :model/Card :id (u/the-id card)))))))

;; deleting a card that doesn't exist should return a 404 (#1957)
(deftest deleting-a-card-that-doesnt-exist-should-return-a-404---1957-
  (is (= "Not found."
         (mt/user-http-request :crowberto :delete 404 "card/12345"))))

;;; +----------------------------------------------------------------------------------------------------------------+
;;; |                                                  Timelines                                                     |
;;; +----------------------------------------------------------------------------------------------------------------+

(defn- timelines-request
  [card include-events?]
  (if include-events?
    (mt/user-http-request :rasta :get 200 (str "card/" (u/the-id card) "/timelines") :include "events")
    (mt/user-http-request :rasta :get 200 (str "card/" (u/the-id card) "/timelines"))))

(defn- timelines-range-request
  [card {:keys [start end]}]
  (apply mt/user-http-request (concat [:rasta :get 200
                                       (str "card/" (u/the-id card) "/timelines")
                                       :include "events"]
                                      (when start [:start start])
                                      (when end [:end end]))))

(defn- timeline-names [timelines]
  (->> timelines (map :name) set))

(defn- event-names [timelines]
  (->> timelines (mapcat :events) (map :name) set))

(deftest timelines-test
  (testing "GET /api/card/:id/timelines"
    (mt/with-temp [Collection coll-a {:name "Collection A"}
                   Collection coll-b {:name "Collection B"}
                   Collection coll-c {:name "Collection C"}
                   :model/Card card-a {:name          "Card A"
                                       :collection_id (u/the-id coll-a)}
                   :model/Card card-b {:name          "Card B"
                                       :collection_id (u/the-id coll-b)}
                   :model/Card card-c {:name          "Card C"
                                       :collection_id (u/the-id coll-c)}
                   Timeline tl-a {:name          "Timeline A"
                                  :collection_id (u/the-id coll-a)}
                   Timeline tl-b {:name          "Timeline B"
                                  :collection_id (u/the-id coll-b)}
                   Timeline _ {:name          "Timeline B-old"
                               :collection_id (u/the-id coll-b)
                               :archived      true}
                   Timeline _ {:name          "Timeline C"
                               :collection_id (u/the-id coll-c)}
                   TimelineEvent _ {:name        "event-aa"
                                    :timeline_id (u/the-id tl-a)}
                   TimelineEvent _ {:name        "event-ab"
                                    :timeline_id (u/the-id tl-a)}
                   TimelineEvent _ {:name        "event-ba"
                                    :timeline_id (u/the-id tl-b)}
                   TimelineEvent _ {:name        "event-bb"
                                    :timeline_id (u/the-id tl-b)
                                    :archived    true}]
      (testing "Timelines in the collection of the card are returned"
        (is (= #{"Timeline A"}
               (timeline-names (timelines-request card-a false)))))
      (testing "Timelines in the collection have a hydrated `:collection` key"
        (is (= #{(u/the-id coll-a)}
               (->> (timelines-request card-a false)
                    (map #(get-in % [:collection :id]))
                    set))))
      (testing "check that `:can_write` key is hydrated"
        (is (every?
             #(contains? % :can_write)
             (map :collection (timelines-request card-a false)))))
      (testing "Only un-archived timelines in the collection of the card are returned"
        (is (= #{"Timeline B"}
               (timeline-names (timelines-request card-b false)))))
      (testing "Timelines have events when `include=events` is passed"
        (is (= #{"event-aa" "event-ab"}
               (event-names (timelines-request card-a true)))))
      (testing "Timelines have only un-archived events when `include=events` is passed"
        (is (= #{"event-ba"}
               (event-names (timelines-request card-b true)))))
      (testing "Timelines with no events have an empty list on `:events` when `include=events` is passed"
        (is (= '()
               (->> (timelines-request card-c true) first :events)))))))

(deftest timelines-range-test
  (testing "GET /api/card/:id/timelines?include=events&start=TIME&end=TIME"
    (mt/with-temp [Collection collection {:name "Collection"}
                   :model/Card card {:name          "Card A"
                                     :collection_id (u/the-id collection)}
                   Timeline tl-a {:name          "Timeline A"
                                  :collection_id (u/the-id collection)}
                   ;; the temp defaults set {:time_matters true}
                   TimelineEvent _ {:name        "event-a"
                                    :timeline_id (u/the-id tl-a)
                                    :timestamp   #t "2020-01-01T10:00:00.0Z"}
                   TimelineEvent _ {:name        "event-b"
                                    :timeline_id (u/the-id tl-a)
                                    :timestamp   #t "2021-01-01T10:00:00.0Z"}
                   TimelineEvent _ {:name        "event-c"
                                    :timeline_id (u/the-id tl-a)
                                    :timestamp   #t "2022-01-01T10:00:00.0Z"}
                   TimelineEvent _ {:name        "event-d"
                                    :timeline_id (u/the-id tl-a)
                                    :timestamp   #t "2023-01-01T10:00:00.0Z"}]
      (testing "Events are properly filtered when given only `start=` parameter"
        (is (= #{"event-c" "event-d"}
               (event-names (timelines-range-request card {:start "2022-01-01T10:00:00.0Z"})))))
      (testing "Events are properly filtered when given only `end=` parameter"
        (is (= #{"event-a" "event-b" "event-c"}
               (event-names (timelines-range-request card {:end "2022-01-01T10:00:00.0Z"})))))
      (testing "Events are properly filtered when given `start=` and `end=` parameters"
        (is (= #{"event-b" "event-c"}
               (event-names (timelines-range-request card {:start "2020-12-01T10:00:00.0Z"
                                                           :end   "2022-12-01T10:00:00.0Z"})))))
      (t2.with-temp/with-temp [TimelineEvent _ {:name         "event-a2"
                                                :timeline_id  (u/the-id tl-a)
                                                :timestamp    #t "2020-01-01T10:00:00.0Z"
                                                :time_matters false}]
        (testing "Events are properly filtered considering the `time_matters` state."
          ;; notice that event-a and event-a2 have the same timestamp, but different time_matters states.
          ;; time_matters = false effectively means "We care only about the DATE of this event", so
          ;; if a start or end timestamp is on the same DATE (regardless of time), include the event
          (is (= #{"event-a2"}
                 (event-names (timelines-range-request card {:start "2020-01-01T11:00:00.0Z"
                                                             :end   "2020-12-01T10:00:00.0Z"})))))))))

;;; +----------------------------------------------------------------------------------------------------------------+
;;; |                                            CSV/JSON/XLSX DOWNLOADS                                             |
;;; +----------------------------------------------------------------------------------------------------------------+

;;; Test GET /api/card/:id/query/csv & GET /api/card/:id/json & GET /api/card/:id/query/xlsx **WITH PARAMETERS**
(def ^:private ^:const ^String encoded-params
  (json/generate-string [{:type   :number
                          :target [:variable [:template-tag :category]]
                          :value  2}]))

(deftest csv-download-test
  (testing "no parameters"
    (with-temp-native-card! [_ card]
      (with-cards-in-readable-collection card
        (is (= ["COUNT(*)"
                "75"]
               (str/split-lines
                (mt/user-http-request :rasta :post 200 (format "card/%d/query/csv"
                                                               (u/the-id card)))))))))
  (testing "with parameters"
    (with-temp-native-card-with-params! [_ card]
      (with-cards-in-readable-collection card
        (is (= ["COUNT(*)"
                "8"]
               (str/split-lines
                (mt/user-http-request :rasta :post 200 (format "card/%d/query/csv"
                                                               (u/the-id card))
                                      :parameters encoded-params))))))))

(deftest json-download-test
  (testing "no parameters"
    (with-temp-native-card! [_ card]
      (with-cards-in-readable-collection card
        (is (= [{(keyword "COUNT(*)") "75"}]
               (mt/user-http-request :rasta :post 200 (format "card/%d/query/json" (u/the-id card))))))))
  (testing "with parameters"
    (with-temp-native-card-with-params! [_ card]
      (with-cards-in-readable-collection card
        (is (= [{(keyword "COUNT(*)") "8"}]
               (mt/user-http-request :rasta :post 200 (format "card/%d/query/json" (u/the-id card))
                                     :parameters encoded-params)))))))

(deftest renamed-column-names-are-applied-to-json-test
  (testing "JSON downloads should have the same columns as displayed in Metabase (#18572)"
    (mt/with-temporary-setting-values [custom-formatting nil]
      (let [query        {:source-table (mt/id :orders)
                          :fields       [[:field (mt/id :orders :id) {:base-type :type/BigInteger}]
                                         [:field (mt/id :orders :tax) {:base-type :type/Float}]
                                         [:field (mt/id :orders :total) {:base-type :type/Float}]
                                         [:field (mt/id :orders :discount) {:base-type :type/Float}]
                                         [:field (mt/id :orders :quantity) {:base-type :type/Integer}]
                                         [:expression "Tax Rate"]],
                          :expressions  {"Tax Rate" [:/
                                                     [:field (mt/id :orders :tax) {:base-type :type/Float}]
                                                     [:field (mt/id :orders :total) {:base-type :type/Float}]]},
                          :limit        10}
            viz-settings {:table.cell_column "TAX",
                          :column_settings   {(format "[\"ref\",[\"field\",%s,null]]" (mt/id :orders :id))
                                              {:column_title "THE_ID"}
                                              (format "[\"ref\",[\"field\",%s,{\"base-type\":\"type/Float\"}]]"
                                                      (mt/id :orders :tax))
                                              {:column_title "ORDER TAX"}
                                              (format "[\"ref\",[\"field\",%s,{\"base-type\":\"type/Float\"}]]"
                                                      (mt/id :orders :total))
                                              {:column_title "Total Amount"},
                                              (format "[\"ref\",[\"field\",%s,{\"base-type\":\"type/Float\"}]]"
                                                      (mt/id :orders :discount))
                                              {:column_title "Discount Applied"}
                                              (format "[\"ref\",[\"field\",%s,{\"base-type\":\"type/Integer\"}]]"
                                                      (mt/id :orders :quantity))
                                              {:column_title "Amount Ordered"}
                                              "[\"ref\",[\"expression\",\"Tax Rate\"]]"
                                              {:column_title "Effective Tax Rate"}}}]
        (t2.with-temp/with-temp [Card {base-card-id :id} {:dataset_query          {:database (mt/id)
                                                                                   :type     :query
                                                                                   :query    query}
                                                          :visualization_settings viz-settings}
                                 Card {model-card-id  :id
                                       model-metadata :result_metadata} {:dataset       true
                                                                         :dataset_query {:database (mt/id)
                                                                                         :type     :query
                                                                                         :query    {:source-table
                                                                                                    (format "card__%s" base-card-id)}}}
                                 Card {meta-model-card-id :id} {:dataset         true
                                                                :dataset_query   {:database (mt/id)
                                                                                  :type     :query
                                                                                  :query    {:source-table
                                                                                             (format "card__%s" model-card-id)}}
                                                                :result_metadata (mapv
                                                                                   (fn [{column-name :name :as col}]
                                                                                     (cond-> col
                                                                                       (= "DISCOUNT" column-name)
                                                                                       (assoc :display_name "Amount of Discount")
                                                                                       (= "TOTAL" column-name)
                                                                                       (assoc :display_name "Grand Total")
                                                                                       (= "QUANTITY" column-name)
                                                                                       (assoc :display_name "N")))
                                                                                   model-metadata)}
                                 Card {question-card-id :id} {:dataset_query          {:database (mt/id)
                                                                                       :type     :query
                                                                                       :query    {:source-table
                                                                                                  (format "card__%s" meta-model-card-id)}}
                                                              :visualization_settings {:table.pivot_column "DISCOUNT",
                                                                                       :table.cell_column  "TAX",
                                                                                       :column_settings    {(format
                                                                                                              "[\"ref\",[\"field\",%s,{\"base-type\":\"type/Integer\"}]]"
                                                                                                              (mt/id :orders :quantity))
                                                                                                            {:column_title "Count"}
                                                                                                            (format
                                                                                                              "[\"ref\",[\"field\",%s,{\"base-type\":\"type/BigInteger\"}]]"
                                                                                                              (mt/id :orders :id))
                                                                                                            {:column_title "IDENTIFIER"}}}}]
          (letfn [(col-names [card-id]
                    (->> (mt/user-http-request :crowberto :post 200 (format "card/%d/query/json" card-id)) first keys (map name) set))]
            (testing "Renaming columns via viz settings is correctly applied to the CSV export"
              (is (= #{"THE_ID" "ORDER TAX" "Total Amount" "Discount Applied ($)" "Amount Ordered" "Effective Tax Rate"}
                     (col-names base-card-id))))
            (testing "A question derived from another question does not bring forward any renames"
              (is (= #{"ID" "Tax" "Total" "Discount ($)" "Quantity" "Tax Rate"}
                     (col-names model-card-id))))
            (testing "A model with custom metadata shows the renamed metadata columns"
              (is (= #{"ID" "Tax" "Grand Total" "Amount of Discount ($)" "N" "Tax Rate"}
                     (col-names meta-model-card-id))))
            (testing "A question based on a model retains the curated metadata column names but overrides these with any existing visualization_settings"
              (is (= #{"IDENTIFIER" "Tax" "Grand Total" "Amount of Discount ($)" "Count" "Tax Rate"}
                     (col-names question-card-id))))))))))

(defn- parse-xlsx-results [results]
  (->> results
       ByteArrayInputStream.
       spreadsheet/load-workbook
       (spreadsheet/select-sheet "Query result")
       (spreadsheet/select-columns {:A :col})))

(deftest xlsx-download-test
  (testing "no parameters"
    (with-temp-native-card! [_ card]
      (with-cards-in-readable-collection card
        (is (= [{:col "COUNT(*)"} {:col 75.0}]
               (parse-xlsx-results
                (mt/user-http-request :rasta :post 200 (format "card/%d/query/xlsx" (u/the-id card)))))))))
  (testing "with parameters"
    (with-temp-native-card-with-params! [_ card]
      (with-cards-in-readable-collection card
        (is (= [{:col "COUNT(*)"} {:col 8.0}]
               (parse-xlsx-results
                (mt/user-http-request :rasta :post 200 (format "card/%d/query/xlsx" (u/the-id card))
                                      :parameters encoded-params))))))))

(defn- parse-xlsx-results-to-strings
  "Parse an excel response into a 2-D array of formatted values"
  [results]
  (let [df (DataFormatter.)]
    (->> results
         ByteArrayInputStream.
         spreadsheet/load-workbook
         (spreadsheet/select-sheet "Query result")
         spreadsheet/row-seq
         (mapv (fn [row]
                 (mapv (fn [cell] (.formatCellValue df cell)) (spreadsheet/cell-seq row)))))))

(deftest xlsx-timestamp-formatting-test
  (testing "A timestamp should format correctly in an excel export (#14393)"
    (t2.with-temp/with-temp [Card card {:dataset_query {:database (mt/id)
                                                        :type     :native
                                                        :native   {:query "select (TIMESTAMP '2023-01-01 12:34:56') as T"}}
                                        :display :table
                                        :visualization_settings {:table.pivot_column "T",
                                                                 :column_settings {"[\"name\",\"T\"]" {:date_style "YYYY/M/D",
                                                                                                       :date_separator "-",
                                                                                                       :time_enabled nil}}}}]
      (testing "Removing the time portion of the timestamp should only show the date"
        (is (= [["T"] ["2023-1-1"]]
               (parse-xlsx-results-to-strings
                 (mt/user-http-request :rasta :post 200 (format "card/%d/query/xlsx" (u/the-id card))))))))))

(deftest xlsx-default-currency-formatting-test
  (testing "The default currency is USD"
    (t2.with-temp/with-temp [Card card {:dataset_query          {:database (mt/id)
                                                                 :type     :native
                                                                 :native   {:query "SELECT 123.45 AS MONEY"}}
                                        :display                :table
                                        :visualization_settings {:column_settings {"[\"name\",\"MONEY\"]"
                                                                                   {:number_style       "currency"
                                                                                    :currency_in_header false}}}}]
      (is (= [["MONEY"]
              ["[$$]123.45"]]
             (parse-xlsx-results-to-strings
               (mt/user-http-request :rasta :post 200 (format "card/%d/query/xlsx" (u/the-id card))))))))
  (testing "Default localization settings take effect"
    (mt/with-temporary-setting-values [custom-formatting {:type/Temporal {:date_abbreviate true}
                                                          :type/Currency {:currency "EUR", :currency_style "symbol"}}]
      (t2.with-temp/with-temp [Card card {:dataset_query          {:database (mt/id)
                                                                   :type     :native
                                                                   :native   {:query "SELECT 123.45 AS MONEY"}}
                                          :display                :table
                                          :visualization_settings {:column_settings {"[\"name\",\"MONEY\"]"
                                                                                     {:number_style       "currency"
                                                                                      :currency_in_header false}}}}]
        (is (= [["MONEY"]
                ["[$€]123.45"]]
               (parse-xlsx-results-to-strings
                 (mt/user-http-request :rasta :post 200 (format "card/%d/query/xlsx" (u/the-id card))))))))))

(deftest xlsx-currency-formatting-test
  (testing "Currencies are applied correctly in Excel files"
    (let [currencies ["USD" "CAD" "EUR" "JPY"]
          q (format "SELECT %s" (str/join "," (map (partial format "123.45 as %s") currencies)))
          settings (reduce (fn [acc currency]
                             (assoc acc (format "[\"name\",\"%s\"]" currency)
                                        {:number_style       "currency"
                                         :currency           currency
                                         :currency_in_header false}))
                           {}
                           currencies)]
      (t2.with-temp/with-temp [Card card {:dataset_query          {:database (mt/id)
                                                                   :type     :native
                                                                   :native   {:query q}}
                                          :display                :table
                                          :visualization_settings {:column_settings settings}}]
        (testing "Removing the time portion of the timestamp should only show the date"
          (is (= [currencies
                  ["[$$]123.45" "[$CA$]123.45" "[$€]123.45" "[$¥]123.45"]]
                 (parse-xlsx-results-to-strings
                   (mt/user-http-request :rasta :post 200 (format "card/%d/query/xlsx" (u/the-id card)))))))))))

(deftest xlsx-full-formatting-test
  (testing "Formatting should be applied correctly for all types, including numbers, currencies, exponents, and times. (relates to #14393)"
    (let [excel-data-query
                       "with t1 as (
                      select *
                      FROM (
                       VALUES
                         (1234.05, 1234.05, 2345.05, 4321.05, 7180.643352291768, 1234.00, 0.053010935820623994, 0.1920, TIMESTAMP '2023-01-01 12:34:56'),
                         (2345.30, 2345.30, 3456.30, 2931.30, 17180.643352291768, 0.00, 8.01623207863001, 0.00, TIMESTAMP '2023-01-01 12:34:56'),
                         (3456.00, 3456.00, 2300.00, 2250.00, 127180.643352291768, 122.00, 95.40200874663908, 0.1158, TIMESTAMP '2023-01-01 12:34:56')
                       )
                     ),
                     t2 as (
                     select
                         c1 as default_currency,
                         c2 as currency1,
                         c3 as currency2,
                         c4 as currency3,
                         c5 as scientific,
                         c6 as hide_me,
                         c7 as percent1,
                         c8 as percent2,
                         c9 as og_creation_timestamp,
                         c9 as creation_timestamp,
                         c9 as creation_timestamp_dup,
                         CAST(c9 AS DATE) as creation_date,
                         CAST(c9 AS TIME) as creation_time,
                         from t1
                     )
                     select * from t2"
          viz-settings {:table.pivot_column "SCIENTIFIC"
                        :table.cell_column  "CURRENCY1"
                        :table.columns      [{:name     "OG_CREATION_TIMESTAMP"
                                              :fieldRef [:field "OG_CREATION_TIMESTAMP" {:base-type :type/DateTime}]
                                              :enabled  true}
                                             {:name     "CREATION_TIMESTAMP"
                                              :fieldRef [:field "CREATION_TIMESTAMP" {:base-type :type/DateTime}]
                                              :enabled  true}
                                             {:name     "CREATION_TIMESTAMP_DUP"
                                              :fieldRef [:field "CREATION_TIMESTAMP_DUP" {:base-type :type/DateTime}]
                                              :enabled  true}
                                             {:name     "CREATION_DATE"
                                              :fieldRef [:field "CREATION_DATE" {:base-type :type/Date}]
                                              :enabled  true}
                                             {:name     "CREATION_TIME"
                                              :fieldRef [:field "CREATION_TIME" {:base-type :type/Time}]
                                              :enabled  true}
                                             {:name     "DEFAULT_CURRENCY"
                                              :fieldRef [:field "DEFAULT_CURRENCY" {:base-type :type/Decimal}]
                                              :enabled  true}
                                             {:name     "CURRENCY1"
                                              :fieldRef [:field "CURRENCY1" {:base-type :type/Decimal}]
                                              :enabled  true}
                                             {:name     "CURRENCY2"
                                              :fieldRef [:field "CURRENCY2" {:base-type :type/Decimal}]
                                              :enabled  true}
                                             {:name     "CURRENCY3"
                                              :fieldRef [:field "CURRENCY3" {:base-type :type/Decimal}]
                                              :enabled  true}
                                             {:name     "SCIENTIFIC"
                                              :fieldRef [:field "SCIENTIFIC" {:base-type :type/Decimal}]
                                              :enabled  true}
                                             {:name     "HIDE_ME"
                                              :fieldRef [:field "HIDE_ME" {:base-type :type/Decimal}]
                                              :enabled  false}
                                             {:name     "PERCENT1"
                                              :fieldRef [:field "PERCENT1" {:base-type :type/Decimal}]
                                              :enabled  true}
                                             {:name     "PERCENT2"
                                              :fieldRef [:field "PERCENT2" {:base-type :type/Decimal}]
                                              :enabled  true}]
                        :column_settings    {"[\"name\",\"OG_CREATION_TIMESTAMP\"]"  {:column_title "No Formatting TS"}
                                             "[\"name\",\"SCIENTIFIC\"]"             {:number_style "scientific"
                                                                                      :column_title "EXPO"}
                                             "[\"name\",\"CREATION_TIME\"]"          {:column_title "Time"}
                                             "[\"name\",\"CURRENCY3\"]"              {:number_style       "currency"
                                                                                      :currency_style     "name"
                                                                                      :number_separators  ".’"
                                                                                      :column_title       "DOL Col"
                                                                                      :currency_in_header false}
                                             "[\"name\",\"PERCENT2\"]"               {:number_style "percent"
                                                                                      :column_title "3D PCT"
                                                                                      :decimals     3}
                                             "[\"name\",\"CURRENCY1\"]"              {:number_style       "currency"
                                                                                      :currency_in_header false
                                                                                      :column_title       "Col $"}
                                             "[\"name\",\"CREATION_TIMESTAMP\"]"     {:time_enabled   nil
                                                                                      :time_style     "HH:mm"
                                                                                      :date_style     "YYYY/M/D"
                                                                                      :date_separator "-"
                                                                                      :column_title   "DATE-ONLY TS"}
                                             "[\"name\",\"CREATION_TIMESTAMP_DUP\"]" {:time_enabled   "milliseconds",
                                                                                      :time_style     "HH:mm",
                                                                                      :date_style     "D/M/YYYY",
                                                                                      :date_separator "-",
                                                                                      :column_title   "TS W/FORMATTING"}
                                             "[\"name\",\"PERCENT1\"]"               {:number_style "percent"
                                                                                      :scale        0.01
                                                                                      :column_title "Scaled PCT"}
                                             "[\"name\",\"CURRENCY2\"]"              {:number_style       "currency"
                                                                                      :currency_style     "code"
                                                                                      :currency_in_header false
                                                                                      :number_separators  "."
                                                                                      :column_title       "USD Col"}
                                             "[\"name\",\"CREATION_DATE\"]"          {:column_title "Date"}
                                             "[\"name\",\"DEFAULT_CURRENCY\"]"       {:number_style "currency"
                                                                                      :column_title "Plain Currency"}}}]
      (testing "The default settings (USD) are applied correctly"
        (mt/with-temporary-setting-values [custom-formatting {:type/Temporal {:date_abbreviate true}}]
          (t2.with-temp/with-temp [Card card {:dataset_query          {:database (mt/id)
                                                                       :type     :native
                                                                       :native   {:query excel-data-query}}
                                              :display                :table
                                              :visualization_settings viz-settings}]
            ;; The following formatting has been applied:
            ;; - All columns renamed
            ;; - Column reordering
            ;; - Column hiding (See "HIDE_ME") above
            ;; - Base formatting ("No Formatting TS") conforms to standard datetime format
            ;; - "DATE-ONLY TS" shows only a date-formatted timestamp
            ;; - "TS W/FORMATTING" shows a timestamp with custom date and time formatting
            ;; - "Date" shows simple date formatting
            ;; - "Time" shows simple time formatting
            ;; - "Plain Currency ($)" formats numbers as regular numbers with no dollar sign in the number column
            ;; - "Col $" formats currency with leading $. Note that the strings as presented aren't as you'd see in Excel. Excel properly just adds a leading $.
            ;; - "USD Col" has a leading USD. Again, the formatting of this output is an artifact of POI rendering. It is correct in Excel as "USD 1.23"
            ;; - "DOL Col" has trailing US dollars
            ;; - "EXPO" has exponentiated values
            ;; - "Scaled PCT" multiplies values by 0.01 and presents as percentages
            ;; - "3D PCT" is a standard percentage with a customization of 3 significant digits
            (testing "All formatting is applied correctly in a complex situation."
              (is (= [["No Formatting TS" "DATE-ONLY TS" "TS W/FORMATTING" "Date" "Time" "Plain Currency ($)" "Col $" "USD Col" "DOL Col" "EXPO" "Scaled PCT" "3D PCT"]
                      ["Jan 1, 2023, 12:34 PM" "2023-1-1" "1-1-2023, 12:34:56.000" "Jan 1, 2023" "12:34 PM" "1,234.05" "[$$]1,234.05" "[$USD] 2345.05" "4,321.05 US dollars" "7180.64E+0" "0.05%" "19.200%"]
                      ["Jan 1, 2023, 12:34 PM" "2023-1-1" "1-1-2023, 12:34:56.000" "Jan 1, 2023" "12:34 PM" "2,345.30" "[$$]2,345.30" "[$USD] 3456.30" "2,931.30 US dollars" "1.71806E+4" "8.02%" "0.000%"]
                      ["Jan 1, 2023, 12:34 PM" "2023-1-1" "1-1-2023, 12:34:56.000" "Jan 1, 2023" "12:34 PM" "3,456.00" "[$$]3,456.00" "[$USD] 2300.00" "2,250.00 US dollars" "12.7181E+4" "95.40%" "11.580%"]]
                     (parse-xlsx-results-to-strings
                       (mt/user-http-request :rasta :post 200 (format "card/%d/query/xlsx" (u/the-id card))))))))))
      (testing "Global currency settings are applied correctly"
        (mt/with-temporary-setting-values [custom-formatting {:type/Temporal {:date_abbreviate true}
                                                              :type/Currency {:currency "EUR", :currency_style "symbol"}}]
          (t2.with-temp/with-temp [Card card {:dataset_query          {:database (mt/id)
                                                                       :type     :native
                                                                       :native   {:query excel-data-query}}
                                              :display                :table
                                              :visualization_settings viz-settings}]
            (testing "All formatting is applied correctly in a complex situation."
              (is (= [["No Formatting TS" "DATE-ONLY TS" "TS W/FORMATTING" "Date" "Time" "Plain Currency (€)" "Col $" "USD Col" "DOL Col" "EXPO" "Scaled PCT" "3D PCT"]
                      ["Jan 1, 2023, 12:34 PM" "2023-1-1" "1-1-2023, 12:34:56.000" "Jan 1, 2023" "12:34 PM" "1,234.05" "[$€]1,234.05" "[$EUR] 2345.05" "4,321.05 euros" "7180.64E+0" "0.05%" "19.200%"]
                      ["Jan 1, 2023, 12:34 PM" "2023-1-1" "1-1-2023, 12:34:56.000" "Jan 1, 2023" "12:34 PM" "2,345.30" "[$€]2,345.30" "[$EUR] 3456.30" "2,931.30 euros" "1.71806E+4" "8.02%" "0.000%"]
                      ["Jan 1, 2023, 12:34 PM" "2023-1-1" "1-1-2023, 12:34:56.000" "Jan 1, 2023" "12:34 PM" "3,456.00" "[$€]3,456.00" "[$EUR] 2300.00" "2,250.00 euros" "12.7181E+4" "95.40%" "11.580%"]]
                     (parse-xlsx-results-to-strings
                       (mt/user-http-request :rasta :post 200 (format "card/%d/query/xlsx" (u/the-id card)))))))
            (parse-xlsx-results-to-strings
              (mt/user-http-request :rasta :post 200 (format "card/%d/query/xlsx" (u/the-id card))))))))))

;;;;;;;;;;;;;;;;;;;;;;;;;;;;;;;;;;;;;;;;;;;;;;;;;;;;;;;;;;;;;;;;;;;;;;;;;;;;;;;;;;;;;;;;;;;;;;;;;;;;;;;;;;;;;;;;;;;;;;;;

(deftest download-default-constraints-test
  (t2.with-temp/with-temp [:model/Card card {:dataset_query {:database   (mt/id)
                                                             :type       :query
                                                             :query      {:source-table (mt/id :venues)}
                                                             :middleware {:add-default-userland-constraints? true
                                                                          :userland-query?                   true}}}]
    (with-cards-in-readable-collection card
      (let [orig qp.card/run-query-for-card-async]
        (with-redefs [qp.card/run-query-for-card-async (fn [card-id export-format & options]
                                                         (apply orig card-id export-format
                                                                :run (fn [{:keys [constraints]} _]
                                                                       {:constraints constraints})
                                                                options))]
          (testing "Sanity check: this CSV download should not be subject to C O N S T R A I N T S"
            (is (= {:constraints nil}
                   (mt/user-http-request :rasta :post 200 (format "card/%d/query/csv" (u/the-id card))))))
          (with-redefs [qp.constraints/default-query-constraints (constantly {:max-results 10, :max-results-bare-rows 10})]
            (testing (str "Downloading CSV/JSON/XLSX results shouldn't be subject to the default query constraints -- even "
                          "if the query comes in with `add-default-userland-constraints` (as will be the case if the query "
                          "gets saved from one that had it -- see #9831)")
              (is (= {:constraints nil}
                     (mt/user-http-request :rasta :post 200 (format "card/%d/query/csv" (u/the-id card))))))

            (testing (str "non-\"download\" queries should still get the default constraints (this also is a sanitiy "
                          "check to make sure the `with-redefs` in the test above actually works)")
              (is (= {:constraints {:max-results 10, :max-results-bare-rows 10}}
                     (mt/user-http-request :rasta :post 200 (format "card/%d/query" (u/the-id card))))))))))))

(defn- test-download-response-headers
  [url]
  (-> (client/client-full-response (test.users/username->token :rasta)
                                   :post 200 url
                                   :query (json/generate-string (mt/mbql-query checkins {:limit 1})))
      :headers
      (select-keys ["Cache-Control" "Content-Disposition" "Content-Type" "Expires" "X-Accel-Buffering"])
      (update "Content-Disposition" #(some-> % (str/replace #"my_awesome_card_.+(\.\w+)"
                                                            "my_awesome_card_<timestamp>$1")))))

(deftest download-response-headers-test
  (testing "Make sure CSV/etc. download requests come back with the correct headers"
    (t2.with-temp/with-temp [:model/Card card {:name "My Awesome Card"}]
      (is (= {"Cache-Control"       "max-age=0, no-cache, must-revalidate, proxy-revalidate"
              "Content-Disposition" "attachment; filename=\"my_awesome_card_<timestamp>.csv\""
              "Content-Type"        "text/csv"
              "Expires"             "Tue, 03 Jul 2001 06:00:00 GMT"
              "X-Accel-Buffering"   "no"}
             (test-download-response-headers (format "card/%d/query/csv" (u/the-id card)))))
      (is (= {"Cache-Control"       "max-age=0, no-cache, must-revalidate, proxy-revalidate"
              "Content-Disposition" "attachment; filename=\"my_awesome_card_<timestamp>.json\""
              "Content-Type"        "application/json; charset=utf-8"
              "Expires"             "Tue, 03 Jul 2001 06:00:00 GMT"
              "X-Accel-Buffering"   "no"}
             (test-download-response-headers (format "card/%d/query/json" (u/the-id card)))))
      (is (= {"Cache-Control"       "max-age=0, no-cache, must-revalidate, proxy-revalidate"
              "Content-Disposition" "attachment; filename=\"my_awesome_card_<timestamp>.xlsx\""
              "Content-Type"        "application/vnd.openxmlformats-officedocument.spreadsheetml.sheet"
              "Expires"             "Tue, 03 Jul 2001 06:00:00 GMT"
              "X-Accel-Buffering"   "no"}
             (test-download-response-headers (format "card/%d/query/xlsx" (u/the-id card))))))))


;;; +----------------------------------------------------------------------------------------------------------------+
;;; |                                                  COLLECTIONS                                                   |
;;; +----------------------------------------------------------------------------------------------------------------+

(deftest make-sure-we-can-create-a-card-and-specify-its--collection-id--at-the-same-time
  (mt/with-non-admin-groups-no-root-collection-perms
    (t2.with-temp/with-temp [Collection collection]
      (perms/grant-collection-readwrite-permissions! (perms-group/all-users) collection)
      (mt/with-model-cleanup [:model/Card]
        (let [card (mt/user-http-request :crowberto :post 200 "card"
                                         (assoc (card-with-name-and-query)
                                                :collection_id (u/the-id collection)))]
          (is (= (t2/select-one-fn :collection_id :model/Card :id (u/the-id card))
                 (u/the-id collection))))))))

(deftest make-sure-we-card-creation-fails-if-we-try-to-set-a--collection-id--we-don-t-have-permissions-for
  (testing "POST /api/card"
    (testing "You must have permissions for the parent Collection to create a new Card in it"
      (mt/with-full-data-perms-for-all-users!
        (mt/with-non-admin-groups-no-root-collection-perms
          (t2.with-temp/with-temp [Collection collection]
            (mt/with-model-cleanup [:model/Card]
              (is (=? {:message "You do not have curate permissions for this Collection."}
                      (mt/user-http-request :rasta :post 403 "card"
                                            (assoc (card-with-name-and-query) :collection_id (u/the-id collection))))))))))))

(deftest set-card-collection-id-test
  (testing "Should be able to set the Collection ID of a Card in the Root Collection (i.e., `collection_id` is nil)"
    (mt/with-temp [:model/Card        card {}
                   :model/Collection  collection]
      (mt/user-http-request :crowberto :put 200 (str "card/" (u/the-id card)) {:collection_id (u/the-id collection)})
      (is (= (t2/select-one-fn :collection_id :model/Card :id (u/the-id card))
             (u/the-id collection))))))

(deftest update-card-require-parent-perms-test
  (testing "Should require perms for the parent collection to change a Card's properties"
    (mt/with-non-admin-groups-no-root-collection-perms
      (mt/with-temp [Collection  collection {}
                     :model/Card card       {:collection_id (u/the-id collection)}]
        (is (= "You don't have permissions to do that."
               (mt/user-http-request :rasta :put 403 (str "card/" (u/the-id card))
                                     {:name "Number of Blueberries Consumed Per Month"})))))))

(deftest change-collection-permissions-test
  (testing "PUT /api/card/:id"
    (testing "\nChange the `collection_id` of a Card"
      (mt/with-non-admin-groups-no-root-collection-perms
        (mt/with-temp [Collection  original-collection {}
                       Collection  new-collection      {}
                       :model/Card card                {:collection_id (u/the-id original-collection)}]
          (letfn [(change-collection! [expected-status-code]
                    (mt/user-http-request :rasta :put expected-status-code (str "card/" (u/the-id card))
                                          {:collection_id (u/the-id new-collection)}))]
            (testing "requires write permissions for the new Collection"
              (is (= "You don't have permissions to do that."
                     (change-collection! 403))))

            (testing "requires write permissions for the current Collection"
              (perms/grant-collection-readwrite-permissions! (perms-group/all-users) new-collection)
              (is (= "You don't have permissions to do that."
                     (change-collection! 403))))

            (testing "Should be able to change it once you have perms for both collections"
              (perms/grant-collection-readwrite-permissions! (perms-group/all-users) original-collection)
              (change-collection! 200)
              (is (= (t2/select-one-fn :collection_id :model/Card :id (u/the-id card))
                     (u/the-id new-collection))))))))))


;;; ------------------------------ Bulk Collections Update (POST /api/card/collections) ------------------------------

(defn- collection-names
  "Given a sequences of `cards-or-card-ids`, return a corresponding sequence of names of the Collection each Card is
  in."
  [cards-or-card-ids]
  (when (seq cards-or-card-ids)
    (let [cards               (t2/select [:model/Card :collection_id] :id [:in (map u/the-id cards-or-card-ids)])
          collection-ids      (set (filter identity (map :collection_id cards)))
          collection-id->name (when (seq collection-ids)
                                (t2/select-pk->fn :name Collection :id [:in collection-ids]))]
      (for [card cards]
        (get collection-id->name (:collection_id card))))))

(defn- POST-card-collections!
  "Update the Collection of `cards-or-card-ids` via the `POST /api/card/collections` endpoint using `username`; return
  the response of this API request and the latest Collection IDs from the database."
  [username expected-status-code collection-or-collection-id-or-nil cards-or-card-ids]
  (array-map
   :response
   (mt/user-http-request username :post expected-status-code "card/collections"
                         {:collection_id (when collection-or-collection-id-or-nil
                                           (u/the-id collection-or-collection-id-or-nil))
                          :card_ids      (map u/the-id cards-or-card-ids)})

   :collections
   (collection-names cards-or-card-ids)))

(deftest update-verified-card-test
  (tools.macro/macrolet
      [(with-card [verified & body]
         `(mt/with-temp ~(cond-> `[Collection  ~'collection  {}
                                   Collection  ~'collection2 {}
                                   :model/Card ~'card        {:collection_id (u/the-id ~'collection)
                                                              :dataset_query (mt/mbql-query ~'venues)}]
                           (= verified :verified)
                           (into
                            `[ModerationReview
                              ~'review {:moderated_item_id   (:id ~'card)
                                        :moderated_item_type "card"
                                        :moderator_id        (mt/user->id :crowberto)
                                        :most_recent         true
                                        :status              "verified"
                                        :text                "lookin good"}]))
            ~@body))]
      (letfn [(verified? [card]
                (-> card (t2/hydrate [:moderation_reviews :moderator_details])
                    :moderation_reviews first :status #{"verified"} boolean))
              (reviews [card]
                (t2/select ModerationReview
                           :moderated_item_type "card"
                           :moderated_item_id (u/the-id card)
                           {:order-by [[:id :desc]]}))
              (update-card [card diff]
                (mt/user-http-request :crowberto :put 200 (str "card/" (u/the-id card)) (merge card diff)))]
        (testing "Changing core attributes un-verifies the card"
          (with-card :verified
            (is (verified? card))
            (update-card card (update-in card [:dataset_query :query :source-table] inc))
            (is (not (verified? card)))
            (testing "The unverification edit has explanatory text"
              (is (= "Unverified due to edit"
                     (-> (reviews card) first :text))))))
        (testing "Changing some attributes does not unverify"
          (tools.macro/macrolet [(remains-verified [& body]
                                   `(~'with-card :verified
                                     (is (~'verified? ~'card) "Not verified initially")
                                     ~@body
                                     (is (~'verified? ~'card) "Not verified after action")))]
            (testing "changing collection"
              (remains-verified
               (update-card card {:collection_id (u/the-id collection2)})))
            (testing "pinning"
              (remains-verified
               (update-card card {:collection_position 1})))
            (testing "making public"
              (remains-verified
               (update-card card {:made_public_by_id (mt/user->id :rasta)
                                  :public_uuid (random-uuid)})))
            (testing "Changing description"
              (remains-verified
               (update-card card {:description "foo"})))
            (testing "Changing name"
              (remains-verified
               (update-card card {:name "foo"})))
            (testing "Changing archived"
              (remains-verified
               (update-card card {:archived true})))
            (testing "Changing display"
              (remains-verified
               (update-card card {:display :line})))
            (testing "Changing visualization settings"
              (remains-verified
               (update-card card {:visualization_settings {:table.cell_column "FOO"}})))))
        (testing "Does not add a new nil moderation review when not verified"
          (with-card :not-verified
            (is (empty? (reviews card)))
            (update-card card {:description "a new description"})
            (is (empty? (reviews card)))))
        (testing "Does not add nil moderation reviews when there are reviews but not verified"
          ;; testing that we aren't just adding a nil moderation each time we update a card
          (with-card :verified
            (is (verified? card))
            (moderation-review/create-review! {:moderated_item_id   (u/the-id card)
                                               :moderated_item_type "card"
                                               :moderator_id        (mt/user->id :rasta)
                                               :status              nil})
            (is (not (verified? card)))
            (is (= 2 (count (reviews card))))
            (update-card card {:description "a new description"})
            (is (= 2 (count (reviews card)))))))))

(deftest test-that-we-can-bulk-move-some-cards-with-no-collection-into-a-collection
  (mt/with-temp [Collection  collection {:name "Pog Collection"}
                 :model/Card card-1     {}
                 :model/Card card-2     {}]
    (is (= {:response    {:status "ok"}
            :collections ["Pog Collection"
                          "Pog Collection"]}
           (POST-card-collections! :crowberto 200 collection [card-1 card-2])))))

(deftest test-that-we-can-bulk-move-some-cards-from-one-collection-to-another
  (mt/with-temp [Collection  old-collection {:name "Old Collection"}
                 Collection  new-collection {:name "New Collection"}
                 :model/Card card-1         {:collection_id (u/the-id old-collection)}
                 :model/Card card-2         {:collection_id (u/the-id old-collection)}]
    (is (= {:response    {:status "ok"}
            :collections ["New Collection" "New Collection"]}
           (POST-card-collections! :crowberto 200 new-collection [card-1 card-2])))))

(deftest test-that-we-can-bulk-remove-some-cards-from-a-collection
  (mt/with-temp [Collection  collection {}
                 :model/Card card-1     {:collection_id (u/the-id collection)}
                 :model/Card card-2     {:collection_id (u/the-id collection)}]
    (is (= {:response    {:status "ok"}
            :collections [nil nil]}
           (POST-card-collections! :crowberto 200 nil [card-1 card-2])))))

(deftest check-that-we-aren-t-allowed-to-move-cards-if-we-don-t-have-permissions-for-destination-collection
  (mt/with-non-admin-groups-no-root-collection-perms
    (mt/with-temp [Collection  collection {}
                   :model/Card card-1 {}
                   :model/Card card-2 {}]
      (is (= {:response    "You don't have permissions to do that."
              :collections [nil nil]}
             (POST-card-collections! :rasta 403 collection [card-1 card-2]))))))

(deftest check-that-we-aren-t-allowed-to-move-cards-if-we-don-t-have-permissions-for-source-collection
  (mt/with-non-admin-groups-no-root-collection-perms
    (mt/with-temp [Collection  collection {:name "Horseshoe Collection"}
                   :model/Card card-1     {:collection_id (u/the-id collection)}
                   :model/Card card-2     {:collection_id (u/the-id collection)}]
      (is (= {:response    "You don't have permissions to do that."
              :collections ["Horseshoe Collection" "Horseshoe Collection"]}
             (POST-card-collections! :rasta 403 nil [card-1 card-2]))))))

(deftest check-that-we-aren-t-allowed-to-move-cards-if-we-don-t-have-permissions-for-the-card
  (mt/with-non-admin-groups-no-root-collection-perms
    (mt/with-temp [Collection  collection {}
                   Database    database   {}
                   Table       table      {:db_id (u/the-id database)}
                   :model/Card card-1     {:dataset_query (mbql-count-query (u/the-id database) (u/the-id table))}
                   :model/Card card-2     {:dataset_query (mbql-count-query (u/the-id database) (u/the-id table))}]
      (perms/revoke-data-perms! (perms-group/all-users) (u/the-id database))
      (perms/grant-collection-readwrite-permissions! (perms-group/all-users) collection)
      (is (= {:response    "You don't have permissions to do that."
              :collections [nil nil]}
             (POST-card-collections! :rasta 403 collection [card-1 card-2]))))))

;; Test that we can bulk move some Cards from one collection to another, while updating the collection position of the
;; old collection and the new collection
(deftest bulk-move-cards
  (mt/with-temp [Collection   {coll-id-1 :id}      {:name "Old Collection"}
                 Collection   {coll-id-2 :id
                               :as new-collection} {:name "New Collection"}
                 :model/Card  card-a               {:name "a" :collection_id coll-id-1 :collection_position 1}
                 :model/Card  card-b               {:name "b" :collection_id coll-id-1 :collection_position 2}
                 :model/Card  _                    {:name "c" :collection_id coll-id-1 :collection_position 3}
                 :model/Card  _                    {:name "d" :collection_id coll-id-2 :collection_position 1}
                 :model/Card  _                    {:name "e" :collection_id coll-id-2 :collection_position 2}
                 :model/Card  _                    {:name "f" :collection_id coll-id-2 :collection_position 3}]
    (is (= {:response    {:status "ok"}
            :collections ["New Collection" "New Collection"]}
           (POST-card-collections! :crowberto 200 new-collection [card-a card-b])))
    (is (= {"a" 4                       ;-> Moved to the new collection, gets the first slot available
            "b" 5
            "c" 1                       ;-> With a and b no longer in the collection, c is first
            "d" 1                       ;-> Existing cards in new collection are untouched and position unchanged
            "e" 2
            "f" 3}
           (merge (name->position (:data (mt/user-http-request :crowberto :get 200 (format "collection/%s/items" coll-id-1)
                                                               :model "card" :archived "false")))
                  (name->position (:data (mt/user-http-request :crowberto :get 200 (format "collection/%s/items" coll-id-2)
                                                               :model "card" :archived "false"))))))))

(deftest moving-a-card-without-a-collection-position-keeps-the-collection-position-nil
  (mt/with-temp [Collection  {coll-id-1 :id}      {:name "Old Collection"}
                 Collection  {coll-id-2 :id
                              :as new-collection} {:name "New Collection"}
                 :model/Card card-a               {:name "a" :collection_id coll-id-1}
                 :model/Card card-b               {:name "b" :collection_id coll-id-2 :collection_position 1}
                 :model/Card _card-c              {:name "c" :collection_id coll-id-2 :collection_position 2}]
    (is (= {:response    {:status "ok"}
            :collections ["New Collection" "New Collection"]}
           (POST-card-collections! :crowberto 200 new-collection [card-a card-b])))
    (is (= {"a" nil
            "b" 1
            "c" 2}
           (merge (name->position (:data (mt/user-http-request :crowberto :get 200 (format "collection/%s/items" coll-id-1)
                                                               :model "card" :archived "false")))
                  (name->position (:data (mt/user-http-request :crowberto :get 200 (format "collection/%s/items" coll-id-2)
                                                               :model "card" :archived "false"))))))))

;;; +----------------------------------------------------------------------------------------------------------------+
;;; |                                            PUBLIC SHARING ENDPOINTS                                            |
;;; +----------------------------------------------------------------------------------------------------------------+

(defn- shared-card []
  {:public_uuid       (str (random-uuid))
   :made_public_by_id (mt/user->id :crowberto)})

(deftest share-card-test
  (testing "POST /api/card/:id/public_link"
    (mt/with-temporary-setting-values [enable-public-sharing true]
      (t2.with-temp/with-temp [:model/Card card]
        (let [{uuid :uuid} (mt/user-http-request :crowberto :post 200 (format "card/%d/public_link" (u/the-id card)))]
          (is (= true
                 (boolean (t2/exists? :model/Card :id (u/the-id card), :public_uuid uuid)))))))))

(deftest share-card-preconditions-test
  (testing "POST /api/card/:id/public_link"
    (testing "Public sharing has to be enabled to share a Card"
      (mt/with-temporary-setting-values [enable-public-sharing false]
        (t2.with-temp/with-temp [:model/Card card]
          (is (= "Public sharing is not enabled."
                 (mt/user-http-request :crowberto :post 400 (format "card/%d/public_link" (u/the-id card))))))))

    (mt/with-temporary-setting-values [enable-public-sharing true]
      (testing "Have to be an admin to share a Card"
        (t2.with-temp/with-temp [:model/Card card]
          (is (= "You don't have permissions to do that."
                 (mt/user-http-request :rasta :post 403 (format "card/%d/public_link" (u/the-id card)))))))

      (testing "Cannot share an archived Card"
        (t2.with-temp/with-temp [:model/Card card {:archived true}]
          (is (=? {:message    "The object has been archived."
                   :error_code "archived"}
                  (mt/user-http-request :crowberto :post 404 (format "card/%d/public_link" (u/the-id card)))))))

      (testing "Cannot share a Card that doesn't exist"
        (is (= "Not found."
               (mt/user-http-request :crowberto :post 404 (format "card/%d/public_link" Integer/MAX_VALUE))))))))

(deftest share-already-shared-card-test
  (testing "POST /api/card/:id/public_link"
    (testing "Attempting to share a Card that's already shared should return the existing public UUID"
      (mt/with-temporary-setting-values [enable-public-sharing true]
        (t2.with-temp/with-temp [:model/Card card (shared-card)]
          (is (= (:public_uuid card)
                 (:uuid (mt/user-http-request :crowberto :post 200 (format
                                                                    "card/%d/public_link"
                                                                    (u/the-id card)))))))))))

(deftest unshare-card-test
  (testing "DELETE /api/card/:id/public_link"
    (mt/with-temporary-setting-values [enable-public-sharing true]
      (t2.with-temp/with-temp [:model/Card card (shared-card)]
        (testing "requires superuser"
          (is (= "You don't have permissions to do that."
                 (mt/user-http-request :rasta :delete 403 (format "card/%d/public_link" (u/the-id card))))))

        (mt/user-http-request :crowberto :delete 204 (format "card/%d/public_link" (u/the-id card)))
        (is (= false
               (t2/exists? :model/Card :id (u/the-id card), :public_uuid (:public_uuid card))))))))

(deftest unshare-card-preconditions-test
  (testing "DELETE /api/card/:id/public_link\n"
    (mt/with-temporary-setting-values [enable-public-sharing true]
      (testing "Endpoint should return 404 if Card isn't shared"
        (t2.with-temp/with-temp [:model/Card card]
          (is (= "Not found."
                 (mt/user-http-request :crowberto :delete 404 (format "card/%d/public_link" (u/the-id card)))))))

      (testing "You have to be an admin to unshare a Card"
        (t2.with-temp/with-temp [:model/Card card (shared-card)]
          (is (= "You don't have permissions to do that."
                 (mt/user-http-request :rasta :delete 403 (format "card/%d/public_link" (u/the-id card)))))))

      (testing "Endpoint should 404 if Card doesn't exist"
        (is (= "Not found."
               (mt/user-http-request :crowberto :delete 404 (format "card/%d/public_link" Integer/MAX_VALUE))))))))

(deftest test-that-we-can-fetch-a-list-of-publicly-accessible-cards
  (testing "GET /api/card/public"
    (mt/with-temporary-setting-values [enable-public-sharing true]
      (t2.with-temp/with-temp [:model/Card _ (shared-card)]
        (testing "Test that it requires superuser"
          (is (= "You don't have permissions to do that."
                 (mt/user-http-request :rasta :get 403 "card/public"))))

        (testing "Test that superusers can fetch a list of publicly-accessible cards"
          (is (= [{:name true, :id true, :public_uuid true}]
                 (for [card (mt/user-http-request :crowberto :get 200 "card/public")]
                   (m/map-vals boolean (select-keys card [:name :id :public_uuid]))))))))))

(deftest test-that-we-can-fetch-a-list-of-embeddable-cards
  (testing "GET /api/card/embeddable"
    (mt/with-temporary-setting-values [enable-embedding true]
      (t2.with-temp/with-temp [:model/Card _ {:enable_embedding true}]
        (is (= [{:name true, :id true}]
               (for [card (mt/user-http-request :crowberto :get 200 "card/embeddable")]
                 (m/map-vals boolean (select-keys card [:name :id])))))))))

(deftest test-related-recommended-entities
  (t2.with-temp/with-temp [:model/Card card]
    (is (malli= [:map
                 [:table             :any]
                 [:metrics           :any]
                 [:segments          :any]
                 [:dashboard-mates   :any]
                 [:similar-questions :any]
                 [:canonical-metric  :any]
                 [:dashboards        :any]
                 [:collections       :any]]
                (mt/user-http-request :crowberto :get 200 (format "card/%s/related" (u/the-id card)))))))

(deftest pivot-card-test
  (mt/test-drivers (api.pivots/applicable-drivers)
    (mt/dataset test-data
      (testing "POST /api/card/pivot/:card-id/query"
        (t2.with-temp/with-temp [:model/Card card (api.pivots/pivot-card)]
          (let [result (mt/user-http-request :rasta :post 202 (format "card/pivot/%d/query" (u/the-id card)))
                rows   (mt/rows result)]
            (is (= 1144 (:row_count result)))
            (is (= "completed" (:status result)))
            (is (= 6 (count (get-in result [:data :cols]))))
            (is (= 1144 (count rows)))

            (is (= ["AK" "Affiliate" "Doohickey" 0 18 81] (first rows)))
            (is (= ["MS" "Organic" "Gizmo" 0 16 42] (nth rows 445)))
            (is (= [nil nil nil 7 18760 69540] (last rows)))))))))

(deftest dataset-card
  (testing "Setting a question to a dataset makes it viz type table"
    (t2.with-temp/with-temp [:model/Card card {:display       :bar
                                               :dataset_query (mbql-count-query)}]
      (is (=? {:display "table" :dataset true}
              (mt/user-http-request :crowberto :put 200 (str "card/" (u/the-id card))
                                    (assoc card :dataset true :type "model")))))))

(deftest dataset-card-2
  (testing "Cards preserve their edited metadata"
    (letfn [(query! [card-id] (mt/user-http-request :rasta :post 202 (format "card/%d/query" card-id)))
            (only-user-edits [col] (select-keys col [:name :description :display_name :semantic_type]))
            (refine-type [base-type] (condp #(isa? %2 %1) base-type
                                       :type/Integer :type/Quantity
                                       :type/Float :type/Cost
                                       :type/Text :type/Name
                                       base-type))
            (add-preserved [cols] (map merge
                                       cols
                                       (repeat {:description "user description"
                                                :display_name "user display name"})
                                       (map (comp
                                             (fn [x] {:semantic_type x})
                                             refine-type
                                             :base_type)
                                            cols)))]
      (mt/with-temp [:model/Card mbql-ds {:dataset_query
                                          {:database (mt/id)
                                           :type     :query
                                           :query    {:source-table (mt/id :venues)}}
                                          :dataset true}
                     :model/Card mbql-nested {:dataset_query
                                              {:database (mt/id)
                                               :type     :query
                                               :query    {:source-table
                                                          (str "card__" (u/the-id mbql-ds))}}}
                     :model/Card native-ds {:dataset true
                                            :dataset_query
                                            {:database (mt/id)
                                             :type :native
                                             :native
                                             {:query
                                              "select * from venues"
                                              :template-tags {}}}}
                     :model/Card native-nested {:dataset_query
                                                {:database (mt/id)
                                                 :type :query
                                                 :query {:source-table
                                                         (str "card__" (u/the-id native-ds))}}}]
        (doseq [[_query-type card-id nested-id] [[:mbql
                                                  (u/the-id mbql-ds) (u/the-id mbql-nested)]
                                                 [:native
                                                  (u/the-id native-ds) (u/the-id native-nested)]]]
          (query! card-id) ;; populate metadata
          (let [metadata (t2/select-one-fn :result_metadata :model/Card :id card-id)
                ;; simulate updating metadat with user changed stuff
                user-edited (add-preserved metadata)]
            (t2/update! :model/Card card-id {:result_metadata user-edited})
            (testing "Saved metadata preserves user edits"
              (is (= (map only-user-edits user-edited)
                     (map only-user-edits (t2/select-one-fn :result_metadata :model/Card :id card-id)))))
            (testing "API response includes user edits"
              (is (= (map only-user-edits user-edited)
                     (->> (query! card-id)
                          :data :results_metadata :columns
                          (map only-user-edits)
                          (map #(update % :semantic_type keyword))))))
            (testing "Nested queries have metadata"
              (is (= (map only-user-edits user-edited)
                     (->> (query! nested-id)
                          :data :results_metadata :columns
                          (map only-user-edits)
                          (map #(update % :semantic_type keyword))))))))))))

(deftest dataset-card-3
  (testing "Cards preserve edits to metadata when query changes"
    (let [query          (mt/mbql-query venues {:fields [$id $name]})
          modified-query (mt/mbql-query venues {:fields [$id $name $price]})
          norm           (comp u/upper-case-en :name)
          to-native      (fn [q]
                           {:database (:database q)
                            :type     :native
                            :native   (mt/compile q)})
          update-card!  (fn [card]
                          (mt/user-http-request :crowberto :put 200
                                                (str "card/" (u/the-id card)) card))]
      (doseq [[query-type query modified-query] [["mbql"   query modified-query]
                                                 ["native" (to-native query) (to-native modified-query)]]]
        (testing (str "For: " query-type)
          (mt/with-model-cleanup [:model/Card]
            (let [{metadata :result_metadata
                   card-id  :id :as card} (mt/user-http-request
                                           :crowberto :post 200
                                           "card"
                                           (assoc (card-with-name-and-query "card-name"
                                                                            query)
                                                  :dataset true))]
              (is (= ["ID" "NAME"] (map norm metadata)))
              (is (= ["EDITED DISPLAY" "EDITED DISPLAY"]
                     (->> (update-card!
                           (assoc card
                                  :result_metadata (map #(assoc % :display_name "EDITED DISPLAY") metadata)))
                          :result_metadata (map :display_name))))
              ;; simulate a user changing the query without rerunning the query
              (is (= ["EDITED DISPLAY" "EDITED DISPLAY" "PRICE"]
                     (->> (update-card! (assoc card
                                               :dataset_query modified-query
                                               :result_metadata (map #(assoc % :display_name "EDITED DISPLAY")
                                                                     metadata)))
                          :result_metadata
                          (map (comp u/upper-case-en :display_name)))))
              (is (= ["EDITED DISPLAY" "EDITED DISPLAY" "PRICE"]
                     (map (comp u/upper-case-en :display_name)
                          (t2/select-one-fn :result_metadata :model/Card :id card-id))))
              (testing "Even if you only send the new query and not existing metadata"
                (is (= ["EDITED DISPLAY" "EDITED DISPLAY"]
                       (->> (update-card! {:id (u/the-id card) :dataset_query query}) :result_metadata (map :display_name)))))
              (testing "Descriptions can be cleared (#20517)"
                (is (= ["foo" "foo"]
                       (->> (update-card! (update card
                                                  :result_metadata (fn [m]
                                                                     (map #(assoc % :description "foo") m))))
                            :result_metadata
                            (map :description))))
                (is (= ["" ""]
                       (->> (update-card! (update card
                                                  :result_metadata (fn [m]
                                                                     (map #(assoc % :description "") m))))
                            :result_metadata
                            (map :description))))))))))))

(deftest dataset-card-4
  (testing "Cards preserve edits to `visibility_type` (#22520)"
    (mt/with-temp [:model/Card model {:dataset_query (mt/mbql-query venues
                                                                    {:fields [$id $name]
                                                                     :limit 2})
                                      :dataset       true}]
      (let [updated-metadata (-> model :result_metadata vec
                                 (assoc-in [1 :visibility_type]
                                           :details-only))
            response         (mt/user-http-request :crowberto :put 200 (format "card/%d" (u/the-id model))
                                                   (assoc model :result_metadata updated-metadata))]
        ;; check they come back from saving the question
        (is (= "details-only" (-> response :result_metadata last :visibility_type))
            "saving metadata lacks visibility type")
        (let [query-result (mt/user-http-request :crowberto :post 202 (format "card/%d/query"
                                                                              (u/the-id model)))]
          ;; ensure future responses also include them
          (is (= "details-only" (-> query-result
                                    :data :results_metadata :columns last :visibility_type))
              "subsequent query lacks visibility type")
          (is (= "details-only" (-> query-result
                                    :data :cols last :visibility_type))
              "in cols (important for the saved metadata)"))))))

(defn- do-with-persistence-setup [f]
  ;; mt/with-temp-scheduler actually just reuses the current scheduler. The scheduler factory caches by name set in
  ;; the resources/quartz.properties file and we reuse that scheduler
  (let [sched (.getScheduler
               (StdSchedulerFactory. (doto (java.util.Properties.)
                                       (.setProperty "org.quartz.scheduler.instanceName" (str (gensym "card-api-test")))
                                       (.setProperty "org.quartz.scheduler.instanceID" "AUTO")
                                       (.setProperty "org.quartz.properties" "non-existant")
                                       (.setProperty "org.quartz.threadPool.threadCount" "6")
                                       (.setProperty "org.quartz.threadPool.class" "org.quartz.simpl.SimpleThreadPool"))))]
    ;; a binding won't work since we need to cross thread boundaries
    (with-redefs [task/scheduler (constantly sched)]
      (try
        (qs/standby sched)
        (#'task.persist-refresh/job-init!)
        (#'task.sync-databases/job-init)
        (mt/with-temporary-setting-values [:persisted-models-enabled true]
          ;; Use a postgres DB because it supports the :persist-models feature
          (mt/with-temp [Database db {:settings {:persist-models-enabled true} :engine :postgres}]
            (f db)))
        (finally
          (qs/shutdown sched))))))

(defmacro ^:private with-persistence-setup
  "Sets up a temp scheduler, a temp database and enabled persistence. Scheduler will be in standby mode so that jobs
  won't run. Just check for trigger presence."
  [db-binding & body]
  `(do-with-persistence-setup (fn [~db-binding] ~@body)))

(deftest refresh-persistence
  (testing "Can schedule refreshes for models"
    (with-persistence-setup db
      (t2.with-temp/with-temp
        [:model/Card          model      {:dataset true :database_id (u/the-id db)}
         :model/Card          notmodel   {:dataset false :database_id (u/the-id db)}
         :model/Card          archived   {:dataset true :archived true :database_id (u/the-id db)}
         :model/PersistedInfo pmodel     {:card_id (u/the-id model) :database_id (u/the-id db)}
         :model/PersistedInfo pnotmodel  {:card_id (u/the-id notmodel) :database_id (u/the-id db)}
         :model/PersistedInfo parchived  {:card_id (u/the-id archived) :database_id (u/the-id db)}]
        (testing "Can refresh models"
          (mt/user-http-request :crowberto :post 204 (format "card/%d/refresh" (u/the-id model)))
          (is (contains? (task.persist-refresh/job-info-for-individual-refresh)
                         (u/the-id pmodel))
              "Missing refresh of model"))
        (testing "Won't refresh archived models"
          (mt/user-http-request :crowberto :post 400 (format "card/%d/refresh" (u/the-id archived)))
          (is (not (contains? (task.persist-refresh/job-info-for-individual-refresh)
                              (u/the-id pnotmodel)))
              "Scheduled refresh of archived model"))
        (testing "Won't refresh cards no longer models"
          (mt/user-http-request :crowberto :post 400 (format "card/%d/refresh" (u/the-id notmodel)))
          (is (not (contains? (task.persist-refresh/job-info-for-individual-refresh)
                              (u/the-id parchived)))
              "Scheduled refresh of archived model"))))))

(deftest unpersist-persist-model-test
  (with-persistence-setup db
    (t2.with-temp/with-temp
      [:model/Card          model     {:database_id (u/the-id db), :dataset true}
       :model/PersistedInfo pmodel    {:database_id (u/the-id db), :card_id (u/the-id model)}]
      (testing "Can't unpersist models without :cache-granular-controls feature flag enabled"
        (mt/with-premium-features #{}
          (mt/user-http-request :crowberto :post 402 (format "card/%d/unpersist" (u/the-id model)))
          (is (= "persisted"
                 (t2/select-one-fn :state :model/PersistedInfo :id (u/the-id pmodel))))))
      (testing "Can unpersist models with the :cache-granular-controls feature flag enabled"
        (mt/with-premium-features #{:cache-granular-controls}
          (mt/user-http-request :crowberto :post 204 (format "card/%d/unpersist" (u/the-id model)))
          (is (= "off"
                 (t2/select-one-fn :state :model/PersistedInfo :id (u/the-id pmodel))))))
      (testing "Can't re-persist models with the :cache-granular-controls feature flag enabled"
        (mt/with-premium-features #{}
          (mt/user-http-request :crowberto :post 402 (format "card/%d/persist" (u/the-id model)))
          (is (= "off"
                 (t2/select-one-fn :state :model/PersistedInfo :id (u/the-id pmodel))))))
      (testing "Can re-persist models with the :cache-granular-controls feature flag enabled"
        (mt/with-premium-features #{:cache-granular-controls}
          (mt/user-http-request :crowberto :post 204 (format "card/%d/persist" (u/the-id model)))
          (is (= "creating"
                 (t2/select-one-fn :state :model/PersistedInfo :id (u/the-id pmodel)))))))
    (t2.with-temp/with-temp
      [:model/Card          notmodel  {:database_id (u/the-id db), :dataset false}
       :model/PersistedInfo pnotmodel {:database_id (u/the-id db), :card_id (u/the-id notmodel)}]
      (mt/with-premium-features #{:cache-granular-controls}
        (testing "Allows unpersisting non-model cards"
          (mt/user-http-request :crowberto :post 204 (format "card/%d/unpersist" (u/the-id notmodel)))
          (is (= "off"
                 (t2/select-one-fn :state :model/PersistedInfo :id (u/the-id pnotmodel)))))
        (testing "Can't re-persist non-model cards"
          (is (= "Card is not a model"
                 (mt/user-http-request :crowberto :post 400 (format "card/%d/persist" (u/the-id notmodel))))))))))

(defn param-values-url
  "Returns an URL used to get values for parameter of a card.
  Use search end point if a `query` is provided."
  ([card-or-id param-key]
   (param-values-url card-or-id param-key nil))
  ([card-or-id param-key query]
   (if query
     (format "card/%d/params/%s/search/%s" (u/the-id card-or-id) (name param-key) query)
     (format "card/%d/params/%s/values" (u/the-id card-or-id) (name param-key)))))

(defn do-with-card-param-values-fixtures
  "Impl of `with-card-param-values-fixtures` macro."
  ([f]
   (do-with-card-param-values-fixtures nil f))

  ([card-values f]
   (mt/with-temp
     [:model/Card source-card {:database_id   (mt/id)
                               :table_id      (mt/id :venues)
                               :dataset_query (mt/mbql-query venues {:limit 5})}
      :model/Card field-filter-card  {:dataset_query
                                      {:database (mt/id)
                                       :type     :native
                                       :native   {:query         "SELECT COUNT(*) FROM VENUES WHERE {{NAME}}"
                                                  :template-tags {"NAME" {:id           "name_param_id"
                                                                          :name         "NAME"
                                                                          :display_name "Name"
                                                                          :type         :dimension
                                                                          :dimension    [:field (mt/id :venues :name) nil]
                                                                          :required     true}}}}
                                      :name       "native card with field filter"
                                      :parameters [{:id     "name_param_id"
                                                    :type   :string/=
                                                    :target [:dimension [:template-tag "NAME"]]
                                                    :name   "Name"
                                                    :slug   "NAME"}]}
      :model/Card card        (merge
                               {:database_id   (mt/id)
                                :dataset_query (mt/mbql-query venues)
                                :parameters    [{:name                 "Static Category"
                                                 :slug                 "static_category"
                                                 :id                   "_STATIC_CATEGORY_"
                                                 :type                 "category"
                                                 :values_source_type   "static-list"
                                                 :values_source_config {:values ["African" "American" "Asian"]}}
                                                {:name                 "Static Category label"
                                                 :slug                 "static_category_label"
                                                 :id                   "_STATIC_CATEGORY_LABEL_"
                                                 :type                 "category"
                                                 :values_source_type   "static-list"
                                                 :values_source_config {:values [["African" "Af"] ["American" "Am"] ["Asian" "As"]]}}
                                                {:name                 "Card as source"
                                                 :slug                 "card"
                                                 :id                   "_CARD_"
                                                 :type                 "category"
                                                 :values_source_type   "card"
                                                 :values_source_config {:card_id     (:id source-card)
                                                                        :value_field (mt/$ids $venues.name)}}]
                                :table_id      (mt/id :venues)}
                               card-values)]
     (f {:source-card       source-card
         :card              card
         :field-filter-card field-filter-card
         :param-keys        {:static-list       "_STATIC_CATEGORY_"
                             :static-list-label "_STATIC_CATEGORY_LABEL_"
                             :card              "_CARD_"
                             :field-values      "name_param_id"}}))))

(defmacro with-card-param-values-fixtures
  "Execute `body` with all needed setup to tests param values on card."
  [[binding card-values] & body]
  `(do-with-card-param-values-fixtures ~card-values (fn [~binding] ~@body)))

(deftest parameters-with-source-is-card-test
  (testing "getting values"
    (with-card-param-values-fixtures [{:keys [card param-keys]}]
      (testing "GET /api/card/:card-id/params/:param-key/values"
        (is (=? {:values          [["Brite Spot Family Restaurant"]
                                   ["Red Medicine"]
                                   ["Stout Burgers & Beers"]
                                   ["The Apple Pan"]
                                   ["Wurstküche"]]
                 :has_more_values false}
                (mt/user-http-request :rasta :get 200 (param-values-url card (:card param-keys))))))

      (testing "GET /api/card/:card-id/params/:param-key/search/:query"
        (is (= {:values          [["Red Medicine"]]
                :has_more_values false}
               (mt/user-http-request :rasta :get 200 (param-values-url card (:card param-keys) "red")))))))

  (testing "fallback to field-values"
    (let [mock-default-result {:values          [["field-values"]]
                               :has_more_values false}]
      (with-redefs [api.card/mapping->field-values (constantly mock-default-result)]
        (testing "if value-field not found in source card"
          (mt/with-temp
            [:model/Card {source-card-id :id} {}
             :model/Card card {:parameters [{:id                   "abc"
                                             :type                 "category"
                                             :name                 "CATEGORY"
                                             :values_source_type   "card"
                                             :values_source_config {:card_id     source-card-id
                                                                    :value_field (mt/$ids $venues.name)}}]}]
            (let [url (param-values-url card "abc")]
              (is (= mock-default-result (mt/user-http-request :rasta :get 200 url))))))

        (testing "if card is archived"
          (mt/with-temp
            [:model/Card {source-card-id :id} {:archived true}
             :model/Card card {:parameters [{:id                   "abc"
                                             :type                 "category"
                                             :name                 "CATEGORY"
                                             :values_source_type   "card"
                                             :values_source_config {:card_id     source-card-id
                                                                    :value_field (mt/$ids $venues.name)}}]}]
            (let [url (param-values-url card "abc")]
              (is (= mock-default-result (mt/user-http-request :rasta :get 200 url)))))))))

  (testing "users must have permissions to read the collection that source card is in"
    (mt/with-non-admin-groups-no-root-collection-perms
      (mt/with-temp
        [Collection  coll1                 {:name "Source card collection"}
         :model/Card {source-card-id :id}  {:collection_id (:id coll1)
                                            :database_id   (mt/id)
                                            :table_id      (mt/id :venues)
                                            :dataset_query (mt/mbql-query venues {:limit 5})}
         Collection  coll2                 {:name "Card collections"}
         :model/Card {card-id         :id} {:collection_id  (:id coll2)
                                            :database_id    (mt/id)
                                            :dataset_query  (mt/mbql-query venues)
                                            :parameters     [{:id                   "abc"
                                                              :type                 "category"
                                                              :name                 "CATEGORY"
                                                              :values_source_type   "card"
                                                              :values_source_config {:card_id     source-card-id
                                                                                     :value_field (mt/$ids $venues.name)}}]
                                            :table_id       (mt/id :venues)}]
        (testing "Fail because user doesn't have read permissions to coll1"
          (is (=? "You don't have permissions to do that."
                  (mt/user-http-request :rasta :get 403 (param-values-url card-id "abc"))))
          (is (=? "You don't have permissions to do that."
                  (mt/user-http-request :rasta :get 403 (param-values-url card-id "abc" "search-query")))))
        ;; grant permission to read the collection contains the card
        (perms/grant-collection-read-permissions! (perms-group/all-users) coll2)
        (testing "having read permissions to the card collection is not enough"
          (is (=? "You don't have permissions to do that."
                  (mt/user-http-request :rasta :get 403 (param-values-url card-id "abc"))))
          (is (=? "You don't have permissions to do that."
                  (mt/user-http-request :rasta :get 403 (param-values-url card-id "abc" "search-query")))))
        ;; grant permission to read the collection contains the source card
        (perms/grant-collection-read-permissions! (perms-group/all-users) coll1)
        (testing "success if has read permission to the source card's collection"
          (is (some? (mt/user-http-request :rasta :get 200 (param-values-url card-id "abc"))))
          (is (some? (mt/user-http-request :rasta :get 200 (param-values-url card-id "abc" "search-query")))))))))

(deftest paramters-using-old-style-field-values
  (with-card-param-values-fixtures [{:keys [param-keys field-filter-card]}]
    (testing "GET /api/card/:card-id/params/:param-key/values for field-filter based params"
      (testing "without search query"
        (let [response (mt/user-http-request :crowberto :get 200
                                             (param-values-url field-filter-card (:field-values param-keys)))]
          (is (false? (:has_more_values response)))
          (is (set/subset? #{["20th Century Cafe"] ["33 Taps"]}
                           (-> response :values set)))))
      (testing "with search query"
        (let [response (mt/user-http-request :crowberto :get 200
                                             (param-values-url field-filter-card
                                                               (:field-values param-keys)
                                                               "bar"))]
          (is (set/subset? #{["Barney's Beanery"] ["bigmista's barbecue"]}
                           (-> response :values set)))
          (is (not ((into #{} (mapcat identity) (:values response)) "The Virgil")))))))
  (testing "Old style, inferred parameters from native template-tags"
    (with-card-param-values-fixtures [{:keys [param-keys field-filter-card]}]
      ;; e2e tests and some older cards don't have an explicit parameter and infer them from the native template tags
      (t2/update! :model/Card (:id field-filter-card) {:parameters []})
      (testing "GET /api/card/:card-id/params/:param-key/values for field-filter based params"
        (testing "without search query"
          (let [response (mt/user-http-request :crowberto :get 200
                                               (param-values-url field-filter-card (:field-values param-keys)))]
            (is (false? (:has_more_values response)))
            (is (set/subset? #{["20th Century Cafe"] ["33 Taps"]}
                             (-> response :values set)))))
        (testing "with search query"
          (let [response (mt/user-http-request :crowberto :get 200
                                               (param-values-url field-filter-card
                                                                 (:field-values param-keys)
                                                                 "bar"))]
            (is (set/subset? #{["Barney's Beanery"] ["bigmista's barbecue"]}
                             (-> response :values set)))
            (is (not ((into #{} (mapcat identity) (:values response)) "The Virgil")))))))))

(deftest parameters-with-field-to-field-remapping-test
  (let [param-key "id_param_id"]
    (t2.with-temp/with-temp
      [:model/Card card {:dataset_query
                         {:database (mt/id)
                          :type     :native
                          :native   {:query         "SELECT COUNT(*) FROM VENUES WHERE {{ID}}"
                                     :template-tags {"ID" {:id           param-key
                                                           :name         "ID"
                                                           :display_name "ID"
                                                           :type         :dimension
                                                           :dimension    [:field (mt/id :venues :id) nil]
                                                           :required     true}}}}
                         :name       "native card with ID field filter"
                         :parameters [{:id     param-key,
                                       :type   :id,
                                       :target [:dimension [:template-tag "ID"]],
                                       :name   "ID",
                                       :slug   "ID"}]}]
      (testing "Get values for field-filter based params for Fields that have a Field -> Field remapping\n"
        (is (= :type/Name
               (t2/select-one-fn :semantic_type :model/Field (mt/id :venues :name)))
            "venues.name has semantic_type=type/Name, so it will be searched")
        (testing "without search query"
          (mt/let-url [url (param-values-url card param-key)]
            (is (partial= {:has_more_values false
                           :values [[1 "Red Medicine"] [2 "Stout Burgers & Beers"] [3 "The Apple Pan"]]}
                          (mt/user-http-request :crowberto :get 200 url)))))
        (testing "with search query"
          (mt/let-url [url (param-values-url card param-key "pan")]
            (is (partial= {:has_more_values true
                           :values [[3 "The Apple Pan"] [18 "The Original Pantry"] [62 "Hot Sauce and Panko"]]}
                          (mt/user-http-request :crowberto :get 200 url)))))))))

(deftest parameters-with-source-is-static-list-test
  (with-card-param-values-fixtures [{:keys [card param-keys]}]
    (testing "we could get the values"
      (is (= {:has_more_values false,
              :values          [["African"] ["American"] ["Asian"]]}
             (mt/user-http-request :rasta :get 200
                                   (param-values-url card (:static-list param-keys)))))

      (is (= {:has_more_values false,
              :values          [["African" "Af"] ["American" "Am"] ["Asian" "As"]]}
             (mt/user-http-request :rasta :get 200
                                   (param-values-url card (:static-list-label param-keys))))))

    (testing "we could search the values"
      (is (= {:has_more_values false,
              :values          [["African"]]}
             (mt/user-http-request :rasta :get 200
                                   (param-values-url card (:static-list param-keys) "af"))))

      (is (= {:has_more_values false,
              :values          [["African" "Af"]]}
             (mt/user-http-request :rasta :get 200
                                   (param-values-url card (:static-list-label param-keys) "af")))))

    (testing "we could edit the values list"
      (let [card (mt/user-http-request :rasta :put 200 (str "card/" (:id card))
                                       {:parameters [{:name                  "Static Category",
                                                      :slug                  "static_category"
                                                      :id                    "_STATIC_CATEGORY_",
                                                      :type                  "category",
                                                      :values_source_type    "static-list"
                                                      :values_source_config {"values" ["BBQ" "Bakery" "Bar"]}}]})]
        (is (= [{:name                  "Static Category",
                 :slug                  "static_category"
                 :id                    "_STATIC_CATEGORY_",
                 :type                  "category",
                 :values_source_type    "static-list"
                 :values_source_config {:values ["BBQ" "Bakery" "Bar"]}}]
               (:parameters card)))))))

(defn upload-example-csv-via-api!
  "Upload a small CSV file to the given collection ID. Default args can be overridden"
  [& {:as args}]
  (mt/with-current-user (mt/user->id :rasta)
    (let [;; Make the file-name unique so the table names don't collide
          filename (str "example csv file " (random-uuid) ".csv")
          file     (upload-test/csv-file-with
                    ["id, name"
                     "1, Luke Skywalker"
                     "2, Darth Vader"]
                    filename)]
      (mt/with-current-user (mt/user->id :crowberto)
        (@#'api.card/from-csv! (merge {:collection-id nil ;; root collection
                                       :filename      filename
                                       :file          file}
                                      args))))))

(deftest from-csv-test
  (mt/test-driver :h2
    (mt/with-empty-db
      (testing "Happy path"
        (mt/with-temporary-setting-values [uploads-enabled true
                                           uploads-database-id (mt/id)
                                           uploads-table-prefix nil
                                           uploads-schema-name "PUBLIC"]
          (let [{:keys [status body]} (upload-example-csv-via-api!)]
            (is (= 200
                   status))
            (is (= body
                   (t2/select-one-pk :model/Card :database_id (mt/id)))))))
      (testing "Failure paths return an appropriate status code and a message in the body"
        (mt/with-temporary-setting-values [uploads-enabled true
                                           uploads-database-id nil
                                           uploads-table-prefix nil
                                           uploads-schema-name "PUBLIC"]
          (is (= {:body   {:message "The uploads database is not configured."},
                  :status 422}
                 (upload-example-csv-via-api!))))
        (mt/with-temporary-setting-values [uploads-enabled true
                                           uploads-database-id Integer/MAX_VALUE
                                           uploads-table-prefix nil
                                           uploads-schema-name "PUBLIC"]
          (is (= {:body   {:message "The uploads database does not exist."},
                  :status 422}
                 (upload-example-csv-via-api!))))))))

(deftest card-read-event-test
  (testing "Card reads (views) via the API are recorded in the view_log"
    (t2.with-temp/with-temp [:model/Card card {:name "My Cool Card" :dataset false}]
      (testing "GET /api/card/:id"
        (mt/user-http-request :crowberto :get 200 (format "card/%s" (u/id card)))
        (is (partial=
             {:user_id  (mt/user->id :crowberto)
              :model    "card"
              :model_id (u/id card)}
             (view-log-test/latest-view (mt/user->id :crowberto) (u/id card))))))))

(deftest pivot-from-model-test
  (testing "Pivot options should match fields through models (#35319)"
    (mt/dataset test-data
      (testing "visualization_settings references field by id"
        (t2.with-temp/with-temp [:model/Card model {:dataset_query (mt/mbql-query orders)
                                                    :dataset true}
                                 :model/Card card {:dataset_query
                                                   {:database (mt/id)
                                                    :type :query
                                                    :query {:source-table (str "card__" (u/the-id model))
                                                            :breakout [[:field "USER_ID" {:base-type :type/Integer}]]
                                                            :aggregation [[:sum [:field "TOTAL" {:base-type :type/Float}]]]}}
                                                   ;; The FE sometimes used a field id instead of field by name - we need
                                                   ;; to handle this
                                                   :visualization_settings {:pivot_table.column_split {:rows [[:field (mt/id :orders :user_id) nil]],
                                                                                                       :columns [],
                                                                                                       :values [[:aggregation 0]]},
                                                                            :table.cell_column "sum"}}]
          (with-cards-in-readable-collection [model card]
            (is (=?
                  {:data {:cols [{:name "USER_ID"} {:name "pivot-grouping"} {:name "sum"}]}}
                  (mt/user-http-request :rasta :post 202 (format "card/pivot/%d/query" (u/the-id card))))))))

      (testing "visualization_settings references field by name"
        (t2.with-temp/with-temp [:model/Card model {:dataset_query (mt/mbql-query orders)
                                                    :dataset true}
                                 :model/Card card {:dataset_query
                                                   {:database (mt/id)
                                                    :type :query
                                                    :query {:source-table (str "card__" (u/the-id model))
                                                            :breakout [[:field "USER_ID" {:base-type :type/Integer}]]
                                                            :aggregation [[:sum [:field "TOTAL" {:base-type :type/Float}]]]}}
                                                   :visualization_settings {:pivot_table.column_split {:rows [[:field "USER_ID" nil]],
                                                                                                       :columns [],
                                                                                                       :values [[:aggregation 0]]},
                                                                            :table.cell_column "sum"}}]
          (with-cards-in-readable-collection [model card]
            (is (=?
                  {:data {:cols [{:name "USER_ID"} {:name "pivot-grouping"} {:name "sum"}]}}
                  (mt/user-http-request :rasta :post 202 (format "card/pivot/%d/query" (u/the-id card)))))))))))

(defn run-based-on-upload-test
  "Runs tests for based-on-upload `request` is a function that takes a card and returns a map which may have {:based_on_upload <table-id>}]
  This function exists to deduplicate test logic for all API endpoints that must return `based_on_upload`,
  including GET /api/collection/:id/items and GET /api/card/:id"
  [request]
  (mt/with-driver :h2 ; just test on H2 because failure should be independent of drivers
    (mt/with-temporary-setting-values [uploads-enabled true]
      (mt/with-temp [:model/Database   {db-id :id :as db}     {:engine "h2"}
                     :model/Table      {table-id :id}         {:db_id db-id, :is_upload true}
                     :model/Collection {collection-id :id}    {}]
        (let [card-defaults {:collection_id collection-id
                             :dataset       true
                             :dataset_query {:type     :query
                                             :database db-id
                                             :query    {:source-table table-id}}}]
          (mt/with-temp [:model/Card {card-id :id :as card} card-defaults]
            (testing "\nCards based on uploads have based_on_upload=<table-id> if they meet all the criteria"
              (is (= table-id (:based_on_upload (request card)))))
            (testing "If one of the criteria for appends is not met, based_on_upload should be nil."
              (testing "\nIf the card is based on another card, which is based on the table, based_on_upload should be nil"
                (mt/with-temp [:model/Card card' (assoc card-defaults
                                                        :dataset_query
                                                        {:type     :query
                                                         :database db-id
                                                         :query    {:source-table (str "card__" card-id)}})]
                  (is (nil? (:based_on_upload (request card'))))))
              (testing "\nIf the card has a join in the query (even to itself), based_on_upload should be nil"
                (mt/with-temp [:model/Card card' (assoc card-defaults
                                                        :dataset_query
                                                        {:type     :query
                                                         :database db-id
                                                         :query    {:source-table table-id
                                                                    :joins [{:fields       :all
                                                                             :source-table table-id
                                                                             :condition    [:= 1 2] ; field-ids don't matter
                                                                             :alias        "SomeAlias"}]}})]
                  (is (nil? (:based_on_upload (request card'))))))
              (testing "\nIf the table is not based on uploads, based_on_upload should be nil"
                (t2/update! :model/Table table-id {:is_upload false})
                (is (nil? (:based_on_upload (request card))))
                (t2/update! :model/Table table-id {:is_upload true}))
              (testing "\nIf uploads are disabled, based_on_upload should be nil"
                (mt/with-temp-copy-of-db
                  (perms/revoke-data-perms! (perms-group/all-users) db)
                  (is (nil? (:based_on_upload (mt/user-http-request :rasta :get 200 (str "card/" card-id)))))))
              (testing "\nIf uploads are disabled, based_on_upload should be nil"
                (mt/with-temporary-setting-values [uploads-enabled false]
                  (is (nil? (:based_on_upload (request card))))))
              (testing "\nIf the card is not a model, based_on_upload should be nil"
                (mt/with-temp [:model/Card card' (assoc card-defaults :dataset false)]
                  (is (nil? (:based_on_upload (request card'))))))
              (testing "\nIf the card is a native query, based_on_upload should be nil"
                (mt/with-temp [:model/Card card' (assoc card-defaults
                                                        :dataset_query (mt/native-query {:native "select 1"}))]
                  (is (nil? (:based_on_upload (request card')))))))))))))

(deftest based-on-upload-test
  (run-based-on-upload-test
   (fn [card]
     (mt/user-http-request :crowberto :get 200 (str "card/" (:id card))))))<|MERGE_RESOLUTION|>--- conflicted
+++ resolved
@@ -49,9 +49,9 @@
    [toucan2.core :as t2]
    [toucan2.tools.with-temp :as t2.with-temp])
   (:import
-    (java.io ByteArrayInputStream)
-    (org.apache.poi.ss.usermodel DataFormatter)
-    (org.quartz.impl StdSchedulerFactory)))
+   (java.io ByteArrayInputStream)
+   (org.apache.poi.ss.usermodel DataFormatter)
+   (org.quartz.impl StdSchedulerFactory)))
 
 (set! *warn-on-reflection* true)
 
@@ -182,10 +182,10 @@
                  :row_count   1
                  :data        {:rows [[8]]}}
                 (mt/user-http-request
-                 :rasta :post 202 (format "card/%d/query" card-id)
-                 {:parameters [{:type   :number
-                                :target [:variable [:template-tag :category]]
-                                :value  2}]})))))))
+                  :rasta :post 202 (format "card/%d/query" card-id)
+                  {:parameters [{:type   :number
+                                 :target [:variable [:template-tag :category]]
+                                 :value  2}]})))))))
 
 
 ;;; +----------------------------------------------------------------------------------------------------------------+
@@ -360,19 +360,19 @@
     (with-cards-in-readable-collection [card-1-id card-2-id]
       (doseq [user-id [(mt/user->id :rasta) (mt/user->id :crowberto)]]
         (revision/push-revision!
-         {:entity       :model/Card
-          :id           card-1-id
-          :user-id      user-id
-          :is-creation? true
-          :object       {:id card-1-id}}))
+          {:entity       :model/Card
+           :id           card-1-id
+           :user-id      user-id
+           :is-creation? true
+           :object       {:id card-1-id}}))
 
       (doseq [user-id [(mt/user->id :crowberto) (mt/user->id :rasta)]]
         (revision/push-revision!
-         {:entity       :model/Card
-          :id           card-2-id
-          :user-id      user-id
-          :is-creation? true
-          :object       {:id card-2-id}}))
+          {:entity       :model/Card
+           :id           card-2-id
+           :user-id      user-id
+           :is-creation? true
+           :object       {:id card-2-id}}))
       (let [results (m/index-by :id (mt/user-http-request :rasta :get 200 "card"))]
         (is (=? {:name           "Card 1"
                  :last-edit-info {:id         (mt/user->id :rasta)
@@ -428,7 +428,7 @@
                                     (mt/mbql-query venues {:aggregation [[:count]]}))
                                   {:name "A Scalar 1" :display :scalar})
        :model/Card scalar-2(merge (mt/card-with-source-metadata-for-query
-                                           (mt/mbql-query venues {:aggregation [[:count]]}))
+                                    (mt/mbql-query venues {:aggregation [[:count]]}))
                                   {:name "A Scalar 2" :display :scalar})
 
        :model/Card native  (merge (mt/card-with-source-metadata-for-query (mt/native-query {:query "select sum(price) from venues;"}))
@@ -446,15 +446,15 @@
                                    :display    :table
                                    :query_type "native"})]
       (with-cards-in-readable-collection [line bar area scalar scalar-2 native pie table native-2]
-       (doseq [[card-id display-type expected]
-               [[(:id line)   :line   #{"A Native query" "An Area" "A Bar"}]
-                [(:id bar)    :bar    #{"A Native query" "An Area" "A Line"}]
-                [(:id area)   :area   #{"A Native query" "A Bar" "A Line"}]
-                [(:id scalar) :scalar #{"A Native query" "A Scalar 2"}]]]
-         (testing (format "Card with display-type=%s should have compatible cards correctly returned" display-type)
-           (let [returned-card-names (set (map :name (mt/user-http-request :rasta :get 200 (format "/card/%d/series" card-id))))]
-             (is (set/subset? expected returned-card-names))
-             (is (not (contains? returned-card-names #{"A pie" "A table" "A Line with no access"}))))))))))
+        (doseq [[card-id display-type expected]
+                [[(:id line)   :line   #{"A Native query" "An Area" "A Bar"}]
+                 [(:id bar)    :bar    #{"A Native query" "An Area" "A Line"}]
+                 [(:id area)   :area   #{"A Native query" "A Bar" "A Line"}]
+                 [(:id scalar) :scalar #{"A Native query" "A Scalar 2"}]]]
+          (testing (format "Card with display-type=%s should have compatible cards correctly returned" display-type)
+            (let [returned-card-names (set (map :name (mt/user-http-request :rasta :get 200 (format "/card/%d/series" card-id))))]
+              (is (set/subset? expected returned-card-names))
+              (is (not (contains? returned-card-names #{"A pie" "A table" "A Line with no access"}))))))))))
 
 (deftest paging-and-filtering-works-for-series-card-test
   (let [simple-mbql-chart-query (fn [attrs]
@@ -476,8 +476,8 @@
        :model/Card card8  (simple-mbql-chart-query {:name "Luigi 8"  :display :line})]
       (testing "filter by name works"
         (is (true? (every? #(str/includes? % "Toad")
-                         (->> (mt/user-http-request :crowberto :get 200 (format "/card/%d/series" (:id card)) :query "toad")
-                              (map :name)))))
+                           (->> (mt/user-http-request :crowberto :get 200 (format "/card/%d/series" (:id card)) :query "toad")
+                                (map :name)))))
 
         (testing "exclude ids works"
           (testing "with single id"
@@ -532,57 +532,57 @@
 
 (deftest sereies-are-compatible-test
   (mt/dataset test-data
-    (testing "area-line-bar charts"
-      (t2.with-temp/with-temp
-        [:model/Card datetime-card       (merge (mt/card-with-source-metadata-for-query
-                                                  (mt/mbql-query orders {:aggregation [[:sum $orders.total]]
-                                                                         :breakout    [!month.orders.created_at]}))
-                                                {:visualization_settings {:graph.metrics    ["sum"]
-                                                                          :graph.dimensions ["CREATED_AT"]}}
-                                                {:name    "datetime card"
-                                                 :display :line})
-         :model/Card number-card         (merge (mt/card-with-source-metadata-for-query
-                                                  (mt/mbql-query orders {:aggregation [:count]
-                                                                         :breakout    [$orders.quantity]}))
-                                                {:visualization_settings {:graph.metrics    ["count"]
-                                                                          :graph.dimensions ["QUANTITY"]}}
-                                                {:name    "number card"
-                                                 :display :line})
-         :model/Card without-metric-card (merge (mt/card-with-source-metadata-for-query
-                                                  (mt/mbql-query orders {:breakout    [!month.orders.created_at]}))
-                                                {:visualization_settings {:graph.dimensions ["CREATED_AT"]}}
-                                                {:name    "card has no metric"
-                                                 :display :line})
-         :model/Card combo-card          (merge (mt/card-with-source-metadata-for-query
-                                                  (mt/mbql-query orders {:aggregation [[:sum $orders.total]]
-                                                                         :breakout    [!month.orders.created_at]}))
-                                                {:visualization_settings {:graph.metrics    ["sum"]
-                                                                          :graph.dimensions ["CREATED_AT"]}}
-                                                {:name    "table card"
-                                                 :display :combo})]
-        (testing "2 datetime cards can be combined"
-          (is (true? (api.card/series-are-compatible? datetime-card datetime-card))))
-
-        (testing "2 number cards can be combined"
-          (is (true? (api.card/series-are-compatible? number-card number-card))))
-
-        (testing "number card can't be combined with datetime cards"
-          (is (false? (api.card/series-are-compatible? number-card datetime-card)))
-          (is (false? (api.card/series-are-compatible? datetime-card number-card))))
-
-        (testing "can combine series with UNIX millisecond timestamp and datetime"
-          (is (true? (api.card/series-are-compatible? millisecond-card datetime-card)))
-          (is (true? (api.card/series-are-compatible? datetime-card millisecond-card))))
-
-        (testing "can't combines series with UNIX milliseceond timestamp and number"
-          (is (false? (api.card/series-are-compatible? millisecond-card number-card)))
-          (is (false? (api.card/series-are-compatible? number-card millisecond-card))))
-
-        (testing "second card must has a metric"
-          (is (false? (api.card/series-are-compatible? datetime-card without-metric-card))))
-
-        (testing "can't combine card of any other types rather than line/bar/area"
-          (is (nil? (api.card/series-are-compatible? datetime-card combo-card)))))))
+              (testing "area-line-bar charts"
+                (t2.with-temp/with-temp
+                  [:model/Card datetime-card       (merge (mt/card-with-source-metadata-for-query
+                                                            (mt/mbql-query orders {:aggregation [[:sum $orders.total]]
+                                                                                   :breakout    [!month.orders.created_at]}))
+                                                          {:visualization_settings {:graph.metrics    ["sum"]
+                                                                                    :graph.dimensions ["CREATED_AT"]}}
+                                                          {:name    "datetime card"
+                                                           :display :line})
+                   :model/Card number-card         (merge (mt/card-with-source-metadata-for-query
+                                                            (mt/mbql-query orders {:aggregation [:count]
+                                                                                   :breakout    [$orders.quantity]}))
+                                                          {:visualization_settings {:graph.metrics    ["count"]
+                                                                                    :graph.dimensions ["QUANTITY"]}}
+                                                          {:name    "number card"
+                                                           :display :line})
+                   :model/Card without-metric-card (merge (mt/card-with-source-metadata-for-query
+                                                            (mt/mbql-query orders {:breakout    [!month.orders.created_at]}))
+                                                          {:visualization_settings {:graph.dimensions ["CREATED_AT"]}}
+                                                          {:name    "card has no metric"
+                                                           :display :line})
+                   :model/Card combo-card          (merge (mt/card-with-source-metadata-for-query
+                                                            (mt/mbql-query orders {:aggregation [[:sum $orders.total]]
+                                                                                   :breakout    [!month.orders.created_at]}))
+                                                          {:visualization_settings {:graph.metrics    ["sum"]
+                                                                                    :graph.dimensions ["CREATED_AT"]}}
+                                                          {:name    "table card"
+                                                           :display :combo})]
+                  (testing "2 datetime cards can be combined"
+                    (is (true? (api.card/series-are-compatible? datetime-card datetime-card))))
+
+                  (testing "2 number cards can be combined"
+                    (is (true? (api.card/series-are-compatible? number-card number-card))))
+
+                  (testing "number card can't be combined with datetime cards"
+                    (is (false? (api.card/series-are-compatible? number-card datetime-card)))
+                    (is (false? (api.card/series-are-compatible? datetime-card number-card))))
+
+                  (testing "can combine series with UNIX millisecond timestamp and datetime"
+                    (is (true? (api.card/series-are-compatible? millisecond-card datetime-card)))
+                    (is (true? (api.card/series-are-compatible? datetime-card millisecond-card))))
+
+                  (testing "can't combines series with UNIX milliseceond timestamp and number"
+                    (is (false? (api.card/series-are-compatible? millisecond-card number-card)))
+                    (is (false? (api.card/series-are-compatible? number-card millisecond-card))))
+
+                  (testing "second card must has a metric"
+                    (is (false? (api.card/series-are-compatible? datetime-card without-metric-card))))
+
+                  (testing "can't combine card of any other types rather than line/bar/area"
+                    (is (nil? (api.card/series-are-compatible? datetime-card combo-card)))))))
 
   (testing "scalar test"
     (t2.with-temp/with-temp
@@ -626,38 +626,38 @@
             (mt/with-model-cleanup [:model/Card]
               (let [card (assoc (card-with-name-and-query (mt/random-name)
                                                           (mbql-count-query (mt/id) (mt/id :venues)))
-                           :collection_id (u/the-id collection)
-                           :parameters [{:id "abc123", :name "test", :type "date"}]
-                           :parameter_mappings [{:parameter_id "abc123", :card_id 10,
-                                                 :target       [:dimension [:template-tags "category"]]}])]
+                                :collection_id (u/the-id collection)
+                                :parameters [{:id "abc123", :name "test", :type "date"}]
+                                :parameter_mappings [{:parameter_id "abc123", :card_id 10,
+                                                      :target       [:dimension [:template-tags "category"]]}])]
                 (is (=? (merge
-                         card-defaults
-                         {:name                   (:name card)
-                          :collection_id          true
-                          :collection             (assoc collection :is_personal false)
-                          :creator_id             (mt/user->id :rasta)
-                          :parameters             [{:id "abc123", :name "test", :type "date"}]
-                          :parameter_mappings     [{:parameter_id "abc123", :card_id 10,
-                                                    :target       ["dimension" ["template-tags" "category"]]}]
-                          :dataset_query          true
-                          :query_type             "query"
-                          :visualization_settings {:global {:title nil}}
-                          :database_id            true
-                          :table_id               true
-                          :entity_id              true
-                          :can_write              true
-                          :dashboard_count        0
-                          :result_metadata        true
-                          :last-edit-info         {:timestamp true :id true :first_name "Rasta"
-                                                   :last_name "Toucan" :email "rasta@metabase.com"}
-                          :creator                (merge
-                                                    (select-keys (mt/fetch-user :rasta) [:id :date_joined :last_login :locale])
-                                                    {:common_name  "Rasta Toucan"
-                                                     :is_superuser false
-                                                     :last_name    "Toucan"
-                                                     :first_name   "Rasta"
-                                                     :email        "rasta@metabase.com"})
-                          :metabase_version       config/mb-version-string})
+                          card-defaults
+                          {:name                   (:name card)
+                           :collection_id          true
+                           :collection             (assoc collection :is_personal false)
+                           :creator_id             (mt/user->id :rasta)
+                           :parameters             [{:id "abc123", :name "test", :type "date"}]
+                           :parameter_mappings     [{:parameter_id "abc123", :card_id 10,
+                                                     :target       ["dimension" ["template-tags" "category"]]}]
+                           :dataset_query          true
+                           :query_type             "query"
+                           :visualization_settings {:global {:title nil}}
+                           :database_id            true
+                           :table_id               true
+                           :entity_id              true
+                           :can_write              true
+                           :dashboard_count        0
+                           :result_metadata        true
+                           :last-edit-info         {:timestamp true :id true :first_name "Rasta"
+                                                    :last_name "Toucan" :email "rasta@metabase.com"}
+                           :creator                (merge
+                                                     (select-keys (mt/fetch-user :rasta) [:id :date_joined :last_login :locale])
+                                                     {:common_name  "Rasta Toucan"
+                                                      :is_superuser false
+                                                      :last_name    "Toucan"
+                                                      :first_name   "Rasta"
+                                                      :email        "rasta@metabase.com"})
+                           :metabase_version       config/mb-version-string})
                         (-> (mt/user-http-request :rasta :post 200 "card" card)
                             (dissoc :created_at :updated_at :id)
                             (update :table_id integer?)
@@ -670,7 +670,59 @@
                             (update :last-edit-info (fn [edit-info]
                                                       (-> edit-info
                                                           (update :id boolean)
-                                                          (update :timestamp boolean)))))))))))))))
+                                                          (update :timestamp boolean)))))))))))))
+    (mt/with-full-data-perms-for-all-users!
+      (mt/with-non-admin-groups-no-root-collection-perms
+        (t2.with-temp/with-temp [Collection collection]
+          (perms/grant-collection-readwrite-permissions! (perms-group/all-users) collection)
+          (mt/with-model-cleanup [:model/Card]
+            (let [card (assoc (card-with-name-and-query (mt/random-name)
+                                                        (mbql-count-query (mt/id) (mt/id :venues)))
+                              :collection_id (u/the-id collection)
+                              :parameters [{:id "abc123", :name "test", :type "date"}]
+                              :parameter_mappings [{:parameter_id "abc123", :card_id 10,
+                                                    :target       [:dimension [:template-tags "category"]]}])]
+              (is (=? (merge
+                        card-defaults
+                        {:name                   (:name card)
+                         :collection_id          true
+                         :collection             (assoc collection :is_personal false)
+                         :creator_id             (mt/user->id :rasta)
+                         :parameters             [{:id "abc123", :name "test", :type "date"}]
+                         :parameter_mappings     [{:parameter_id "abc123", :card_id 10,
+                                                   :target       ["dimension" ["template-tags" "category"]]}]
+                         :dataset_query          true
+                         :query_type             "query"
+                         :visualization_settings {:global {:title nil}}
+                         :database_id            true
+                         :table_id               true
+                         :entity_id              true
+                         :can_write              true
+                         :dashboard_count        0
+                         :result_metadata        true
+                         :last-edit-info         {:timestamp true :id true :first_name "Rasta"
+                                                  :last_name "Toucan" :email "rasta@metabase.com"}
+                         :creator                (merge
+                                                   (select-keys (mt/fetch-user :rasta) [:id :date_joined :last_login :locale])
+                                                   {:common_name  "Rasta Toucan"
+                                                    :is_superuser false
+                                                    :last_name    "Toucan"
+                                                    :first_name   "Rasta"
+                                                    :email        "rasta@metabase.com"})
+                         :metabase_version       config/mb-version-string})
+                      (-> (mt/user-http-request :rasta :post 200 "card" card)
+                          (dissoc :created_at :updated_at :id)
+                          (update :table_id integer?)
+                          (update :database_id integer?)
+                          (update :collection_id integer?)
+                          (update :dataset_query map?)
+                          (update :entity_id string?)
+                          (update :result_metadata (partial every? map?))
+                          (update :creator dissoc :is_qbnewb)
+                          (update :last-edit-info (fn [edit-info]
+                                                    (-> edit-info
+                                                        (update :id boolean)
+                                                        (update :timestamp boolean))))))))))))))
 
 (deftest ^:parallel create-card-validation-test
   (testing "POST /api/card"
@@ -690,10 +742,10 @@
         (is (= "A model made from a native SQL question cannot have a variable or field filter."
                (mt/user-http-request :rasta :post 400 "card"
                                      (merge
-                                      (mt/with-temp-defaults :model/Card)
-                                      {:dataset       true
-                                       :query_type    "native"
-                                       :dataset_query (:dataset_query card)})))))
+                                       (mt/with-temp-defaults :model/Card)
+                                       {:dataset       true
+                                        :query_type    "native"
+                                        :dataset_query (:dataset_query card)})))))
       (testing "You can create a card with a saved question CTE as a model"
         (mt/with-model-cleanup [:model/Card]
           (let [card-tag-name (str "#" (u/the-id card))
@@ -707,9 +759,9 @@
                                                                                          :type         :card}}}}}
                 {card-id :id
                  :as     created} (mt/user-http-request :rasta :post 200 "card"
-                                              (merge
-                                                (mt/with-temp-defaults :model/Card)
-                                                dataset-query))
+                                                        (merge
+                                                          (mt/with-temp-defaults :model/Card)
+                                                          dataset-query))
                 retrieved     (mt/user-http-request :rasta :get 200 (str "card/" card-id))]
             (is (pos-int? card-id))
             (testing "A POST returns the newly created object, so no follow-on GET is required (#34828)"
@@ -748,78 +800,82 @@
             (testing "without result metadata"
               (is (=? {:id pos-int?}
                       (mt/user-http-request :crowberto :post 200 "card"
-                                            (merge (mt/with-temp-defaults :model/Card)
-                                                   {:dataset_query query})))))
-            (let [metadata (-> (qp/process-query query)
-                               :data
-                               :results_metadata
-                               :columns)]
-              (testing (format "with result metadata\n%s" (u/pprint-to-str metadata))
-                (is (some? metadata))
-                (is (=? {:id pos-int?}
-                        (mt/user-http-request :crowberto :post 200 "card"
-                                              (merge (mt/with-temp-defaults :model/Card)
-                                                     {:dataset_query   query
-                                                      :result_metadata metadata}))))))))))))
-
-(deftest save-card-with-empty-result-metadata-test
-  (testing "we should be able to save a Card if the `result_metadata` is *empty* (but not nil) (#9286)"
-    (mt/with-model-cleanup [:model/Card]
-      (let [card        (card-with-name-and-query)]
-        (is (=? {:id pos-int?}
-                (mt/user-http-request :crowberto
-                                      :post
-                                      200
-                                      "card"
-                                      (assoc card :result_metadata []))))))))
-
-(deftest cache-ttl-save
-  (testing "POST /api/card/:id"
-    (testing "saving cache ttl by post actually saves it"
-      (mt/with-model-cleanup [:model/Card]
-        (let [card (card-with-name-and-query)]
-          (is (= 1234
-                 (:cache_ttl (mt/user-http-request :crowberto
-                                                   :post
-                                                   200
-                                                   "card"
-                                                   (assoc card :cache_ttl 1234)))))))))
-  (testing "PUT /api/card/:id"
-    (testing "saving cache ttl by put actually saves it"
-      (t2.with-temp/with-temp [:model/Card card]
-        (is (= 1234
-               (:cache_ttl (mt/user-http-request :crowberto
-                                                 :put
-                                                 200
-                                                 (str "card/" (u/the-id card))
-                                                 {:cache_ttl 1234}))))))
-    (testing "nilling out cache ttl works"
-      (t2.with-temp/with-temp [:model/Card card]
-        (is (= nil
-               (do
-                 (mt/user-http-request :crowberto :put 200 (str "card/" (u/the-id card)) {:cache_ttl 1234})
-                 (mt/user-http-request :crowberto :put 200 (str "card/" (u/the-id card)) {:cache_ttl nil})
-                 (:cache_ttl (mt/user-http-request :crowberto :get 200 (str "card/" (u/the-id card)))))))))))
+                                            (mt/user-http-request :crowberto :post 200 "card"
+                                                                  (merge (mt/with-temp-defaults :model/Card)
+                                                                         {:dataset_query query})))))
+              (let [metadata (-> (qp/process-query query)
+                                 :data
+                                 :results_metadata
+                                 :columns)]
+                (testing (format "with result metadata\n%s" (u/pprint-to-str metadata))
+                  (is (some? metadata))
+                  (is (=? {:id pos-int?}
+                          (mt/user-http-request :crowberto :post 200 "card"
+                                                (mt/user-http-request :crowberto :post 200 "card"
+                                                                      (merge (mt/with-temp-defaults :model/Card)
+                                                                             {:dataset_query   query
+                                                                              :result_metadata metadata}))))))))))))
+
+    (deftest save-card-with-empty-result-metadata-test
+      (testing "we should be able to save a Card if the `result_metadata` is *empty* (but not nil) (#9286)"
+        (mt/with-model-cleanup [:model/Card]
+          (let [card        (card-with-name-and-query)]
+            (is (=? {:id pos-int?}
+                    (mt/user-http-request :crowberto
+                                          :post
+                                          200
+                                          "card"
+                                          (assoc card :result_metadata []))))))))
+
+    (deftest cache-ttl-save
+      (testing "POST /api/card/:id"
+        (testing "saving cache ttl by post actually saves it"
+          (mt/with-model-cleanup [:model/Card]
+            (let [card (card-with-name-and-query)]
+              (is (= 1234
+                     (:cache_ttl (mt/user-http-request :crowberto
+                                                       (:cache_ttl (mt/user-http-request :crowberto
+                                                                                         :post
+                                                                                         200
+                                                                                         "card"
+                                                                                         (assoc card :cache_ttl 1234)))))))))
+          (testing "PUT /api/card/:id"
+            (testing "saving cache ttl by put actually saves it"
+              (t2.with-temp/with-temp [:model/Card card]
+                (is (= 1234
+                       (:cache_ttl (mt/user-http-request :crowberto
+                                                         (:cache_ttl (mt/user-http-request :crowberto
+                                                                                           :put
+                                                                                           200
+                                                                                           (str "card/" (u/the-id card))
+                                                                                           {:cache_ttl 1234}))))))
+                (testing "nilling out cache ttl works"
+                  (t2.with-temp/with-temp [:model/Card card]
+                    (is (= nil
+                           (do
+                             (mt/user-http-request :crowberto :put 200 (str "card/" (u/the-id card)) {:cache_ttl 1234})
+                             (mt/user-http-request :crowberto :put 200 (str "card/" (u/the-id card)) {:cache_ttl nil})
+                             (:cache_ttl (mt/user-http-request :crowberto :get 200 (str "card/" (u/the-id card)))))))))))))))))
 
 (deftest saving-card-fetches-correct-metadata
-  (testing "make sure when saving a Card the correct query metadata is fetched (if incorrect)"
-    (mt/with-non-admin-groups-no-root-collection-perms
-      (let [card-name (mt/random-name)]
-        (t2.with-temp/with-temp [Collection collection]
-          (perms/grant-collection-readwrite-permissions! (perms-group/all-users) collection)
-          (mt/with-model-cleanup [:model/Card]
-            (mt/user-http-request :crowberto :post 200 "card"
-                                  (assoc (card-with-name-and-query card-name)
-                                         :collection_id      (u/the-id collection)))
-            (testing "check the correct metadata was fetched and was saved in the DB"
-              (is (=? [{:base_type         :type/Integer
-                        :display_name      "Count"
-                        :name              "count"
-                        :semantic_type     :type/Quantity
-                        :source            :aggregation
-                        :field_ref         [:aggregation 0]
-                        :aggregation_index 0}]
-                      (t2/select-one-fn :result_metadata :model/Card :name card-name))))))))))
+(testing "make sure when saving a Card the correct query metadata is fetched (if incorrect)"
+  (mt/with-non-admin-groups-no-root-collection-perms
+    (let [card-name (mt/random-name)]
+      (t2.with-temp/with-temp [Collection collection]
+        (perms/grant-collection-readwrite-permissions! (perms-group/all-users) collection)
+        (mt/with-model-cleanup [:model/Card]
+          (mt/user-http-request :crowberto :post 200 "card"
+                                (assoc (card-with-name-and-query card-name)
+                                       :collection_id      (u/the-id collection)))
+          (testing "check the correct metadata was fetched and was saved in the DB"
+            (is (=? [{:base_type         :type/Integer
+                      :display_name      "Count"
+                      :name              "count"
+                      :semantic_type     :type/Quantity
+                      :source            :aggregation
+                      :field_ref         [:aggregation 0]
+                      :aggregation_index 0}]
+                    (t2/select-one-fn :result_metadata :model/Card :name card-name))))))))))
 
 (defn- updating-card-updates-metadata-query []
   (mt/mbql-query venues {:fields [$id $name]}))
@@ -843,11 +899,13 @@
             (let [{metadata :result_metadata
                    card-id  :id :as card} (mt/user-http-request
                                             :crowberto :post 200
+                                            :crowberto :post 200
                                             "card"
                                             (card-with-name-and-query "card-name"
                                                                       query))
                   ;; simulate a user changing the query without rerunning the query
                   updated   (mt/user-http-request
+                              :crowberto :put 200 (str "card/" card-id)
                               :crowberto :put 200 (str "card/" card-id)
                               (assoc card :dataset_query modified-query))
                   retrieved (mt/user-http-request :crowberto :get 200 (str "card/" card-id))]
@@ -878,13 +936,13 @@
               (is (= @called 1))
               (is (= ["ID" "NAME"] (map norm (:result_metadata card))))
               (mt/user-http-request
-               :crowberto :put 200 (str "card/" (u/the-id card))
-               (assoc card
-                      :description "a change that doesn't change the query"
-                      :name "compelling title"
-                      :cache_ttl 20000
-                      :display "table"
-                      :collection_position 1))
+                :crowberto :put 200 (str "card/" (u/the-id card))
+                (assoc card
+                       :description "a change that doesn't change the query"
+                       :name "compelling title"
+                       :cache_ttl 20000
+                       :display "table"
+                       :collection_position 1))
               (is (= @called 1)))))))))
 
 (deftest updating-card-updates-metadata-3
@@ -930,10 +988,10 @@
                               (reset! sql-result sql)
                               (orig driver stmt sql))]
                 (mt/user-http-request
-                 :crowberto :post 200 "card"
-                 (assoc (card-with-name-and-query card-name)
-                        :dataset_query      (mt/native-query {:query "SELECT count(*) AS \"count\" FROM VENUES"})
-                        :collection_id      (u/the-id collection))))
+                  :crowberto :post 200 "card"
+                  (assoc (card-with-name-and-query card-name)
+                         :dataset_query      (mt/native-query {:query "SELECT count(*) AS \"count\" FROM VENUES"})
+                         :collection_id      (u/the-id collection))))
               (testing "check the correct metadata was fetched and was saved in the DB"
                 (is (= [{:base_type     (count-base-type)
                          :effective_type (count-base-type)
@@ -948,9 +1006,9 @@
               (testing "Was the user id found in the generated SQL?"
                 (is (= true
                        (boolean
-                        (when-let [s @sql-result]
-                          (re-find (re-pattern (str "userID: " (mt/user->id :crowberto)))
-                                   s)))))))))))))
+                         (when-let [s @sql-result]
+                           (re-find (re-pattern (str "userID: " (mt/user->id :crowberto)))
+                                    s)))))))))))))
 
 (deftest create-card-with-collection-position
   (testing "Make sure we can create a Card with a Collection position"
@@ -1004,8 +1062,6 @@
                            [:actual-perms   [:sequential perms.u/PathSchema]]
                            [:trace          [:sequential :any]]]
                           (create-card! :rasta 403))))))))))
-<<<<<<< HEAD
-=======
 
 (deftest create-card-with-type-and-dataset-test
   (mt/with-model-cleanup [:model/Card]
@@ -1059,7 +1115,6 @@
       (testing "but error if type and dataset doesn't match"
         (is (= ":dataset is inconsistent with :type"
                (mt/user-http-request :crowberto :put 400 (str "card/" (:id card)) {:type "question" :dataset true})))))))
->>>>>>> 2571a473
 
 ;;; +----------------------------------------------------------------------------------------------------------------+
 ;;; |                                    COPYING A CARD (POST /api/card/:id/copy)                                    |
@@ -1100,30 +1155,30 @@
         (testing "Should be able to fetch the Card if you have Collection read perms"
           (perms/grant-collection-read-permissions! (perms-group/all-users) collection)
           (is (= (merge
-                  card-defaults
-                  (select-keys card [:id :name :entity_id :created_at :updated_at])
-                  {:dashboard_count        0
-                   :parameter_usage_count  0
-                   :creator_id             (mt/user->id :rasta)
-                   :creator                (merge
-                                            (select-keys (mt/fetch-user :rasta) [:id :date_joined :last_login])
-                                            {:common_name  "Rasta Toucan"
-                                             :is_superuser false
-                                             :is_qbnewb    true
-                                             :last_name    "Toucan"
-                                             :first_name   "Rasta"
-                                             :email        "rasta@metabase.com"})
-                   :dataset_query          (mt/obj->json->obj (:dataset_query card))
-                   :display                "table"
-                   :query_type             "query"
-                   :visualization_settings {}
-                   :can_write              false
-                   :database_id            (mt/id) ; these should be inferred from the dataset_query
-                   :table_id               (mt/id :venues)
-                   :collection_id          (u/the-id collection)
-                   :collection             (into {:is_personal false} collection)
-                   :result_metadata        (mt/obj->json->obj (:result_metadata card))
-                   :metabase_version       config/mb-version-string})
+                   card-defaults
+                   (select-keys card [:id :name :entity_id :created_at :updated_at])
+                   {:dashboard_count        0
+                    :parameter_usage_count  0
+                    :creator_id             (mt/user->id :rasta)
+                    :creator                (merge
+                                              (select-keys (mt/fetch-user :rasta) [:id :date_joined :last_login])
+                                              {:common_name  "Rasta Toucan"
+                                               :is_superuser false
+                                               :is_qbnewb    true
+                                               :last_name    "Toucan"
+                                               :first_name   "Rasta"
+                                               :email        "rasta@metabase.com"})
+                    :dataset_query          (mt/obj->json->obj (:dataset_query card))
+                    :display                "table"
+                    :query_type             "query"
+                    :visualization_settings {}
+                    :can_write              false
+                    :database_id            (mt/id) ; these should be inferred from the dataset_query
+                    :table_id               (mt/id :venues)
+                    :collection_id          (u/the-id collection)
+                    :collection             (into {:is_personal false} collection)
+                    :result_metadata        (mt/obj->json->obj (:result_metadata card))
+                    :metabase_version       config/mb-version-string})
                  (mt/user-http-request :rasta :get 200 (str "card/" (u/the-id card))))))
         (testing "Card should include last edit info if available"
           (mt/with-temp [:model/User     {user-id :id} {:first_name "Test" :last_name "User" :email "user@test.com"}
@@ -1153,8 +1208,8 @@
 
 (deftest fetch-card-404-test
   (testing "GET /api/card/:id"
-   (is (= "Not found."
-         (mt/user-http-request :crowberto :get 404 (format "card/%d" Integer/MAX_VALUE))))))
+    (is (= "Not found."
+           (mt/user-http-request :crowberto :get 404 (format "card/%d" Integer/MAX_VALUE))))))
 ;;; +----------------------------------------------------------------------------------------------------------------+
 ;;; |                                       UPDATING A CARD (PUT /api/card/:id)
 ;;; +----------------------------------------------------------------------------------------------------------------+
@@ -1204,7 +1259,7 @@
                    :model/Card card {:collection_id (u/the-id collection) :archived true}]
       (perms/grant-collection-read-permissions! (perms-group/all-users) collection)
       (is (= "You don't have permissions to do that."
-              (mt/user-http-request :rasta :put 403 (str "card/" (u/the-id card)) {:archived false}))))))
+             (mt/user-http-request :rasta :put 403 (str "card/" (u/the-id card)) {:archived false}))))))
 
 (deftest clear-description-test
   (testing "Can we clear the description of a Card? (#4738)"
@@ -1654,11 +1709,11 @@
             :card              {:display                :line
                                 :visualization_settings {}
                                 :dataset_query          (assoc-in
-                                                         (mbql-count-query (mt/id) (mt/id :checkins))
-                                                         [:query :breakout]
-                                                         [[:field
-                                                           (mt/id :checkins :date)
-                                                           {:temporal-unit :hour}]])}
+                                                          (mbql-count-query (mt/id) (mt/id :checkins))
+                                                          [:query :breakout]
+                                                          [[:field
+                                                            (mt/id :checkins :date)
+                                                            {:temporal-unit :hour}]])}
             :expected-email-re #"Alerts about <a href=\"https?://[^\/]+\/question/\d+\">([^<]+)<\/a> have stopped because the question was edited by Crowberto Corv"
             :deleted?          false
             :f                 (fn [{:keys [card]}]
@@ -1670,11 +1725,11 @@
             :card              {:display                :line
                                 :visualization_settings {:graph.goal_value 10}
                                 :dataset_query          (assoc-in
-                                                         (mbql-count-query (mt/id) (mt/id :checkins))
-                                                         [:query :breakout]
-                                                         [[:field
-                                                           (mt/id :checkins :date)
-                                                           {:temporal-unit :hour}]])}
+                                                          (mbql-count-query (mt/id) (mt/id :checkins))
+                                                          [:query :breakout]
+                                                          [[:field
+                                                            (mt/id :checkins :date)
+                                                            {:temporal-unit :hour}]])}
             :deleted?          true
             :expected-email-re #"Alerts about <a href=\"https?://[^\/]+\/question/\d+\">([^<]+)<\/a> have stopped because the question was edited by Crowberto Corv"
             :f                 (fn [{:keys [card]}]
@@ -1736,14 +1791,14 @@
            (with-cards-in-writeable-collection card
              (mt/with-fake-inbox
                (array-map
-                :emails-1 (do
-                            (mt/user-http-request :rasta :put 200 (str "card/" (u/the-id card)) {:display :area})
-                            (mt/regex-email-bodies #"the question was edited by Rasta Toucan"))
-                :pulse-1  (boolean (t2/select-one Pulse :id (u/the-id pulse)))
-                :emails-2 (do
-                            (mt/user-http-request :rasta :put 200 (str "card/" (u/the-id card)) {:display :bar})
-                            (mt/regex-email-bodies #"the question was edited by Rasta Toucan"))
-                :pulse-2  (boolean (t2/select-one Pulse :id (u/the-id pulse))))))))))
+                 :emails-1 (do
+                             (mt/user-http-request :rasta :put 200 (str "card/" (u/the-id card)) {:display :area})
+                             (mt/regex-email-bodies #"the question was edited by Rasta Toucan"))
+                 :pulse-1  (boolean (t2/select-one Pulse :id (u/the-id pulse)))
+                 :emails-2 (do
+                             (mt/user-http-request :rasta :put 200 (str "card/" (u/the-id card)) {:display :bar})
+                             (mt/regex-email-bodies #"the question was edited by Rasta Toucan"))
+                 :pulse-2  (boolean (t2/select-one Pulse :id (u/the-id pulse))))))))))
 
 ;;; +----------------------------------------------------------------------------------------------------------------+
 ;;; |                                          DELETING A CARD (DEPRECATED)                                          |
@@ -1824,8 +1879,8 @@
                     set))))
       (testing "check that `:can_write` key is hydrated"
         (is (every?
-             #(contains? % :can_write)
-             (map :collection (timelines-request card-a false)))))
+              #(contains? % :can_write)
+              (map :collection (timelines-request card-a false)))))
       (testing "Only un-archived timelines in the collection of the card are returned"
         (is (= #{"Timeline B"}
                (timeline-names (timelines-request card-b false)))))
@@ -1898,17 +1953,17 @@
         (is (= ["COUNT(*)"
                 "75"]
                (str/split-lines
-                (mt/user-http-request :rasta :post 200 (format "card/%d/query/csv"
-                                                               (u/the-id card)))))))))
+                 (mt/user-http-request :rasta :post 200 (format "card/%d/query/csv"
+                                                                (u/the-id card)))))))))
   (testing "with parameters"
     (with-temp-native-card-with-params! [_ card]
       (with-cards-in-readable-collection card
         (is (= ["COUNT(*)"
                 "8"]
                (str/split-lines
-                (mt/user-http-request :rasta :post 200 (format "card/%d/query/csv"
-                                                               (u/the-id card))
-                                      :parameters encoded-params))))))))
+                 (mt/user-http-request :rasta :post 200 (format "card/%d/query/csv"
+                                                                (u/the-id card))
+                                       :parameters encoded-params))))))))
 
 (deftest json-download-test
   (testing "no parameters"
@@ -2021,14 +2076,14 @@
       (with-cards-in-readable-collection card
         (is (= [{:col "COUNT(*)"} {:col 75.0}]
                (parse-xlsx-results
-                (mt/user-http-request :rasta :post 200 (format "card/%d/query/xlsx" (u/the-id card)))))))))
+                 (mt/user-http-request :rasta :post 200 (format "card/%d/query/xlsx" (u/the-id card)))))))))
   (testing "with parameters"
     (with-temp-native-card-with-params! [_ card]
       (with-cards-in-readable-collection card
         (is (= [{:col "COUNT(*)"} {:col 8.0}]
                (parse-xlsx-results
-                (mt/user-http-request :rasta :post 200 (format "card/%d/query/xlsx" (u/the-id card))
-                                      :parameters encoded-params))))))))
+                 (mt/user-http-request :rasta :post 200 (format "card/%d/query/xlsx" (u/the-id card))
+                                       :parameters encoded-params))))))))
 
 (defn- parse-xlsx-results-to-strings
   "Parse an excel response into a 2-D array of formatted values"
@@ -2091,9 +2146,9 @@
           q (format "SELECT %s" (str/join "," (map (partial format "123.45 as %s") currencies)))
           settings (reduce (fn [acc currency]
                              (assoc acc (format "[\"name\",\"%s\"]" currency)
-                                        {:number_style       "currency"
-                                         :currency           currency
-                                         :currency_in_header false}))
+                                    {:number_style       "currency"
+                                     :currency           currency
+                                     :currency_in_header false}))
                            {}
                            currencies)]
       (t2.with-temp/with-temp [Card card {:dataset_query          {:database (mt/id)
@@ -2110,7 +2165,7 @@
 (deftest xlsx-full-formatting-test
   (testing "Formatting should be applied correctly for all types, including numbers, currencies, exponents, and times. (relates to #14393)"
     (let [excel-data-query
-                       "with t1 as (
+          "with t1 as (
                       select *
                       FROM (
                        VALUES
@@ -2413,98 +2468,98 @@
   the response of this API request and the latest Collection IDs from the database."
   [username expected-status-code collection-or-collection-id-or-nil cards-or-card-ids]
   (array-map
-   :response
-   (mt/user-http-request username :post expected-status-code "card/collections"
-                         {:collection_id (when collection-or-collection-id-or-nil
-                                           (u/the-id collection-or-collection-id-or-nil))
-                          :card_ids      (map u/the-id cards-or-card-ids)})
-
-   :collections
-   (collection-names cards-or-card-ids)))
+    :response
+    (mt/user-http-request username :post expected-status-code "card/collections"
+                          {:collection_id (when collection-or-collection-id-or-nil
+                                            (u/the-id collection-or-collection-id-or-nil))
+                           :card_ids      (map u/the-id cards-or-card-ids)})
+
+    :collections
+    (collection-names cards-or-card-ids)))
 
 (deftest update-verified-card-test
   (tools.macro/macrolet
-      [(with-card [verified & body]
-         `(mt/with-temp ~(cond-> `[Collection  ~'collection  {}
-                                   Collection  ~'collection2 {}
-                                   :model/Card ~'card        {:collection_id (u/the-id ~'collection)
-                                                              :dataset_query (mt/mbql-query ~'venues)}]
-                           (= verified :verified)
-                           (into
-                            `[ModerationReview
-                              ~'review {:moderated_item_id   (:id ~'card)
-                                        :moderated_item_type "card"
-                                        :moderator_id        (mt/user->id :crowberto)
-                                        :most_recent         true
-                                        :status              "verified"
-                                        :text                "lookin good"}]))
-            ~@body))]
-      (letfn [(verified? [card]
-                (-> card (t2/hydrate [:moderation_reviews :moderator_details])
-                    :moderation_reviews first :status #{"verified"} boolean))
-              (reviews [card]
-                (t2/select ModerationReview
-                           :moderated_item_type "card"
-                           :moderated_item_id (u/the-id card)
-                           {:order-by [[:id :desc]]}))
-              (update-card [card diff]
-                (mt/user-http-request :crowberto :put 200 (str "card/" (u/the-id card)) (merge card diff)))]
-        (testing "Changing core attributes un-verifies the card"
-          (with-card :verified
-            (is (verified? card))
-            (update-card card (update-in card [:dataset_query :query :source-table] inc))
-            (is (not (verified? card)))
-            (testing "The unverification edit has explanatory text"
-              (is (= "Unverified due to edit"
-                     (-> (reviews card) first :text))))))
-        (testing "Changing some attributes does not unverify"
-          (tools.macro/macrolet [(remains-verified [& body]
-                                   `(~'with-card :verified
-                                     (is (~'verified? ~'card) "Not verified initially")
-                                     ~@body
-                                     (is (~'verified? ~'card) "Not verified after action")))]
-            (testing "changing collection"
-              (remains-verified
-               (update-card card {:collection_id (u/the-id collection2)})))
-            (testing "pinning"
-              (remains-verified
-               (update-card card {:collection_position 1})))
-            (testing "making public"
-              (remains-verified
-               (update-card card {:made_public_by_id (mt/user->id :rasta)
-                                  :public_uuid (random-uuid)})))
-            (testing "Changing description"
-              (remains-verified
-               (update-card card {:description "foo"})))
-            (testing "Changing name"
-              (remains-verified
-               (update-card card {:name "foo"})))
-            (testing "Changing archived"
-              (remains-verified
-               (update-card card {:archived true})))
-            (testing "Changing display"
-              (remains-verified
-               (update-card card {:display :line})))
-            (testing "Changing visualization settings"
-              (remains-verified
-               (update-card card {:visualization_settings {:table.cell_column "FOO"}})))))
-        (testing "Does not add a new nil moderation review when not verified"
-          (with-card :not-verified
-            (is (empty? (reviews card)))
-            (update-card card {:description "a new description"})
-            (is (empty? (reviews card)))))
-        (testing "Does not add nil moderation reviews when there are reviews but not verified"
-          ;; testing that we aren't just adding a nil moderation each time we update a card
-          (with-card :verified
-            (is (verified? card))
-            (moderation-review/create-review! {:moderated_item_id   (u/the-id card)
-                                               :moderated_item_type "card"
-                                               :moderator_id        (mt/user->id :rasta)
-                                               :status              nil})
-            (is (not (verified? card)))
-            (is (= 2 (count (reviews card))))
-            (update-card card {:description "a new description"})
-            (is (= 2 (count (reviews card)))))))))
+    [(with-card [verified & body]
+       `(mt/with-temp ~(cond-> `[Collection  ~'collection  {}
+                                 Collection  ~'collection2 {}
+                                 :model/Card ~'card        {:collection_id (u/the-id ~'collection)
+                                                            :dataset_query (mt/mbql-query ~'venues)}]
+                         (= verified :verified)
+                         (into
+                           `[ModerationReview
+                             ~'review {:moderated_item_id   (:id ~'card)
+                                       :moderated_item_type "card"
+                                       :moderator_id        (mt/user->id :crowberto)
+                                       :most_recent         true
+                                       :status              "verified"
+                                       :text                "lookin good"}]))
+          ~@body))]
+    (letfn [(verified? [card]
+              (-> card (t2/hydrate [:moderation_reviews :moderator_details])
+                  :moderation_reviews first :status #{"verified"} boolean))
+            (reviews [card]
+              (t2/select ModerationReview
+                         :moderated_item_type "card"
+                         :moderated_item_id (u/the-id card)
+                         {:order-by [[:id :desc]]}))
+            (update-card [card diff]
+              (mt/user-http-request :crowberto :put 200 (str "card/" (u/the-id card)) (merge card diff)))]
+      (testing "Changing core attributes un-verifies the card"
+        (with-card :verified
+          (is (verified? card))
+          (update-card card (update-in card [:dataset_query :query :source-table] inc))
+          (is (not (verified? card)))
+          (testing "The unverification edit has explanatory text"
+            (is (= "Unverified due to edit"
+                   (-> (reviews card) first :text))))))
+      (testing "Changing some attributes does not unverify"
+        (tools.macro/macrolet [(remains-verified [& body]
+                                                 `(~'with-card :verified
+                                                   (is (~'verified? ~'card) "Not verified initially")
+                                                   ~@body
+                                                   (is (~'verified? ~'card) "Not verified after action")))]
+                              (testing "changing collection"
+                                (remains-verified
+                                  (update-card card {:collection_id (u/the-id collection2)})))
+                              (testing "pinning"
+                                (remains-verified
+                                  (update-card card {:collection_position 1})))
+                              (testing "making public"
+                                (remains-verified
+                                  (update-card card {:made_public_by_id (mt/user->id :rasta)
+                                                     :public_uuid (random-uuid)})))
+                              (testing "Changing description"
+                                (remains-verified
+                                  (update-card card {:description "foo"})))
+                              (testing "Changing name"
+                                (remains-verified
+                                  (update-card card {:name "foo"})))
+                              (testing "Changing archived"
+                                (remains-verified
+                                  (update-card card {:archived true})))
+                              (testing "Changing display"
+                                (remains-verified
+                                  (update-card card {:display :line})))
+                              (testing "Changing visualization settings"
+                                (remains-verified
+                                  (update-card card {:visualization_settings {:table.cell_column "FOO"}})))))
+      (testing "Does not add a new nil moderation review when not verified"
+        (with-card :not-verified
+          (is (empty? (reviews card)))
+          (update-card card {:description "a new description"})
+          (is (empty? (reviews card)))))
+      (testing "Does not add nil moderation reviews when there are reviews but not verified"
+        ;; testing that we aren't just adding a nil moderation each time we update a card
+        (with-card :verified
+          (is (verified? card))
+          (moderation-review/create-review! {:moderated_item_id   (u/the-id card)
+                                             :moderated_item_type "card"
+                                             :moderator_id        (mt/user->id :rasta)
+                                             :status              nil})
+          (is (not (verified? card)))
+          (is (= 2 (count (reviews card))))
+          (update-card card {:description "a new description"})
+          (is (= 2 (count (reviews card)))))))))
 
 (deftest test-that-we-can-bulk-move-some-cards-with-no-collection-into-a-collection
   (mt/with-temp [Collection  collection {:name "Pog Collection"}
@@ -2654,8 +2709,8 @@
         (t2.with-temp/with-temp [:model/Card card (shared-card)]
           (is (= (:public_uuid card)
                  (:uuid (mt/user-http-request :crowberto :post 200 (format
-                                                                    "card/%d/public_link"
-                                                                    (u/the-id card)))))))))))
+                                                                     "card/%d/public_link"
+                                                                     (u/the-id card)))))))))))
 
 (deftest unshare-card-test
   (testing "DELETE /api/card/:id/public_link"
@@ -2722,19 +2777,19 @@
 
 (deftest pivot-card-test
   (mt/test-drivers (api.pivots/applicable-drivers)
-    (mt/dataset test-data
-      (testing "POST /api/card/pivot/:card-id/query"
-        (t2.with-temp/with-temp [:model/Card card (api.pivots/pivot-card)]
-          (let [result (mt/user-http-request :rasta :post 202 (format "card/pivot/%d/query" (u/the-id card)))
-                rows   (mt/rows result)]
-            (is (= 1144 (:row_count result)))
-            (is (= "completed" (:status result)))
-            (is (= 6 (count (get-in result [:data :cols]))))
-            (is (= 1144 (count rows)))
-
-            (is (= ["AK" "Affiliate" "Doohickey" 0 18 81] (first rows)))
-            (is (= ["MS" "Organic" "Gizmo" 0 16 42] (nth rows 445)))
-            (is (= [nil nil nil 7 18760 69540] (last rows)))))))))
+                   (mt/dataset test-data
+                               (testing "POST /api/card/pivot/:card-id/query"
+                                 (t2.with-temp/with-temp [:model/Card card (api.pivots/pivot-card)]
+                                   (let [result (mt/user-http-request :rasta :post 202 (format "card/pivot/%d/query" (u/the-id card)))
+                                         rows   (mt/rows result)]
+                                     (is (= 1144 (:row_count result)))
+                                     (is (= "completed" (:status result)))
+                                     (is (= 6 (count (get-in result [:data :cols]))))
+                                     (is (= 1144 (count rows)))
+
+                                     (is (= ["AK" "Affiliate" "Doohickey" 0 18 81] (first rows)))
+                                     (is (= ["MS" "Organic" "Gizmo" 0 16 42] (nth rows 445)))
+                                     (is (= [nil nil nil 7 18760 69540] (last rows)))))))))
 
 (deftest dataset-card
   (testing "Setting a question to a dataset makes it viz type table"
@@ -2758,9 +2813,9 @@
                                        (repeat {:description "user description"
                                                 :display_name "user display name"})
                                        (map (comp
-                                             (fn [x] {:semantic_type x})
-                                             refine-type
-                                             :base_type)
+                                              (fn [x] {:semantic_type x})
+                                              refine-type
+                                              :base_type)
                                             cols)))]
       (mt/with-temp [:model/Card mbql-ds {:dataset_query
                                           {:database (mt/id)
@@ -2828,16 +2883,16 @@
           (mt/with-model-cleanup [:model/Card]
             (let [{metadata :result_metadata
                    card-id  :id :as card} (mt/user-http-request
-                                           :crowberto :post 200
-                                           "card"
-                                           (assoc (card-with-name-and-query "card-name"
-                                                                            query)
-                                                  :dataset true))]
+                                            :crowberto :post 200
+                                            "card"
+                                            (assoc (card-with-name-and-query "card-name"
+                                                                             query)
+                                                   :dataset true))]
               (is (= ["ID" "NAME"] (map norm metadata)))
               (is (= ["EDITED DISPLAY" "EDITED DISPLAY"]
                      (->> (update-card!
-                           (assoc card
-                                  :result_metadata (map #(assoc % :display_name "EDITED DISPLAY") metadata)))
+                            (assoc card
+                                   :result_metadata (map #(assoc % :display_name "EDITED DISPLAY") metadata)))
                           :result_metadata (map :display_name))))
               ;; simulate a user changing the query without rerunning the query
               (is (= ["EDITED DISPLAY" "EDITED DISPLAY" "PRICE"]
@@ -2895,12 +2950,12 @@
   ;; mt/with-temp-scheduler actually just reuses the current scheduler. The scheduler factory caches by name set in
   ;; the resources/quartz.properties file and we reuse that scheduler
   (let [sched (.getScheduler
-               (StdSchedulerFactory. (doto (java.util.Properties.)
-                                       (.setProperty "org.quartz.scheduler.instanceName" (str (gensym "card-api-test")))
-                                       (.setProperty "org.quartz.scheduler.instanceID" "AUTO")
-                                       (.setProperty "org.quartz.properties" "non-existant")
-                                       (.setProperty "org.quartz.threadPool.threadCount" "6")
-                                       (.setProperty "org.quartz.threadPool.class" "org.quartz.simpl.SimpleThreadPool"))))]
+                (StdSchedulerFactory. (doto (java.util.Properties.)
+                                        (.setProperty "org.quartz.scheduler.instanceName" (str (gensym "card-api-test")))
+                                        (.setProperty "org.quartz.scheduler.instanceID" "AUTO")
+                                        (.setProperty "org.quartz.properties" "non-existant")
+                                        (.setProperty "org.quartz.threadPool.threadCount" "6")
+                                        (.setProperty "org.quartz.threadPool.class" "org.quartz.simpl.SimpleThreadPool"))))]
     ;; a binding won't work since we need to cross thread boundaries
     (with-redefs [task/scheduler (constantly sched)]
       (try
@@ -3020,29 +3075,29 @@
                                                     :name   "Name"
                                                     :slug   "NAME"}]}
       :model/Card card        (merge
-                               {:database_id   (mt/id)
-                                :dataset_query (mt/mbql-query venues)
-                                :parameters    [{:name                 "Static Category"
-                                                 :slug                 "static_category"
-                                                 :id                   "_STATIC_CATEGORY_"
-                                                 :type                 "category"
-                                                 :values_source_type   "static-list"
-                                                 :values_source_config {:values ["African" "American" "Asian"]}}
-                                                {:name                 "Static Category label"
-                                                 :slug                 "static_category_label"
-                                                 :id                   "_STATIC_CATEGORY_LABEL_"
-                                                 :type                 "category"
-                                                 :values_source_type   "static-list"
-                                                 :values_source_config {:values [["African" "Af"] ["American" "Am"] ["Asian" "As"]]}}
-                                                {:name                 "Card as source"
-                                                 :slug                 "card"
-                                                 :id                   "_CARD_"
-                                                 :type                 "category"
-                                                 :values_source_type   "card"
-                                                 :values_source_config {:card_id     (:id source-card)
-                                                                        :value_field (mt/$ids $venues.name)}}]
-                                :table_id      (mt/id :venues)}
-                               card-values)]
+                                {:database_id   (mt/id)
+                                 :dataset_query (mt/mbql-query venues)
+                                 :parameters    [{:name                 "Static Category"
+                                                  :slug                 "static_category"
+                                                  :id                   "_STATIC_CATEGORY_"
+                                                  :type                 "category"
+                                                  :values_source_type   "static-list"
+                                                  :values_source_config {:values ["African" "American" "Asian"]}}
+                                                 {:name                 "Static Category label"
+                                                  :slug                 "static_category_label"
+                                                  :id                   "_STATIC_CATEGORY_LABEL_"
+                                                  :type                 "category"
+                                                  :values_source_type   "static-list"
+                                                  :values_source_config {:values [["African" "Af"] ["American" "Am"] ["Asian" "As"]]}}
+                                                 {:name                 "Card as source"
+                                                  :slug                 "card"
+                                                  :id                   "_CARD_"
+                                                  :type                 "category"
+                                                  :values_source_type   "card"
+                                                  :values_source_config {:card_id     (:id source-card)
+                                                                         :value_field (mt/$ids $venues.name)}}]
+                                 :table_id      (mt/id :venues)}
+                                card-values)]
      (f {:source-card       source-card
          :card              card
          :field-filter-card field-filter-card
@@ -3200,14 +3255,14 @@
             "venues.name has semantic_type=type/Name, so it will be searched")
         (testing "without search query"
           (mt/let-url [url (param-values-url card param-key)]
-            (is (partial= {:has_more_values false
-                           :values [[1 "Red Medicine"] [2 "Stout Burgers & Beers"] [3 "The Apple Pan"]]}
-                          (mt/user-http-request :crowberto :get 200 url)))))
+                      (is (partial= {:has_more_values false
+                                     :values [[1 "Red Medicine"] [2 "Stout Burgers & Beers"] [3 "The Apple Pan"]]}
+                                    (mt/user-http-request :crowberto :get 200 url)))))
         (testing "with search query"
           (mt/let-url [url (param-values-url card param-key "pan")]
-            (is (partial= {:has_more_values true
-                           :values [[3 "The Apple Pan"] [18 "The Original Pantry"] [62 "Hot Sauce and Panko"]]}
-                          (mt/user-http-request :crowberto :get 200 url)))))))))
+                      (is (partial= {:has_more_values true
+                                     :values [[3 "The Apple Pan"] [18 "The Original Pantry"] [62 "Hot Sauce and Panko"]]}
+                                    (mt/user-http-request :crowberto :get 200 url)))))))))
 
 (deftest parameters-with-source-is-static-list-test
   (with-card-param-values-fixtures [{:keys [card param-keys]}]
@@ -3256,10 +3311,10 @@
     (let [;; Make the file-name unique so the table names don't collide
           filename (str "example csv file " (random-uuid) ".csv")
           file     (upload-test/csv-file-with
-                    ["id, name"
-                     "1, Luke Skywalker"
-                     "2, Darth Vader"]
-                    filename)]
+                     ["id, name"
+                      "1, Luke Skywalker"
+                      "2, Darth Vader"]
+                     filename)]
       (mt/with-current-user (mt/user->id :crowberto)
         (@#'api.card/from-csv! (merge {:collection-id nil ;; root collection
                                        :filename      filename
@@ -3268,32 +3323,32 @@
 
 (deftest from-csv-test
   (mt/test-driver :h2
-    (mt/with-empty-db
-      (testing "Happy path"
-        (mt/with-temporary-setting-values [uploads-enabled true
-                                           uploads-database-id (mt/id)
-                                           uploads-table-prefix nil
-                                           uploads-schema-name "PUBLIC"]
-          (let [{:keys [status body]} (upload-example-csv-via-api!)]
-            (is (= 200
-                   status))
-            (is (= body
-                   (t2/select-one-pk :model/Card :database_id (mt/id)))))))
-      (testing "Failure paths return an appropriate status code and a message in the body"
-        (mt/with-temporary-setting-values [uploads-enabled true
-                                           uploads-database-id nil
-                                           uploads-table-prefix nil
-                                           uploads-schema-name "PUBLIC"]
-          (is (= {:body   {:message "The uploads database is not configured."},
-                  :status 422}
-                 (upload-example-csv-via-api!))))
-        (mt/with-temporary-setting-values [uploads-enabled true
-                                           uploads-database-id Integer/MAX_VALUE
-                                           uploads-table-prefix nil
-                                           uploads-schema-name "PUBLIC"]
-          (is (= {:body   {:message "The uploads database does not exist."},
-                  :status 422}
-                 (upload-example-csv-via-api!))))))))
+                  (mt/with-empty-db
+                    (testing "Happy path"
+                      (mt/with-temporary-setting-values [uploads-enabled true
+                                                         uploads-database-id (mt/id)
+                                                         uploads-table-prefix nil
+                                                         uploads-schema-name "PUBLIC"]
+                        (let [{:keys [status body]} (upload-example-csv-via-api!)]
+                          (is (= 200
+                                 status))
+                          (is (= body
+                                 (t2/select-one-pk :model/Card :database_id (mt/id)))))))
+                    (testing "Failure paths return an appropriate status code and a message in the body"
+                      (mt/with-temporary-setting-values [uploads-enabled true
+                                                         uploads-database-id nil
+                                                         uploads-table-prefix nil
+                                                         uploads-schema-name "PUBLIC"]
+                        (is (= {:body   {:message "The uploads database is not configured."},
+                                :status 422}
+                               (upload-example-csv-via-api!))))
+                      (mt/with-temporary-setting-values [uploads-enabled true
+                                                         uploads-database-id Integer/MAX_VALUE
+                                                         uploads-table-prefix nil
+                                                         uploads-schema-name "PUBLIC"]
+                        (is (= {:body   {:message "The uploads database does not exist."},
+                                :status 422}
+                               (upload-example-csv-via-api!))))))))
 
 (deftest card-read-event-test
   (testing "Card reads (views) via the API are recorded in the view_log"
@@ -3301,51 +3356,51 @@
       (testing "GET /api/card/:id"
         (mt/user-http-request :crowberto :get 200 (format "card/%s" (u/id card)))
         (is (partial=
-             {:user_id  (mt/user->id :crowberto)
-              :model    "card"
-              :model_id (u/id card)}
-             (view-log-test/latest-view (mt/user->id :crowberto) (u/id card))))))))
+              {:user_id  (mt/user->id :crowberto)
+               :model    "card"
+               :model_id (u/id card)}
+              (view-log-test/latest-view (mt/user->id :crowberto) (u/id card))))))))
 
 (deftest pivot-from-model-test
   (testing "Pivot options should match fields through models (#35319)"
     (mt/dataset test-data
-      (testing "visualization_settings references field by id"
-        (t2.with-temp/with-temp [:model/Card model {:dataset_query (mt/mbql-query orders)
-                                                    :dataset true}
-                                 :model/Card card {:dataset_query
-                                                   {:database (mt/id)
-                                                    :type :query
-                                                    :query {:source-table (str "card__" (u/the-id model))
-                                                            :breakout [[:field "USER_ID" {:base-type :type/Integer}]]
-                                                            :aggregation [[:sum [:field "TOTAL" {:base-type :type/Float}]]]}}
-                                                   ;; The FE sometimes used a field id instead of field by name - we need
-                                                   ;; to handle this
-                                                   :visualization_settings {:pivot_table.column_split {:rows [[:field (mt/id :orders :user_id) nil]],
-                                                                                                       :columns [],
-                                                                                                       :values [[:aggregation 0]]},
-                                                                            :table.cell_column "sum"}}]
-          (with-cards-in-readable-collection [model card]
-            (is (=?
-                  {:data {:cols [{:name "USER_ID"} {:name "pivot-grouping"} {:name "sum"}]}}
-                  (mt/user-http-request :rasta :post 202 (format "card/pivot/%d/query" (u/the-id card))))))))
-
-      (testing "visualization_settings references field by name"
-        (t2.with-temp/with-temp [:model/Card model {:dataset_query (mt/mbql-query orders)
-                                                    :dataset true}
-                                 :model/Card card {:dataset_query
-                                                   {:database (mt/id)
-                                                    :type :query
-                                                    :query {:source-table (str "card__" (u/the-id model))
-                                                            :breakout [[:field "USER_ID" {:base-type :type/Integer}]]
-                                                            :aggregation [[:sum [:field "TOTAL" {:base-type :type/Float}]]]}}
-                                                   :visualization_settings {:pivot_table.column_split {:rows [[:field "USER_ID" nil]],
-                                                                                                       :columns [],
-                                                                                                       :values [[:aggregation 0]]},
-                                                                            :table.cell_column "sum"}}]
-          (with-cards-in-readable-collection [model card]
-            (is (=?
-                  {:data {:cols [{:name "USER_ID"} {:name "pivot-grouping"} {:name "sum"}]}}
-                  (mt/user-http-request :rasta :post 202 (format "card/pivot/%d/query" (u/the-id card)))))))))))
+                (testing "visualization_settings references field by id"
+                  (t2.with-temp/with-temp [:model/Card model {:dataset_query (mt/mbql-query orders)
+                                                              :dataset true}
+                                           :model/Card card {:dataset_query
+                                                             {:database (mt/id)
+                                                              :type :query
+                                                              :query {:source-table (str "card__" (u/the-id model))
+                                                                      :breakout [[:field "USER_ID" {:base-type :type/Integer}]]
+                                                                      :aggregation [[:sum [:field "TOTAL" {:base-type :type/Float}]]]}}
+                                                             ;; The FE sometimes used a field id instead of field by name - we need
+                                                             ;; to handle this
+                                                             :visualization_settings {:pivot_table.column_split {:rows [[:field (mt/id :orders :user_id) nil]],
+                                                                                                                 :columns [],
+                                                                                                                 :values [[:aggregation 0]]},
+                                                                                      :table.cell_column "sum"}}]
+                    (with-cards-in-readable-collection [model card]
+                      (is (=?
+                            {:data {:cols [{:name "USER_ID"} {:name "pivot-grouping"} {:name "sum"}]}}
+                            (mt/user-http-request :rasta :post 202 (format "card/pivot/%d/query" (u/the-id card))))))))
+
+                (testing "visualization_settings references field by name"
+                  (t2.with-temp/with-temp [:model/Card model {:dataset_query (mt/mbql-query orders)
+                                                              :dataset true}
+                                           :model/Card card {:dataset_query
+                                                             {:database (mt/id)
+                                                              :type :query
+                                                              :query {:source-table (str "card__" (u/the-id model))
+                                                                      :breakout [[:field "USER_ID" {:base-type :type/Integer}]]
+                                                                      :aggregation [[:sum [:field "TOTAL" {:base-type :type/Float}]]]}}
+                                                             :visualization_settings {:pivot_table.column_split {:rows [[:field "USER_ID" nil]],
+                                                                                                                 :columns [],
+                                                                                                                 :values [[:aggregation 0]]},
+                                                                                      :table.cell_column "sum"}}]
+                    (with-cards-in-readable-collection [model card]
+                      (is (=?
+                            {:data {:cols [{:name "USER_ID"} {:name "pivot-grouping"} {:name "sum"}]}}
+                            (mt/user-http-request :rasta :post 202 (format "card/pivot/%d/query" (u/the-id card)))))))))))
 
 (defn run-based-on-upload-test
   "Runs tests for based-on-upload `request` is a function that takes a card and returns a map which may have {:based_on_upload <table-id>}]
@@ -3405,5 +3460,5 @@
 
 (deftest based-on-upload-test
   (run-based-on-upload-test
-   (fn [card]
-     (mt/user-http-request :crowberto :get 200 (str "card/" (:id card))))))+    (fn [card]
+      (mt/user-http-request :crowberto :get 200 (str "card/" (:id card))))))