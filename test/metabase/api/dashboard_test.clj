--- conflicted
+++ resolved
@@ -1517,7 +1517,6 @@
 
 (deftest e2e-update-cards-only-test
   (testing "PUT /api/dashboard/:id/cards with create/update/delete in a single req"
-<<<<<<< HEAD
     (mt/test-helpers-set-global-values!
       (mt/with-temp
         [Dashboard           {dashboard-id :id}  {}
@@ -1532,11 +1531,11 @@
                                                   :position         0}]
         ;; send a request that update and create and delete some cards at the same time
         (let [cards (:cards (mt/user-http-request :crowberto :put 200 (format "dashboard/%d/cards" dashboard-id)
-                                                  {:cards [{:id     dashcard-id-1
-                                                            :size_x 4
-                                                            :size_y 4
-                                                            :col    1
-                                                            :row    1
+                                                  {:cards [{:id      dashcard-id-1
+                                                            :size_x  4
+                                                            :size_y  4
+                                                            :col     1
+                                                            :row     1
                                                             ;; update series for card 1
                                                             :series  [{:id series-id-2}]
                                                             :card_id card-id-1}
@@ -1546,14 +1545,14 @@
                                                             :col    2
                                                             :row    2}
                                                            ;; remove the dashcard3 and create a new card using negative numbers
-                                                           {:id     -1
-                                                            :size_x 1
-                                                            :size_y 1
-                                                            :col    3
-                                                            :row    3
+                                                           {:id      -1
+                                                            :size_x  1
+                                                            :size_y  1
+                                                            :col     3
+                                                            :row     3
                                                             :card_id card-id-2
                                                             :series  [{:id series-id-1}]}]
-                                                   :ordered_tabs []}))
+                                                   :tabs  []}))
               updated-card-1 {:id           dashcard-id-1
                               :card_id      card-id-1
                               :dashboard_id dashboard-id
@@ -1584,77 +1583,8 @@
                    updated-card-2
                    new-card]
                   cards))
-;; dashcard 3 is deleted
+         ;; dashcard 3 is deleted
          (is (nil? (t2/select-one DashboardCard :id dashcard-id-3))))))))
-=======
-    (mt/with-temp!
-      [Dashboard           {dashboard-id :id}  {}
-       Card                {card-id-1 :id}     {}
-       Card                {card-id-2 :id}     {}
-       DashboardCard       {dashcard-id-1 :id} {:dashboard_id dashboard-id, :card_id card-id-1}
-       DashboardCard       {dashcard-id-2 :id} {:dashboard_id dashboard-id, :card_id card-id-1}
-       DashboardCard       {dashcard-id-3 :id} {:dashboard_id dashboard-id, :card_id card-id-1}
-       Card                {series-id-1 :id}   {:name "Series Card 1"}
-       Card                {series-id-2 :id}   {:name "Series Card 2"}
-       DashboardCardSeries _                   {:dashboardcard_id dashcard-id-1, :card_id series-id-1
-                                                :position         0}]
-      ;; send a request that update and create and delete some cards at the same time
-      (let [cards (:cards (mt/user-http-request :crowberto :put 200 (format "dashboard/%d/cards" dashboard-id)
-                                                {:cards [{:id      dashcard-id-1
-                                                          :size_x  4
-                                                          :size_y  4
-                                                          :col     1
-                                                          :row     1
-                                                          ;; update series for card 1
-                                                          :series  [{:id series-id-2}]
-                                                          :card_id card-id-1}
-                                                         {:id     dashcard-id-2
-                                                          :size_x 2
-                                                          :size_y 2
-                                                          :col    2
-                                                          :row    2}
-                                                         ;; remove the dashcard3 and create a new card using negative numbers
-                                                         {:id      -1
-                                                          :size_x  1
-                                                          :size_y  1
-                                                          :col     3
-                                                          :row     3
-                                                          :card_id card-id-2
-                                                          :series  [{:id series-id-1}]}]
-                                                 :tabs  []}))
-            updated-card-1 {:id           dashcard-id-1
-                            :card_id      card-id-1
-                            :dashboard_id dashboard-id
-                            :size_x       4
-                            :size_y       4
-                            :action_id    nil
-                            :row          1
-                            :col          1
-                            :series       [{:name "Series Card 2"}]}
-            updated-card-2 {:id           dashcard-id-2
-                            :card_id      card-id-1
-                            :dashboard_id dashboard-id
-                            :size_x       2
-                            :size_y       2
-                            :action_id    nil
-                            :row          2
-                            :col          2
-                            :series       []}
-            new-card       {:card_id      card-id-2
-                            :dashboard_id dashboard-id
-                            :size_x       1
-                            :size_y       1
-                            :action_id    nil
-                            :row          3
-                            :col          3
-                            :series       [{:name "Series Card 1"}]}]
-        (is (=? [updated-card-1
-                 updated-card-2
-                 new-card]
-                cards))
-       ;; dashcard 3 is deleted
-       (is (nil? (t2/select-one DashboardCard :id dashcard-id-3)))))))
->>>>>>> f3812854
 
 (deftest e2e-update-tabs-only-test
   (testing "PUT /api/dashboard/:id/cards with create/update/delete tabs in a single req"
