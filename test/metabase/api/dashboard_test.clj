--- conflicted
+++ resolved
@@ -315,7 +315,7 @@
                                                    :entity_id                  (:entity_id dashcard)
                                                    :parameter_mappings         []
                                                    :visualization_settings     {}
-                                                   :dashboardtab_id            nil
+                                                   :dashboard_tab_id           nil
                                                    :card                       (merge api.card-test/card-defaults-no-hydrate
                                                                                       {:name                   "Dashboard Test Card"
                                                                                        :creator_id             (mt/user->id :rasta)
@@ -406,7 +406,7 @@
                                                                                        :parameter_id "foo"
                                                                                        :target       ["dimension" ["field" field-id nil]]}]
                                                          :visualization_settings     {}
-                                                         :dashboardtab_id            nil
+                                                         :dashboard_tab_id           nil
                                                          :card                       (merge api.card-test/card-defaults-no-hydrate
                                                                                             {:name                   "Dashboard Test Card"
                                                                                              :creator_id             (mt/user->id :rasta)
@@ -1271,12 +1271,12 @@
      :m/DashboardTab {dashtab-id-2 :id} {:name         "Tab 2"
                                          :dashboard_id dashboard-id
                                          :position     1}
-     DashboardCard   {dashcard-id-1 :id} {:dashboard_id    dashboard-id
-                                          :card_id         card-id-1
-                                          :dashboardtab_id dashtab-id-1}
-     DashboardCard   {dashcard-id-2 :id} {:dashboard_id    dashboard-id
-                                          :card_id         card-id-2
-                                          :dashboardtab_id dashtab-id-2}]
+     DashboardCard   {dashcard-id-1 :id} {:dashboard_id     dashboard-id
+                                          :card_id          card-id-1
+                                          :dashboard_tab_id dashtab-id-1}
+     DashboardCard   {dashcard-id-2 :id} {:dashboard_id     dashboard-id
+                                          :card_id          card-id-2
+                                          :dashboard_tab_id dashtab-id-2}]
     (f {:dashboard-id  dashboard-id
         :card-id-1     card-id-1
         :card-id-2     card-id-1
@@ -1305,9 +1305,9 @@
           :m/DashboardTab     {dashtab-id-3 :id}  {:name         "Tab 3"
                                                    :dashboard_id dashboard-id
                                                    :position 1}
-          DashboardCard       {dashcard-id-1 :id} {:dashboard_id dashboard-id, :card_id card-id-1, :dashboardtab_id dashtab-id-1}
-          DashboardCard       {dashcard-id-2 :id} {:dashboard_id dashboard-id, :card_id card-id-1, :dashboardtab_id dashtab-id-2}
-          DashboardCard       {dashcard-id-3 :id} {:dashboard_id dashboard-id, :card_id card-id-1, :dashboardtab_id dashtab-id-2}]
+          DashboardCard       {dashcard-id-1 :id} {:dashboard_id dashboard-id, :card_id card-id-1, :dashboard_tab_id dashtab-id-1}
+          DashboardCard       {dashcard-id-2 :id} {:dashboard_id dashboard-id, :card_id card-id-1, :dashboard_tab_id dashtab-id-2}
+          DashboardCard       {dashcard-id-3 :id} {:dashboard_id dashboard-id, :card_id card-id-1, :dashboard_tab_id dashtab-id-2}]
         (let [resp (mt/user-http-request :rasta :put 200 (format "dashboard/%d/cards" dashboard-id)
                                                          {:tabs  [{:id       dashtab-id-1
                                                                    :name     "Tab 1 edited"
@@ -1324,10 +1324,10 @@
                                                                    :col    1
                                                                    :row    1
                                                                    ;; initialy was in tab1, now in tab 2
-                                                                   :dashboardtab_id dashtab-id-2
+                                                                   :dashboard_tab_id dashtab-id-2
                                                                    :card_id card-id-1}
                                                                   {:id     dashcard-id-2
-                                                                   :dashboardtab_id dashtab-id-2
+                                                                   :dashboard_tab_id dashtab-id-2
                                                                    :size_x 2
                                                                    :size_y 2
                                                                    :col    2
@@ -1339,7 +1339,7 @@
                                                                    :size_y 1
                                                                    :col    3
                                                                    :row    3
-                                                                   :dashboardtab_id -1
+                                                                   :dashboard_tab_id -1
                                                                    :card_id card-id-2}]})]
           (testing "tabs got updated correctly "
             (is (=? [{:id           dashtab-id-1
@@ -1366,7 +1366,7 @@
                         :col    1
                         :row    1}
                        {:id     dashcard-id-2
-                        :dashboardtab_id dashtab-id-2
+                        :dashboard_tab_id dashtab-id-2
                         :size_x 2
                         :size_y 2
                         :col    2
@@ -1376,7 +1376,7 @@
                         :size_y 1
                         :col    3
                         :row    3
-                        :dashboardtab_id new-tab-id
+                        :dashboard_tab_id new-tab-id
                         :card_id card-id-2}]
                       (:cards resp)))
               (is (nil? (t2/select-one DashboardCard :id dashcard-id-3)))))))))
@@ -1394,7 +1394,6 @@
        Card                {series-id-2 :id}   {:name "Series Card 2"}
        DashboardCardSeries _                   {:dashboardcard_id dashcard-id-1, :card_id series-id-1
                                                 :position         0}]
-<<<<<<< HEAD
       (with-dashboards-in-writeable-collection [dashboard-id]
         ;; send a request that update and create and delete some cards at the same time
         (let [cards (:cards (mt/user-http-request :rasta :put 200 (format "dashboard/%d/cards" dashboard-id)
@@ -1449,64 +1448,8 @@
                    updated-card-2
                    new-card]
                   cards))
-         ;; dashboard 3 is deleted
+         ;; dashcard 3 is deleted
          (is (nil? (t2/select-one DashboardCard :id dashcard-id-3))))))))
-=======
-      (let [resp (mt/user-http-request :crowberto :put 200 (format "dashboard/%d/cards" dashboard-id)
-                                       {:cards [{:id     dashcard-id-1
-                                                 :size_x 4
-                                                 :size_y 4
-                                                 :col    1
-                                                 :row    1
-                                                 ;; update series for card 1
-                                                 :series  [{:id series-id-2}]
-                                                 :card_id card-id-1}
-                                                {:id     dashcard-id-2
-                                                 :size_x 2
-                                                 :size_y 2
-                                                 :col    2
-                                                 :row    2}
-                                                ;; remove the dashcard3 and create a new card using negative numbers
-                                                {:id     -1
-                                                 :size_x 1
-                                                 :size_y 1
-                                                 :col    3
-                                                 :row    3
-                                                 :card_id card-id-2
-                                                 :series  [{:id series-id-1}]}]})
-            updated-card-1 {:id           dashcard-id-1
-                            :card_id      card-id-1
-                            :dashboard_id dashboard-id
-                            :size_x       4
-                            :size_y       4
-                            :action_id    nil
-                            :row          1
-                            :col          1
-                            :series       [{:name "Series Card 2"}]}
-            updated-card-2 {:id           dashcard-id-2
-                            :card_id      card-id-1
-                            :dashboard_id dashboard-id
-                            :size_x       2
-                            :size_y       2
-                            :action_id    nil
-                            :row          2
-                            :col          2
-                            :series       []}
-            new-card       {:card_id      card-id-2
-                            :dashboard_id dashboard-id
-                            :size_x       1
-                            :size_y       1
-                            :action_id    nil
-                            :row          3
-                            :col          3
-                            :series       [{:name "Series Card 1"}]}]
-        (is (=? [updated-card-1
-                 updated-card-2
-                 new-card]
-                resp))
-       ;; dashcard 3 is deleted
-       (is (nil? (t2/select-one DashboardCard :id dashcard-id-3)))))))
->>>>>>> 7b20b3dd
 
 (deftest e2e-update-tabs-only-test
   (testing "PUT /api/dashboard/:id/cards with create/update/delete tabs in a single req"
@@ -1584,7 +1527,7 @@
                   :collection_authority_level nil}
                  (-> resp
                      first
-                     (dissoc :id :dashboard_id :action_id :card_id :entity_id :dashboardtab_id)
+                     (dissoc :id :dashboard_id :action_id :card_id :entity_id :dashboard_tab_id)
                      (update :created_at boolean)
                      (update :updated_at boolean))))
           (is (= [{:size_x                 4
@@ -1930,18 +1873,7 @@
             :to-create [{:id -1 :name "-c1"}]}
            (#'api.dashboard/classify-changes
              [{:id 1 :name "c1"}   {:id 2 :name "c2"} {:id 3 :name "c3"} {:id 4 :name "c4"}]
-<<<<<<< HEAD
-             [{:id -1 :name "-c1"} {:id 2 :name "c3"} {:id 4 :name "c4"}]))))
-  #_(testing "current changes must contains only pos int"
-      (is (thrown-with-msg?
-            clojure.lang.ExceptionInfo
-            #".*value must be an integer greater than zero.*"
-            (#'api.dashboard/classify-changes
-              [{:id -1}]
-              [{:id -1}])))))
-=======
              [{:id -1 :name "-c1"} {:id 2 :name "c3"} {:id 4 :name "c4"}])))))
->>>>>>> 7b20b3dd
 
 ;;; +----------------------------------------------------------------------------------------------------------------+
 ;;; |                                        GET /api/dashboard/:id/revisions                                        |
