--- conflicted
+++ resolved
@@ -415,15 +415,9 @@
       (with-mock-cache [save-chan]
         (let [query (assoc query :cache-ttl 100)]
           (with-open [os (java.io.ByteArrayOutputStream.)]
-<<<<<<< HEAD
-            (is (not (:cached (qp/process-query query (qp.streaming/streaming-context :csv os))))
-                "Query shouldn't be cached after first run with the mock cache in place")
-=======
             (let [{:keys [rff context]} (qp.streaming/streaming-context-and-rff :csv os)]
-              (is (= false
-                     (boolean (:cached (qp/process-query query rff context))))
+              (is (not (boolean (:cached (qp/process-query query rff context))))
                   "Query shouldn't be cached after first run with the mock cache in place"))
->>>>>>> f3812854
             (mt/wait-for-result save-chan))
           (is (= (-> (assoc normal-results :cached true)
                      (dissoc :updated_at)
