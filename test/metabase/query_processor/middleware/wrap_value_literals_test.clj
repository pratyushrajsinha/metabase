--- conflicted
+++ resolved
@@ -1,9 +1,5 @@
 (ns metabase.query-processor.middleware.wrap-value-literals-test
   (:require [expectations :refer [expect]]
-<<<<<<< HEAD
-            [metabase.models.field :refer [Field]]
-=======
->>>>>>> 103a8530
             [metabase.query-processor.middleware.wrap-value-literals :as wrap-value-literals]
             [metabase.query-processor.test-util :as qp.test-util]
             [metabase.test.data :as data]
