(ns metabase.util.queue-test
  (:require
   [clojure.set :as set]
   [clojure.test :refer [deftest is testing]]
   [metabase.test :as mt]
   [metabase.util :as u]
   [metabase.util.queue :as queue]))

(set! *warn-on-reflection* true)

(def ^:private timeout-ms 5000)

(defn- simulate-queue! [queue &
                        {:keys [realtime-threads realtime-events backfill-events]
                         :or   {realtime-threads 5}}]
  (let [sent          (atom 0)
        dropped       (atom 0)
        skipped       (atom 0)
        realtime-fn   (fn []
                        (let [id (rand-int 1000)]
                          (doseq [e realtime-events]
                            (case (queue/maybe-put! queue {:thread (str "real-" id) :payload e})
                              true  (swap! sent inc)
                              false (swap! dropped inc)
                              nil   (swap! skipped inc)))))
        background-fn (fn []
                        (doseq [e backfill-events]
                          (queue/blocking-put! queue timeout-ms {:thread "back", :payload e})))
        run!          (fn [f]
                        (future (f)))]

    (run! background-fn)
    (future
      (dotimes [_ realtime-threads]
        (run! realtime-fn)))

    (let [processed (volatile! [])]
      (try
        (while true
          ;; Stop the consumer once we are sure that there are no more events coming.
          (u/with-timeout timeout-ms
            (vswap! processed conj (:payload (queue/blocking-take! queue timeout-ms)))
            ;; Sleep to provide some backpressure
            (Thread/sleep 1)))
        (assert false "this is never reached")
        (catch Exception _
          {:processed @processed
           :sent      @sent
           :dropped   @dropped
           :skipped   @skipped})))))

(deftest bounded-transfer-queue-test
  (let [realtime-event-count 500
        backfill-event-count 1000
        capacity             (- realtime-event-count 100)
        ;; Enqueue background events from oldest to newest
        backfill-events      (range backfill-event-count)
        ;; Enqueue realtime events from newest to oldest
        realtime-events      (take realtime-event-count (reverse backfill-events))
        queue                (queue/bounded-transfer-queue capacity :sleep-ms 10 :block-ms 10)

        {:keys [processed sent dropped skipped] :as _result}
        (simulate-queue! queue
                         :backfill-events backfill-events
                         :realtime-events realtime-events)]

    (testing "We processed all the events that were enqueued"
      (is (= (+ (count backfill-events) sent)
             (count processed))))

    (testing "No items are skipped"
      (is (zero? skipped)))

    (testing "Some items are dropped"
      (is (pos? dropped)))

    (let [expected-events  (set (concat backfill-events realtime-events))
          processed-events (set processed)]
      (testing "All expected events are processed"
        (is (zero? (count (set/difference expected-events processed-events)))))
      (testing "There are no unexpected events processed"
        (is (zero? (count (set/difference processed-events expected-events))))))

    (testing "The realtime events are processed in order"
      (mt/ordered-subset? realtime-events processed))))

<<<<<<< HEAD
(deftest delay-queue-test
  (let [q (queue/delay-queue)]
    (dotimes [_ 5]
      (queue/put-with-delay! q (+ 100 (* 100 (Math/random))) (System/nanoTime)))
    (is (empty? (queue/take-delayed-batch! q 3)))
    (is (nil? (queue/take-delayed-batch! q 3 90 0)))
    (is (< 0 (count (queue/take-delayed-batch! q 3 110 0))))
    (is (> 4 (count (queue/take-delayed-batch! q 3))))
    (is (empty? (queue/take-delayed-batch! q 3))))

  ;; TODO
  ;; add a bunch of stuff, from a bunch of queues
  ;; check that it isn't all ready immediately
  ;; check that we don't lose anything
  ;; check that it matures (roughly) in order
  )
=======
(deftest ^:synchronized delay-queue-test
  (let [q           (queue/delay-queue)
        n           5
        batch-size  3
        first-delay 300
        extra-delay 200
        buffer      50
        msg-delay   #(+ first-delay (* extra-delay %))]
    (dotimes [i n]
      (queue/put-with-delay! q (msg-delay i) i))
    ;; queue an outlier
    (queue/put-with-delay! q (msg-delay 10) 10)
    (let [started-roughly (u/start-timer)
          since-start     #(u/since-ms started-roughly)
          time-until-nth  #(max 0 (+ buffer (- (msg-delay %) (since-start))))
          additional-wait (+ extra-delay buffer)]
      (testing "Initially none of the messages are ready"
        (is (nil? (queue/take-delayed-batch! q batch-size))))
      (testing "Polling for a short time will also return before any messages are ready"
        (is (nil? (queue/take-delayed-batch! q batch-size (quot first-delay 2) additional-wait))))
      (testing "Waiting a bit longer, we will retrieve a batch"
        (is (= [0 1 2] (queue/take-delayed-batch! q batch-size (time-until-nth 0) additional-wait))))
      ;; Wait until all items have matured
      (Thread/sleep ^long (time-until-nth n))
      (testing "Some time later we can read an additional batch of messages without any polling delay"
        (is (= [3 4] (queue/take-delayed-batch! q batch-size))))
      (testing "But the outlier is not yet ready"
        (is (nil? (queue/take-delayed-batch! q batch-size))))
      (testing "Eventually the outlier is ready"
        (is (= [10] (queue/take-delayed-batch! q batch-size (time-until-nth 10) additional-wait))))
      (testing "Afterwards the queue is empty"
        (is (nil? (queue/take-delayed-batch! q batch-size)))))))
>>>>>>> cfe32222
<|MERGE_RESOLUTION|>--- conflicted
+++ resolved
@@ -84,24 +84,6 @@
     (testing "The realtime events are processed in order"
       (mt/ordered-subset? realtime-events processed))))
 
-<<<<<<< HEAD
-(deftest delay-queue-test
-  (let [q (queue/delay-queue)]
-    (dotimes [_ 5]
-      (queue/put-with-delay! q (+ 100 (* 100 (Math/random))) (System/nanoTime)))
-    (is (empty? (queue/take-delayed-batch! q 3)))
-    (is (nil? (queue/take-delayed-batch! q 3 90 0)))
-    (is (< 0 (count (queue/take-delayed-batch! q 3 110 0))))
-    (is (> 4 (count (queue/take-delayed-batch! q 3))))
-    (is (empty? (queue/take-delayed-batch! q 3))))
-
-  ;; TODO
-  ;; add a bunch of stuff, from a bunch of queues
-  ;; check that it isn't all ready immediately
-  ;; check that we don't lose anything
-  ;; check that it matures (roughly) in order
-  )
-=======
 (deftest ^:synchronized delay-queue-test
   (let [q           (queue/delay-queue)
         n           5
@@ -133,5 +115,4 @@
       (testing "Eventually the outlier is ready"
         (is (= [10] (queue/take-delayed-batch! q batch-size (time-until-nth 10) additional-wait))))
       (testing "Afterwards the queue is empty"
-        (is (nil? (queue/take-delayed-batch! q batch-size)))))))
->>>>>>> cfe32222
+        (is (nil? (queue/take-delayed-batch! q batch-size)))))))