--- conflicted
+++ resolved
@@ -895,11 +895,7 @@
   (when (seq rows)
     [(let [^java.io.ByteArrayOutputStream baos (java.io.ByteArrayOutputStream.)]
        (with-open [os baos]
-<<<<<<< HEAD
          (#'attachment/stream-api-results-to-export-format :csv os result)
-=======
-         (#'messages/stream-api-results-to-export-format :csv true os result)
->>>>>>> c45307cc
          (let [output-string (.toString baos "UTF-8")]
            {:type         :attachment
             :content-type :csv
