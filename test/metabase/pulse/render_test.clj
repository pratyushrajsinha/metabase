(ns metabase.pulse.render-test
  (:require
   [clojure.test :refer :all]
   [metabase.mbql.util :as mbql.u]
   [metabase.models
    :refer [Card Dashboard DashboardCard DashboardCardSeries]]
   [metabase.pulse :as pulse]
   [metabase.pulse.render :as render]
   [metabase.query-processor :as qp]
   [metabase.test :as mt]
   [metabase.util :as u]
   [toucan2.tools.with-temp :as t2.with-temp]))

(set! *warn-on-reflection* true)

;; Let's make sure rendering Pulses actually works

(defn- render-pulse-card
  ([{query :dataset_query, :as card}]
   (render-pulse-card card (qp/process-query query)))

  ([card results]
   (render/render-pulse-card-for-display (pulse/defaulted-timezone card) card results)))

(defn- render-results [query]
  (t2.with-temp/with-temp [Card card {:dataset_query query
                                      :display       :line}]
    (render-pulse-card card)))

(deftest render-test
  (testing "if the pulse rendered correctly it will have an img tag."
    (is (some? (mbql.u/match-one (render-results
                                  (mt/mbql-query checkins
                                    {:aggregation [[:count]]
                                     :breakout    [!month.date]}))
                                 [:img _])))))

(deftest render-error-test
  (testing "gives us a proper error if we have erroring card"
    (is (= (get-in (render/render-pulse-card-for-display
                     nil nil
                     {:error "some error"}) [1 2 4 2 2])
           "There was a problem with this question."))))

(deftest detect-pulse-chart-type-test
  (testing "Currently unsupported chart types for static-viz return `nil`."
    (is (= [nil nil nil]
           (map #(render/detect-pulse-chart-type {:display %}
                                                 {}
                                                 {:cols [{:base_type :type/Number}]
                                                  :rows [[2]]})
                [:pin_map :state :country]))))
  (testing "Queries resulting in no rows return `:empty`."
    (is (= :empty
           (render/detect-pulse-chart-type {:display :line}
                                           {}
                                           {:cols [{:base_type :type/Number}]
                                            :rows [[nil]]}))))
  (testing "Unrecognized display-types with otherwise valid results return `:table`."
    (is (= :table
           (render/detect-pulse-chart-type {:display :unrecognized}
                                           {}
                                           {:cols [{:base_type :type/Text}
                                                   {:base_type :type/Number}]
                                            :rows [["A" 2]
                                                   ["B" 4]]}))))
  (testing "Scalar and Smartscalar charts are correctly identified"
    (is (= :scalar
           (render/detect-pulse-chart-type {:display :line}
                                           {}
                                           {:cols [{:base_type :type/Number}]
                                            :rows [[3]]})))
    (is (= :scalar
           (render/detect-pulse-chart-type {:display :scalar}
                                           {}
                                           {:cols [{:base_type :type/Number}]
                                            :rows [[6]]})))
    (is (= :smartscalar
           (render/detect-pulse-chart-type {:display :smartscalar}
                                           {}
                                           {:cols     [{:base_type :type/Temporal
                                                        :name      "month"}
                                                       {:base_type :type/Number
                                                        :name      "apples"}]
                                            :rows     [[#t "2020" 2]
                                                       [#t "2021" 3]]
                                            :insights [{:name           "apples"
                                                        :last-value     3
                                                        :previous-value 2
                                                        :last-change    50.0}]}))))
  (testing "Progress charts are correctly identified"
    (is (= :progress
           (render/detect-pulse-chart-type {:display :progress}
                                           {}
                                           {:cols [{:base_type :type/Number}]
                                            :rows [[6]]}))))
  (testing "Various Single-Series display-types return correct chart-types."
    (mapv #(is (= %
                 (render/detect-pulse-chart-type {:display %}
                                                 {}
                                                 {:cols [{:base_type :type/Text}
                                                         {:base_type :type/Number}]
                                                  :rows [["A" 2]
                                                         ["B" 3]]})))
          [:line :area :bar :combo :funnel :progress :table :waterfall]))
  (testing "Pie charts are correctly identified and return `:categorical/donut`."
    (is (= :categorical/donut
           (render/detect-pulse-chart-type {:display :pie}
                                           {}
                                           {:cols [{:base_type :type/Text}
                                                   {:base_type :type/Number}]
                                            :rows [["apple" 3]
                                                   ["banana" 4]]}))))
  (testing "Dashboard Cards can return `:multiple`."
    (is (= :multiple
           (mt/with-temp [Card                card1 {:display :pie}
                          Card                card2 {:display :funnel}
                          Dashboard           dashboard {}
                          DashboardCard       dc1 {:dashboard_id (u/the-id dashboard) :card_id (u/the-id card1)}
                          DashboardCardSeries _   {:dashboardcard_id (u/the-id dc1) :card_id (u/the-id card2)}]
             (render/detect-pulse-chart-type card1
                                             dc1
                                             {:cols [{:base_type :type/Temporal}
                                                     {:base_type :type/Number}]
                                              :rows [[#t "2020" 2]
                                                     [#t "2021" 3]]}))))
    (is (= :multiple
         (mt/with-temp [Card                card1 {:display :line}
                        Card                card2 {:display :funnel}
                        Dashboard           dashboard {}
                        DashboardCard       dc1 {:dashboard_id (u/the-id dashboard) :card_id (u/the-id card1)}
                        DashboardCardSeries _   {:dashboardcard_id (u/the-id dc1) :card_id (u/the-id card2)}]
           (render/detect-pulse-chart-type card1
                                           dc1
                                           {:cols [{:base_type :type/Temporal}
                                                   {:base_type :type/Number}]
                                            :rows [[#t "2020" 2]
                                                   [#t "2021" 3]]}))))))

(deftest make-description-if-needed-test
  (testing "Use Visualization Settings's description if it exists"
    (mt/with-temp [Card          card {:description "Card description"}
                   Dashboard     dashboard {}
                   DashboardCard dc1 {:dashboard_id (:id dashboard) :card_id (:id card)
                                      :visualization_settings {:card.description "Visualization description"}}]
      (binding [render/*include-description* true]
        (is (= "<p>Visualization description</p>\n" (last (:content (#'render/make-description-if-needed dc1 card))))))))

  (testing "Fallback to Card's description if Visualization Settings's description not exists"
    (mt/with-temp [Card          card {:description "Card description"}
                   Dashboard     dashboard {}
                   DashboardCard dc1 {:dashboard_id (:id dashboard) :card_id (:id card)}]
      (binding [render/*include-description* true]
        (is (= "<p>Card description</p>\n" (last (:content (#'render/make-description-if-needed dc1 card))))))))

  (testing "Test markdown converts to html"
    (mt/with-temp [Card          card {:description "# Card description"}
                   Dashboard     dashboard {}
                   DashboardCard dc1 {:dashboard_id (:id dashboard) :card_id (:id card)}]
      (binding [render/*include-description* true]
        (is (= "<h1>Card description</h1>\n" (last (:content (#'render/make-description-if-needed dc1 card)))))))))

(deftest table-rendering-of-percent-types-test
  (testing "If a column is marked as a :type/Percentage semantic type it should render as a percent"
<<<<<<< HEAD
    (mt/with-temp [Card {base-card-id :id} {:dataset_query {:database (mt/id)
                                                            :type     :query
                                                            :query    {:source-table (mt/id :orders)
                                                                       :expressions  {"Tax Rate" [:/
                                                                                                  [:field (mt/id :orders :tax) {:base-type :type/Float}]
                                                                                                  [:field (mt/id :orders :total) {:base-type :type/Float}]]},
                                                                       :fields       [[:field (mt/id :orders :tax) {:base-type :type/Float}]
                                                                                      [:field (mt/id :orders :total) {:base-type :type/Float}]
                                                                                      [:expression "Tax Rate"]]
                                                                       :limit        10}}}
                   Card {:keys [dataset_query] :as card} {:dataset_query   {:type     :query
                                                                            :database (mt/id)
                                                                            :query    {:source-table (format "card__%s" base-card-id)}}
                                                          :result_metadata [{:semantic_type :type/Percentage
                                                                             :field_ref     [:field "Tax Rate" {:base-type :type/Float}]}]}]
      ;; NOTE -- The logic in metabase.pulse.render.common/number-formatter renders values between 1 and 100 as an
      ;; integer value. IDK if this is what we want long term, but this captures the current logic. If we do extend
      ;; the significant digits in the formatter, we'll need to modify this test as well.
      (let [query-results (qp/process-query dataset_query)
            expected      (mapv (fn [row]
                                  (format "%s%%" (Math/round ^float (* 100 (peek row)))))
                                (get-in query-results [:data :rows]))
            rendered-card (render/render-pulse-card :inline (pulse/defaulted-timezone card) card nil query-results)
            table         (-> rendered-card
                              (get-in [:content 1 2 4 2])
                              first
                              second)
            tax-col       (->>
                           (rest (get-in table [2 1]))
                           (map-indexed (fn [i v] [i (last v)]))
                           (some (fn [[i v]] (when (= v "Tax Rate") i))))]
        (testing "A column marked as semantic type :type/Percentage should be rendered with a percent sign"
          (is (= expected
                 (->> (get-in table [3 1])
                      (map #(peek (get (vec (get % 2)) tax-col)))))))))))
=======
    (mt/dataset sample-dataset
      (mt/with-temp [Card {base-card-id :id} {:dataset_query {:database (mt/id)
                                                              :type     :query
                                                              :query    {:source-table (mt/id :orders)
                                                                         :expressions  {"Tax Rate" [:/
                                                                                                    [:field (mt/id :orders :tax) {:base-type :type/Float}]
                                                                                                    [:field (mt/id :orders :total) {:base-type :type/Float}]]},
                                                                         :fields       [[:field (mt/id :orders :tax) {:base-type :type/Float}]
                                                                                        [:field (mt/id :orders :total) {:base-type :type/Float}]
                                                                                        [:expression "Tax Rate"]]
                                                                         :limit        10}}}
                     Card {model-card-id  :id
                           model-query    :dataset_query
                           model-metadata :result_metadata
                           :as            model-card} {:dataset         true
                                                       :dataset_query   {:type     :query
                                                                         :database (mt/id)
                                                                         :query    {:source-table (format "card__%s" base-card-id)}}
                                                       :result_metadata [{:name         "TAX"
                                                                          :display_name "Tax"
                                                                          :base_type    :type/Float}
                                                                         {:name         "TOTAL"
                                                                          :display_name "Total"
                                                                          :base_type    :type/Float}
                                                                         {:name          "Tax Rate"
                                                                          :display_name  "Tax Rate"
                                                                          :base_type     :type/Float
                                                                          :semantic_type :type/Percentage
                                                                          :field_ref     [:field "Tax Rate" {:base-type :type/Float}]}]}
                     Card {question-query :dataset_query
                           :as            question-card} {:dataset_query {:type     :query
                                                                          :database (mt/id)
                                                                          :query    {:source-table (format "card__%s" model-card-id)}}}]
        ;; NOTE -- The logic in metabase.pulse.render.common/number-formatter renders values between 1 and 100 as an
        ;; integer value. IDK if this is what we want long term, but this captures the current logic. If we do extend
        ;; the significant digits in the formatter, we'll need to modify this test as well.
        (letfn [(create-comparison-results [query-results card]
                  (let [expected      (mapv (fn [row]
                                              (format "%s%%" (Math/round ^float (* 100 (peek row)))))
                                            (get-in query-results [:data :rows]))
                        rendered-card (render/render-pulse-card :inline (pulse/defaulted-timezone card) card nil query-results)
                        table         (-> rendered-card
                                          (get-in [:content 1 2 4 2])
                                          first
                                          second)
                        tax-col       (->>
                                        (rest (get-in table [2 1]))
                                        (map-indexed (fn [i v] [i (last v)]))
                                        (some (fn [[i v]] (when (= v "Tax Rate") i))))]
                    {:expected expected
                     :actual   (->> (get-in table [3 1])
                                    (map #(peek (get (vec (get % 2)) tax-col))))}))]
          (testing "To apply the custom metadata to a model, you must explicitly pass the result metadata"
            (let [query-results (qp/process-query
                                  (assoc-in model-query [:info :metadata/dataset-metadata] model-metadata))
                  {:keys [expected actual]} (create-comparison-results query-results model-card)]
              (is (= expected actual))))
          (testing "A question based on a model will use the underlying model's metadata"
            (let [query-results (qp/process-query question-query)
                  {:keys [expected actual]} (create-comparison-results query-results question-card)]
              (is (= expected actual)))))))))
>>>>>>> 41a2247d

(deftest title-should-be-an-a-tag-test
  (testing "the title of the card should be an <a> tag so you can click on title using old outlook clients (#12901)"
    (mt/with-temp [Card card {:name          "A Card"
                              :dataset_query (mt/mbql-query venues {:limit 1})}]
      (mt/with-temp-env-var-value [mb-site-url "https://mb.com"]
        (let [rendered-card-content (:content (binding [render/*include-title* true]
                                                (render/render-pulse-card :inline (pulse/defaulted-timezone card) card nil (qp/process-query (:dataset_query card)))))]
          (is (some? (mbql.u/match-one rendered-card-content
                                       [:a (_ :guard #(= (format "https://mb.com/question/%d" (:id card)) (:href %))) "A Card"]))))))))<|MERGE_RESOLUTION|>--- conflicted
+++ resolved
@@ -162,7 +162,6 @@
 
 (deftest table-rendering-of-percent-types-test
   (testing "If a column is marked as a :type/Percentage semantic type it should render as a percent"
-<<<<<<< HEAD
     (mt/with-temp [Card {base-card-id :id} {:dataset_query {:database (mt/id)
                                                             :type     :query
                                                             :query    {:source-table (mt/id :orders)
@@ -173,94 +172,56 @@
                                                                                       [:field (mt/id :orders :total) {:base-type :type/Float}]
                                                                                       [:expression "Tax Rate"]]
                                                                        :limit        10}}}
-                   Card {:keys [dataset_query] :as card} {:dataset_query   {:type     :query
-                                                                            :database (mt/id)
-                                                                            :query    {:source-table (format "card__%s" base-card-id)}}
-                                                          :result_metadata [{:semantic_type :type/Percentage
-                                                                             :field_ref     [:field "Tax Rate" {:base-type :type/Float}]}]}]
-      ;; NOTE -- The logic in metabase.pulse.render.common/number-formatter renders values between 1 and 100 as an
-      ;; integer value. IDK if this is what we want long term, but this captures the current logic. If we do extend
-      ;; the significant digits in the formatter, we'll need to modify this test as well.
-      (let [query-results (qp/process-query dataset_query)
-            expected      (mapv (fn [row]
-                                  (format "%s%%" (Math/round ^float (* 100 (peek row)))))
-                                (get-in query-results [:data :rows]))
-            rendered-card (render/render-pulse-card :inline (pulse/defaulted-timezone card) card nil query-results)
-            table         (-> rendered-card
-                              (get-in [:content 1 2 4 2])
-                              first
-                              second)
-            tax-col       (->>
-                           (rest (get-in table [2 1]))
-                           (map-indexed (fn [i v] [i (last v)]))
-                           (some (fn [[i v]] (when (= v "Tax Rate") i))))]
-        (testing "A column marked as semantic type :type/Percentage should be rendered with a percent sign"
-          (is (= expected
-                 (->> (get-in table [3 1])
-                      (map #(peek (get (vec (get % 2)) tax-col)))))))))))
-=======
-    (mt/dataset sample-dataset
-      (mt/with-temp [Card {base-card-id :id} {:dataset_query {:database (mt/id)
-                                                              :type     :query
-                                                              :query    {:source-table (mt/id :orders)
-                                                                         :expressions  {"Tax Rate" [:/
-                                                                                                    [:field (mt/id :orders :tax) {:base-type :type/Float}]
-                                                                                                    [:field (mt/id :orders :total) {:base-type :type/Float}]]},
-                                                                         :fields       [[:field (mt/id :orders :tax) {:base-type :type/Float}]
-                                                                                        [:field (mt/id :orders :total) {:base-type :type/Float}]
-                                                                                        [:expression "Tax Rate"]]
-                                                                         :limit        10}}}
-                     Card {model-card-id  :id
-                           model-query    :dataset_query
-                           model-metadata :result_metadata
-                           :as            model-card} {:dataset         true
-                                                       :dataset_query   {:type     :query
-                                                                         :database (mt/id)
-                                                                         :query    {:source-table (format "card__%s" base-card-id)}}
-                                                       :result_metadata [{:name         "TAX"
-                                                                          :display_name "Tax"
-                                                                          :base_type    :type/Float}
-                                                                         {:name         "TOTAL"
-                                                                          :display_name "Total"
-                                                                          :base_type    :type/Float}
-                                                                         {:name          "Tax Rate"
-                                                                          :display_name  "Tax Rate"
-                                                                          :base_type     :type/Float
-                                                                          :semantic_type :type/Percentage
-                                                                          :field_ref     [:field "Tax Rate" {:base-type :type/Float}]}]}
-                     Card {question-query :dataset_query
-                           :as            question-card} {:dataset_query {:type     :query
-                                                                          :database (mt/id)
-                                                                          :query    {:source-table (format "card__%s" model-card-id)}}}]
+                   Card {model-card-id  :id
+                         model-query    :dataset_query
+                         model-metadata :result_metadata
+                         :as            model-card} {:dataset         true
+                                                     :dataset_query   {:type     :query
+                                                                       :database (mt/id)
+                                                                       :query    {:source-table (format "card__%s" base-card-id)}}
+                                                     :result_metadata [{:name         "TAX"
+                                                                        :display_name "Tax"
+                                                                        :base_type    :type/Float}
+                                                                       {:name         "TOTAL"
+                                                                        :display_name "Total"
+                                                                        :base_type    :type/Float}
+                                                                       {:name          "Tax Rate"
+                                                                        :display_name  "Tax Rate"
+                                                                        :base_type     :type/Float
+                                                                        :semantic_type :type/Percentage
+                                                                        :field_ref     [:field "Tax Rate" {:base-type :type/Float}]}]}
+                   Card {question-query :dataset_query
+                         :as            question-card} {:dataset_query {:type     :query
+                                                                        :database (mt/id)
+                                                                        :query    {:source-table (format "card__%s" model-card-id)}}}]
         ;; NOTE -- The logic in metabase.pulse.render.common/number-formatter renders values between 1 and 100 as an
         ;; integer value. IDK if this is what we want long term, but this captures the current logic. If we do extend
         ;; the significant digits in the formatter, we'll need to modify this test as well.
-        (letfn [(create-comparison-results [query-results card]
-                  (let [expected      (mapv (fn [row]
-                                              (format "%s%%" (Math/round ^float (* 100 (peek row)))))
-                                            (get-in query-results [:data :rows]))
-                        rendered-card (render/render-pulse-card :inline (pulse/defaulted-timezone card) card nil query-results)
-                        table         (-> rendered-card
-                                          (get-in [:content 1 2 4 2])
-                                          first
-                                          second)
-                        tax-col       (->>
-                                        (rest (get-in table [2 1]))
-                                        (map-indexed (fn [i v] [i (last v)]))
-                                        (some (fn [[i v]] (when (= v "Tax Rate") i))))]
-                    {:expected expected
-                     :actual   (->> (get-in table [3 1])
-                                    (map #(peek (get (vec (get % 2)) tax-col))))}))]
-          (testing "To apply the custom metadata to a model, you must explicitly pass the result metadata"
-            (let [query-results (qp/process-query
-                                  (assoc-in model-query [:info :metadata/dataset-metadata] model-metadata))
-                  {:keys [expected actual]} (create-comparison-results query-results model-card)]
-              (is (= expected actual))))
-          (testing "A question based on a model will use the underlying model's metadata"
-            (let [query-results (qp/process-query question-query)
-                  {:keys [expected actual]} (create-comparison-results query-results question-card)]
-              (is (= expected actual)))))))))
->>>>>>> 41a2247d
+      (letfn [(create-comparison-results [query-results card]
+                (let [expected      (mapv (fn [row]
+                                            (format "%s%%" (Math/round ^float (* 100 (peek row)))))
+                                          (get-in query-results [:data :rows]))
+                      rendered-card (render/render-pulse-card :inline (pulse/defaulted-timezone card) card nil query-results)
+                      table         (-> rendered-card
+                                        (get-in [:content 1 2 4 2])
+                                        first
+                                        second)
+                      tax-col       (->>
+                                     (rest (get-in table [2 1]))
+                                     (map-indexed (fn [i v] [i (last v)]))
+                                     (some (fn [[i v]] (when (= v "Tax Rate") i))))]
+                  {:expected expected
+                   :actual   (->> (get-in table [3 1])
+                                  (map #(peek (get (vec (get % 2)) tax-col))))}))]
+        (testing "To apply the custom metadata to a model, you must explicitly pass the result metadata"
+          (let [query-results (qp/process-query
+                               (assoc-in model-query [:info :metadata/dataset-metadata] model-metadata))
+                {:keys [expected actual]} (create-comparison-results query-results model-card)]
+            (is (= expected actual))))
+        (testing "A question based on a model will use the underlying model's metadata"
+          (let [query-results (qp/process-query question-query)
+                {:keys [expected actual]} (create-comparison-results query-results question-card)]
+            (is (= expected actual))))))))
 
 (deftest title-should-be-an-a-tag-test
   (testing "the title of the card should be an <a> tag so you can click on title using old outlook clients (#12901)"
