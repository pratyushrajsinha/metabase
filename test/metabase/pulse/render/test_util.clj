(ns metabase.pulse.render.test-util
  "The goal of this namespace is to provide some utility functions that let us write static-viz tests
  with assertions about rendered content.

  This is done by providing functions that render cards/dashcards to hiccup or hickory data structures,
  and a few util functions for 'querying' these structures to find elements against which assertions can be written."
  (:require
   [clojure.string :as str]
   [clojure.zip :as zip]
   [hiccup.core :as hiccup]
   [hickory.core :as hik]
   [metabase.pulse.render :as render]
   [metabase.pulse.render.body :as body]
   [metabase.pulse.render.image-bundle :as image-bundle]
   [metabase.pulse.render.js-svg :as js-svg]
   [metabase.pulse.util :as pu]
   [metabase.query-processor :as qp]
   [metabase.query-processor.card :as qp.card]
   [toucan2.core :as t2])
  (:import
   (org.apache.batik.anim.dom SVGOMDocument AbstractElement$ExtendedNamedNodeHashMap)
   (org.apache.batik.dom GenericText)
   (org.w3c.dom Element Node)))

(set! *warn-on-reflection* true)

(def test-card
  {:visualization_settings
   {:graph.metrics ["NumPurchased"]
    :graph.dimensions ["Price"]
    :table.column_formatting [{:columns       ["a"]
                               :type          :single
                               :operator      ">"
                               :value         5
                               :color         "#ff0000"
                               :highlight_row true}
                              {:columns       ["c"]
                               :type          "range"
                               :operator      "="
                               :min_type      "custom"
                               :min_value     3
                               :max_type      "custom"
                               :max_value     9
                               :colors        ["#00ff00" "#0000ff"]}]}})

<<<<<<< HEAD
(def test-combo-card
  {:visualization_settings
   {:graph.metrics ["NumPurchased" "NumKazoos" "ExtraneousColumn"]
    :graph.dimensions ["Price"]}})

(def test-stack-card
  {:visualization_settings
   {:graph.metrics ["NumPurchased" "NumKazoos"]
    :graph.dimensions ["Price"]
    :stackable.stack_type "stack"}})

(def test-combo-card-multi-x
  {:visualization_settings
   {:graph.metrics ["NumKazoos"]
    :graph.dimensions ["Price" "NumPurchased"]}})

;;;;;;;;;;;;;;;;;;;;;;;;;;;;;;;;;;;;;;;
;;    make-card-and-data
;;;;;;;;;;;;;;;;;;;;;;;;;;;;;;;;;;;;;;;

;; TOOD: find existing fns for this?
(defn- guess-type
  [sample]
  (cond
    (datetime/temporal-string? sample) :type/Temporal
    (string? sample) :type/Text
    :else :type/Number))

(defn- base-cols-settings
  "Create a basic settings map for a column, which ends up in the vector at [:data :cols].
  This mimics the shape of column-settings data returned from the query processor."
  [idx col-name col-sample]
  (let [ttype (guess-type col-sample)]
    {:name         col-name
     :display_name col-name
     :settings     nil
     :field_ref    [:field idx (when (= :type/Temporal ttype) {:temporal-unit :default})]
     :unit         :default
     :base_type    (guess-type col-sample)}))

(defn- fingerprint
  [vals]
  {:global {:distinct-count (-> vals distinct count) :nil% 0.0}
   :type   {:type/Number {:min (apply min vals)
                          :max (apply max vals)
                          :avg (double (/ (reduce + vals) (count vals)))}}})

(defn- base-results-metadata
  "Create a basic metadata map for a column, which ends up in a vector at [:data :results_metadata :columns].
  This mimics the shape of column-settings data returned from the query processor."
  [idx col-name col-vals]
  (let [ttype (guess-type (first col-vals))]
    {:name           col-name
     :display_name   col-name
     :field_ref      [:field idx {:base-type ttype}]
     :base_type      ttype
     :effective_type ttype
     :fingerprint (when (= :type/Number ttype) (fingerprint col-vals))}))

(defn base-viz-settings
  "Build the basic viz-settings map for a given `display-type` and x-axis configuration, `x-config`."
  ([display-type rows] (base-viz-settings display-type :single rows))
  ([display-type x-config rows]
   (let [header-row  (first rows)
         _sample-row (second rows)
         lab-viz     (if (= x-config :single)
                       {:graph.dimensions [(first header-row)]
                        :graph.metrics    (vec (rest header-row))}
                       {:graph.dimensions [(first header-row) "Grouping"]
                        :graph.metrics    ["Values"]})]
     (case display-type
       :line        lab-viz
       :area        lab-viz
       :bar         lab-viz
       :combo       lab-viz
       :pin_map     {}
       :state       {}
       :country     {}
       :pie         {}
       :funnel      {}
       :progress    {}
       :scalar      {}
       :smartscalar {}
       :gauge       {}
       :table       {}
       :scatter     {}
       :row         {}
       :list        {}
       :pivot       {}
       {}))))

(defn rows->multi-x-rows
  [header-and-rows]
  (let [[header & rows] header-and-rows
        rows (vec rows)
        x2s (vec (rest header))]
    (for [idx1 (range (count rows))
          idx2 (range (count x2s))]
      (let [[x1 & vs] (get rows idx1)
            vs (vec vs)]
        (conj [x1 (get x2s idx2)] (get vs idx2))))))

(defn make-card-and-data
  "Make a basic `card-and-data` map for a given `display-type` key. Useful for buildng up test viz data without the need for `viz-scenarios`.
  The `rows` should be a vector of vectors, where the first row is the header row.

  X-axis configuration, `x-config`, is either `:single` or `:multi`.
  The `x-config` is relevant for Line, Area, Bar, and Combo charts only, and alters how dimensions/metrics are split up.

  The Default :single corresponds to the UI having only 1 series in the X-AXIS group, and any number of series in the Y-AXIS.
  The :multi corresponds to the UI having 2 series in the X-AXIS and 1 in Y-AXIS.
  This situation comes up if you do something like summarize with a 'Sum of Total' BY 2 categories (eg. Created at and Product->Category).

  The thing is that this second :multi situation will be visually similar to a single-x-axis chart with several series, but the flow through render/body is somewhat different, so its important to provide ways to build test data for each situation."
  ([header-and-rows display-type] (make-card-and-data header-and-rows display-type :single))
  ([header-and-rows display-type x-config]
   (let [[header & rows] header-and-rows
         rows            (vec (case x-config
                                :single rows
                                :multi  (rows->multi-x-rows header-and-rows)
                                rows))
         header (vec (case x-config
                       :single header
                       :multi [(first header) "Grouping" "Values"]))
         indices         (range (count (first header-and-rows)))
         cols            (mapv (fn [idx] (mapv #(nth % idx) (vec rows))) indices)]
     {:card {:display                display-type
             :visualization_settings (base-viz-settings display-type x-config header-and-rows)}
      :data {:viz-settings     (base-viz-settings display-type x-config header-and-rows)
             :cols             (mapv base-cols-settings indices header (first rows))
             :rows             rows
             :results_metadata {:columns (mapv base-results-metadata indices header cols)}}})))

;;;;;;;;;;;;;;;;;;;;;;;;;;;;;;;;;;;;;;;
;;    validate-viz-scenarios
;;;;;;;;;;;;;;;;;;;;;;;;;;;;;;;;;;;;;;;

(def valid-viz-scenarios
  {:pin_map     #{}
   :state       #{}
   :country     #{}
   :line        #{:goal-line :multi-series :stack}
   :area        #{:goal-line :multi-series :stack}
   :bar         #{:goal-line :multi-series :stack}
   :combo       #{:goal-line :multi-series :stack}
   :pie         #{:custom-column-formatting}
   :funnel      #{}
   :progress    #{:custom-column-formatting}
   :scalar      #{:custom-column-formatting}
   :smartscalar #{:custom-column-formatting}
   :gauge       #{}
   :table       #{:custom-column-names :reordered-columns :hidden-columns :custom-column-formatting}
   :scatter     #{}
   :row         #{}
   :list        #{}
   :pivot       #{}})

(defn- validate-viz-scenario
  [display-type viz-scenario]
  (select-keys viz-scenario (valid-viz-scenarios display-type)))

;;;;;;;;;;;;;;;;;;;;;;;;;;;;;;;;;;;;;;;
;;    apply viz-scenarios
;;;;;;;;;;;;;;;;;;;;;;;;;;;;;;;;;;;;;;;

(defn merge-viz-settings
  "Merges the provided viz-settings into the `[:data :viz-settings]` path of the `card-and-data` map.
  Notice that this does *not* merge settings into :visualization_settings of the card.

  What is the difference between :visualization_settings in a card's data and [:data :viz-settings]?
  The first is a key saved to the Card in the app-db, and does nothing until it is later used by the query processor's process-viz-settings middleware.
  The latter is returned by the query processor under :data :viz-settings, if the process-viz-settinsg middleware
  is run on the card's query. Since these util functions are mimicing a query result without running the processor,
  we have to add the appropriate viz-settings in this location, as if the card's query was actually processed."
  [card-and-data viz-settings]
  (update-in card-and-data [:data :viz-settings] merge viz-settings))

(defn- lisp-key
  "Convert a keyword or string `k` from `snake_case` to `lisp-case`."
  [k]
  (if (keyword? k)
    (keyword (lisp-key (name k)))
    (str/replace k #"_" "-")))

(defn- lisp-keys
  "Convert the keys in a map from `snake_case` to `lisp-case`."
  [m]
  (u/recursive-map-keys lisp-key m))

(defn- viz-namespaced-keys
  [m]
  (let [ns-key (fn [k]
                 (keyword (str "metabase.shared.models.visualization-settings/" (name k))))]
    (u/recursive-map-keys ns-key m)))

(defn- merge-column-settings-for-data
  "Merges the provided column-settings into the `[:data :column-settings]` path of the `card-and-data` map."
  [card-and-data column-settings]
  (update-in card-and-data [:data :viz-settings
                            ::mb.viz/column-settings]
             (fn [a b] (merge-with merge a b)) (-> column-settings
                                                   (update-vals lisp-keys)
                                                   (update-vals viz-namespaced-keys))))

(defn- merge-column-settings-for-card
  "Merges the provided column-settings into the `[:card :visualization_settings :column_settings]` path of the `card-and-data` map."
  [card-and-data column-settings]
  (update-in card-and-data [:card :visualization_settings
                            :column_settings]
             (fn [a b] (merge-with merge a b)) (update-vals column-settings u/deep-snake-keys)))

(defn- make-settings-for-col
  "Make the column-settings map for the given `col` the :card or :data `destination`.
  This returns a map with one key and the settings.

  The key will look like {:field-id 0} for :data
  The key will be a json-stringified version of [\"ref\" [\"field\" 0 nil]] for :card."
  [{field-ref :field_ref} settings destination]
  (let [[_ id] field-ref
        norm-ref {::mb.viz/field-id id}]
    (case destination
      :data ;; goes in  [:data :viz-settings :column-settings]
      {norm-ref settings}

      :card ;; this goes in [:card :visualization_settings :column_settings]
      {(mb.viz/norm->db-column-ref norm-ref) settings})))

(defn make-column-settings
  "Makes and adds each map in the `column-settings` vector to the appropriate columns in `card-and-data`."
  [card-and-data column-settings]
  (let [cols (get-in card-and-data [:data :cols])
        cols-idx-map (update-vals (group-by #(second (:field_ref %)) cols) first)
        data-col-settings (into {} (map-indexed
                                    #(make-settings-for-col (get cols-idx-map %1) %2 :data) column-settings))
        card-col-settings (into {} (map-indexed
                                    #(make-settings-for-col (get cols-idx-map %1) %2 :card) column-settings))]
    (-> card-and-data
        (merge-column-settings-for-data data-col-settings)
        (merge-column-settings-for-card card-col-settings))))

(defmulti ^:private apply-viz-scenario-key
  (fn [scenario-key _ _] scenario-key))

(defmethod apply-viz-scenario-key :default
  [_ _scenario-settings card-and-data]
  card-and-data)

;; example scenario-settings for goal-line
#_{:goal-line {:graph.show_goal true
               :graph.goal_label "target"
               :graph.goal_value 10}}
(defmethod apply-viz-scenario-key :goal-line
  [_ scenario-settings card-and-data]
  (merge-viz-settings card-and-data
                      (merge {:graph.show_goal  true
                              :graph.goal_label "Goal"
                              :graph.goal_value 0}
                             scenario-settings)))

(defn- next-char-string [s]
  (apply str (map (comp char inc int) s)))

;; example scenario-settings for multi-series
#_{:multi-series {:rows ["C" 10 9 8]}}
(defmethod apply-viz-scenario-key :multi-series
  [_ scenario-settings card-and-data]
  (let [rows (get-in card-and-data [:data :rows])]
    (if (> (count (first rows)) 2)
      card-and-data
      (let [existing-cols (get-in card-and-data [:data :cols])
            provided-new-rows (:rows scenario-settings)
            new-col-name (or (first provided-new-rows)
                             (next-char-string (last (get-in card-and-data [:card :visualization_settings :graph.metrics]))))
            new-col-data (if provided-new-rows
                           (rest provided-new-rows)
                           (map inc (range (count rows))))
            new-rows (mapv conj rows new-col-data)]
        (-> card-and-data
            (update-in [:card :visualization_settings :graph.metrics] conj new-col-name)
            (update-in [:data :cols] conj (base-cols-settings (inc (count existing-cols)) new-col-name (first new-col-data)))
            (assoc-in [:data :rows] new-rows))))))

(defn- table-col
  "Make a table column map for `destination`, which is either :card or :data."
  [{col-name :name field-ref :field_ref} destination]
  (case destination
    :data ;; this goes in [:data :viz-settings :table-columns]
    {:table-column-name col-name
     :table-column-field-ref field-ref
     :table-column-enabled true}

    :card ;; this goes in [:card :visualization_settings :table.columns]
    {:name col-name
     :fieldRef field-ref
     :enabled true}))

(defn- make-table-cols-viz
  [cols destination]
  (mapv #(table-col % destination) cols))

(defmethod apply-viz-scenario-key :hidden-columns
  [_ scenario-settings card-and-data]
  (let [cols (get-in card-and-data [:data :cols])
        keep (if (:hide scenario-settings)
               (remove (set (:hide scenario-settings)) (range (count cols)))
               (range (dec (count cols))))
        cols-to-keep (->> cols
                         (filter #((set keep) (second (:field_ref %))))
                         (remove nil?)
                         vec)
        new-rows (mapv (fn [row] (mapv #(get row (second (:field_ref %))) cols-to-keep))
                       (get-in card-and-data [:data :rows]))]
    (-> card-and-data
        (update-in [:card :visualization_settings] merge {:table.columns (make-table-cols-viz cols-to-keep :card)})
        (merge-viz-settings (merge {:table-columns (make-table-cols-viz cols-to-keep :data)}))
        (assoc-in [:data :cols] cols-to-keep)
        (assoc-in [:data :rows] new-rows))))

#_{:reordered-columns {:order [2 0 1]}}
(defmethod apply-viz-scenario-key :reordered-columns
  [_ scenario-settings card-and-data]
  (let [cols (get-in card-and-data [:data :cols])
        order (or (:order scenario-settings)
                  (vec (reverse (range (inc (apply max (map #(second (:field_ref %)) cols)))))))
        cols-idx->rows-idx (into {} (map-indexed #(vector (second (:field_ref %2)) %1) cols))
        cols-idx-map (update-vals (group-by #(second (:field_ref %)) cols) first)
        reorder-row (fn [row]
                      (let [new-row (map #(get (vec row) (get cols-idx->rows-idx %)) order)]
                        (vec (remove nil? new-row))))]
    (-> card-and-data
        (update-in [:card :visualization_settings]
                   merge {:table.columns (->> (map #(get cols-idx-map %) order)
                                              (remove nil?)
                                              (#(make-table-cols-viz % :card)))})
        (merge-viz-settings
         (merge {:table-columns (->> (map #(get cols-idx-map %) order)
                                     (remove nil?)
                                     (#(make-table-cols-viz % :data)))}))
        (update-in [:data :rows] #(mapv reorder-row %))
        (assoc-in [:data :cols] (->> (map #(get cols-idx-map %) order)
                                     (remove nil?)
                                     vec)))))

;; HERE add viz-scenarios for tables:
;; {:custom-column-formatting}
(defmethod apply-viz-scenario-key :custom-column-names
  [_ scenario-settings card-and-data]
  (let [cols (sort-by #(second (:field_ref %)) (get-in card-and-data [:data :cols]))
        col-names (or (:names scenario-settings)
                      (mapv #(next-char-string (:name %)) cols))
        data-col-settings (apply merge (map #(make-settings-for-col % {:column-title (get col-names (second (:field_ref %)))} :data)
                                            cols))
        card-col-settings (apply merge (map #(make-settings-for-col % {:column_title (get col-names (second (:field_ref %)))} :card)
                                            cols))]
    (-> card-and-data
        (merge-column-settings-for-data data-col-settings)
        (update-in [:card :visualization_settings :column_settings] merge card-col-settings))))

(defn apply-viz-scenario
  "Add keys/vals to `card-and-data` mimicking a card and dataset-query result according to a `viz-scenario`.
  Note that `viz-scenario` is just a name used in this namespace to describe possible viz configurations, it
  does not map to any models.

  A `viz-scenario` is a combination of 'scenario-keys' and optional maps with settings for that scenario.
  For example, the following viz-scenario map will:
  - add a goal line with a custom value and label to the card if the display-type of the card allows goal lines.
  - add another series, using default data defined in the multi-series multimethod.

  {:goal-line {:goal.value 10 :goal.label \"My Goal\"}
   :multi-series ni}

  Any viz-scenario may have different key/value requirements for the settings map on that key, according to what
  the scenario actually needs to add/remove from the card-and-data. Every scenario has useful defaults for testing,
  so you can always pass {} or nil if you don't know the correct shape of the settings.

  Alternatively, if you already know what data is necessary and where, you can build up your own make-card-and-data
  map using the util fns in this namespace, and call `render-as-hiccup` on that to get the tree."
  [viz-scenario card-and-data]
  (if (seq viz-scenario)
    (let [viz-scenario-keys (vec (keys viz-scenario))
          scenario-key (first viz-scenario-keys)
          scenario-settings (get viz-scenario scenario-key)
          xf-card-and-data  (apply-viz-scenario-key scenario-key scenario-settings card-and-data)]
      (recur (dissoc viz-scenario scenario-key) xf-card-and-data))
    card-and-data))

=======
>>>>>>> d4b566ba
;;;;;;;;;;;;;;;;;;;;;;;;;;;;;;;;;;;;;;;
;;    render-as-hiccup
;;;;;;;;;;;;;;;;;;;;;;;;;;;;;;;;;;;;;;;

(defn- node-attrs->map
  [^AbstractElement$ExtendedNamedNodeHashMap attrs]
  (when attrs
    (into {} (map (fn [i]
                    (let [item (bean (.item attrs i))]
                      [(keyword (:name item)) (:value item)]))
                  (range (.getLength attrs))))))

(defn- hiccup-zip
  [tree]
  (let [branch? vector?
        children (fn [s] (remove #(or (map? %) (string? %) (not (seqable? %))) s))
        make-node (fn [node c]
                    (let [[k maybe-attrs] (take 2 node)]
                      (into (if (map? maybe-attrs) [k maybe-attrs] [k]) c)))]
    (zip/zipper branch? children make-node tree)))

(defn- document-tag-hiccup
  "Builds a hiccup tree from an SVG document. All keys are keywords, attributes are kept in a map, and node contents are kept.
  All of this is kept for use in tests. For example, colors may only be saved in the attributes map, and you might want to see that."
  [^SVGOMDocument document]
  (letfn [(tree [^Node node]
            (if (instance? org.apache.batik.dom.GenericText node)
              (.getWholeText ^GenericText node)
              (into [(keyword (.getNodeName node)) (node-attrs->map (.getAttributes node))]
                    (map tree
                         (when (instance? Element node)
                           (let [children (.getChildNodes node)]
                             (reduce (fn [cs i] (conj cs (.item children i)))
                                     [] (range (.getLength children)))))))))]
    (tree (.getDocumentElement document))))

(defn- edit-nodes
  "Returns a tree of nodes where any node that matches the `matcher` predicate is modified by the `edit-fn`.
  A `matcher` function takes a zipper location `loc`, and should return `true` or `false`.
  An `edit-fn` function takes a location `loc`, and returns a `loc`, which is easiest to modify with `zip/replace` or `zip/edit`.

  See the `render-as-hiccup` function for an example usage of this function."
  [tree matcher edit-fn]
  (loop [loc (hiccup-zip tree)]
    (if (zip/end? loc)
      (zip/root loc)
      (if (matcher loc)
        (recur (zip/next (edit-fn loc)))
        (recur (zip/next loc))))))

(defn- img-node-with-svg?
  [loc]
  (let [[tag {:keys [src]}] (zip/node loc)]
    (and
     (= tag :img)
     (str/starts-with? src "<svg"))))

(defn- wrapped-children?
  [loc]
  (let [children (remove #(or (map? %) (string? %) (nil? %)) (rest (zip/node loc)))]
    (and (every? seq? children)
         (seq children))))

(defn- wrapped-node?
  [loc]
  (let [node (zip/node loc)]
    (and (= 1 (count node))
         (seqable? node))))

(def ^:private parse-svg #'js-svg/parse-svg-string)

(defn- img-node->svg-node
  "Modifies an intentionally malformed [:img {:src \"<svg>...</svg>\"}] node by parsing the svg string and
  replacing the entire :img node with the `svg-content` hiccup tree. The malformed node is a result of the
  `render-as-hiccup` function which redefines some functionality of the static-viz rendering pipeline. See
  `render-as-hiccup` in this namespace for details."
  [loc]
  (let [[_ attrs] (zip/node loc)
        svg-content (-> attrs :src parse-svg document-tag-hiccup)]
    (zip/replace loc svg-content)))

(defn- unwrap-children
  [loc]
  (let [node (zip/node loc)
        k (first node)
        attrs (if (map? (second node)) (second node) {})
        children (remove #(or (map? %) (nil? %)) (rest (zip/node loc)))]
    (zip/replace loc (into [k attrs] (first children)))))

(defn- unwrap-node
  [loc]
  (zip/replace loc (first (zip/node loc))))

(defn render-as-hiccup
  "Renders a card-and-data map using the static-viz rendering pipeline, returning a hiccup tree from the html/SVG.
  The input map requires:
  `:card` which contains a map with the necessary keys to configure a visualization.
  `:data` which is map that mimics the shape and settings returned by executing a card's :dataset_query with
  [[metabase.query-processor/process-query]] + [[metabase.query-processor/userland-query]], and
  the :process-viz-settings? middleware. For example:

  ```
  (let [card-id 1
      {:keys [dataset_query] :as card} (t2/select-one card/Card :id card-id)
      user                             (t2/select-one user/User)
      query-results                    (binding [qp.perms/*card-id* nil]
                                         (qp/process-query
                                           (qp/userland-query
                                            (-> dataset_query
                                               (assoc-in [:middleware :process-viz-settings?] true))
                                            {:executed-by (:id user)
                                             :context     :pulse
                                             :card-id     card-id})))]
  {:data query-results})
  ```

  The intent of these test utils, however, is to avoid the need to run the query processor like this, and just
  work with the data directly.

  Rendering the result as a hiccup tree is acheived by redefining 2 functions:

  [[metabase.pulse.render.js-svg/svg-string->bytes]] normally takes an svg-string from the static-viz js (via gaalvm)
  and returns PNG bytes. It is redefined to pass the svg-string without any encoding.

  [[metabase.pulse.render.image-bundle/make-image-bundle]] normally takes a render-type (:inline :attachment) and
  image-bytes, and returns a map containing the image as a base64 encoded string, suitable for an inline src string
  to embed the PNG in an html img tag. It is redefined to pass the string unmodified.

  This does result in a malformed img tag, because the src string ends up being an svg-string, but we immediately
  extract and replace this tag with the `img-node->svg-node` function."
  [{:keys [card data]}]
  (with-redefs [js-svg/svg-string->bytes       identity
                image-bundle/make-image-bundle (fn [_ s]
                                                 {:image-src   s
                                                  :render-type :inline})]
    (let [content (-> (body/render (render/detect-pulse-chart-type card nil data) :inline "UTC" card nil data)
                      :content)]
      (-> content
          (edit-nodes img-node-with-svg? img-node->svg-node)          ;; replace the :img tag with its parsed SVG.
          (edit-nodes wrapped-node? unwrap-node)             ;; eg: ([:div "content"]) -> [:div "content"]
          (edit-nodes wrapped-children? unwrap-children))))) ;; eg: [:tr ([:td 1] [:td 2])] -> [:tr [:td 1] [:td 2]]

;;;;;;;;;;;;;;;;;;;;;;;;;;;;;;;;;;;;;;;
;;   verification-utils
;;;;;;;;;;;;;;;;;;;;;;;;;;;;;;;;;;;;;;;

(defn nodes-with-text
  "Returns a list of nodes from the `tree` that includes text `text` as the last entry of the node.
  The tree is assumed to be a valid hiccup-style tree.

  `(nodes-with-text \"the text\" [:svg [:tspan [:text \"the text\"]]]) -> ([:text \"the text\"])`"
  [tree text]
  (->> tree
       (tree-seq #(and (seqable? %) (not (map? %))) (fn [s] (remove #(or (map? %) (string? %) (keyword? %)) s)))
       (filter #(and (string? (last %)) (str/includes? (last %) text)))))

(defn nodes-with-exact-text
  "Returns a list of nodes from the `tree` that exactly matches text `text` as the last entry of the node.
  The tree is assumed to be a valid hiccup-style tree.

  `(nodes-with-text \"the text\" [:svg [:tspan [:text \"the text\"]]]) -> ([:text \"the text\"])`"
  [tree text]
  (->> tree
       (tree-seq #(and (seqable? %) (not (map? %))) (fn [s] (remove #(or (map? %) (string? %) (keyword? %)) s)))
       (filter #(and (string? (last %)) (= (last %) text)))))

(defn nodes-with-tag
  "Returns a list of nodes from the `tree` that contain an exact match of `tag` as the first entry of the node.
  The tag can be any valid hiccup key, but will often be a keyword or a string. The tree is assumed to be a valid hiccup-style tree.

  `(nodes-with-tag :tspan [:svg [:tspan [:text \"the text\"]]]) -> ([:tspan [:text \"the text\"]])`"
  [tree tag]
  (->> tree
       (tree-seq #(and (seqable? %) (not (map? %))) (fn [s] (remove #(or (map? %) (string? %) (keyword? %)) s)))
       (filter #(#{tag} (first %)))))

(defn remove-attrs
  [tree]
  (let [matcher (fn [loc] (map? (second (zip/node loc))))
        edit-fn (fn [loc]
                  (let [[k _m & c] (zip/node loc)]
                    (zip/replace loc (into [k] c))))]
    (edit-nodes tree matcher edit-fn)))

(defn render-card-as-hickory
  "Render the card with `card-id` using the static-viz rendering pipeline as a hickory data structure.
  Redefines some internal rendering functions to keep svg from being rendered into a png.
  Functions from `hickory.select` can be used on the output of this function and are particularly useful for writing test assertions."
  [card-id]
  (let [{:keys [visualization_settings] :as card} (t2/select-one :model/Card :id card-id)
        query                                     (qp.card/query-for-card card [] nil {:process-viz-settings? true} nil)
        results                                   (qp/process-query (assoc query :viz-settings visualization_settings))]
    (with-redefs [js-svg/svg-string->bytes       identity
                  image-bundle/make-image-bundle (fn [_ s]
                                                   {:image-src   s
                                                    :render-type :inline})]
      (let [content (-> (render/render-pulse-card :inline "UTC" card nil results)
                        :content)]
        (-> content
            (edit-nodes img-node-with-svg? img-node->svg-node) ;; replace the :img tag with its parsed SVG.
            hiccup/html
            hik/parse
            hik/as-hickory)))))

(defn render-dashcard-as-hickory
  "Render the dashcard with `dashcard-id` using the static-viz rendering pipeline as a hickory data structure.
  Redefines some internal rendering functions to keep svg from being rendered into a png.
  Functions from `hickory.select` can be used on the output of this function and are particularly useful for writing test assertions."
  ([dashcard-id] (render-dashcard-as-hickory dashcard-id []))
  ([dashcard-id parameters]
   (let [dashcard                  (t2/select-one :model/DashboardCard :id dashcard-id)
         card                      (t2/select-one :model/Card :id (:card_id dashcard))
         {:keys [result dashcard]} (pu/execute-dashboard-subscription-card dashcard parameters)]
     (with-redefs [js-svg/svg-string->bytes       identity
                   image-bundle/make-image-bundle (fn [_ s]
                                                    {:image-src   s
                                                     :render-type :inline})]
       (let [content (-> (render/render-pulse-card :inline "UTC" card dashcard result)
                         :content)]
         (-> content
             (edit-nodes img-node-with-svg? img-node->svg-node) ;; replace the :img tag with its parsed SVG.
             hiccup/html
             hik/parse
             hik/as-hickory))))))<|MERGE_RESOLUTION|>--- conflicted
+++ resolved
@@ -43,395 +43,6 @@
                                :max_value     9
                                :colors        ["#00ff00" "#0000ff"]}]}})
 
-<<<<<<< HEAD
-(def test-combo-card
-  {:visualization_settings
-   {:graph.metrics ["NumPurchased" "NumKazoos" "ExtraneousColumn"]
-    :graph.dimensions ["Price"]}})
-
-(def test-stack-card
-  {:visualization_settings
-   {:graph.metrics ["NumPurchased" "NumKazoos"]
-    :graph.dimensions ["Price"]
-    :stackable.stack_type "stack"}})
-
-(def test-combo-card-multi-x
-  {:visualization_settings
-   {:graph.metrics ["NumKazoos"]
-    :graph.dimensions ["Price" "NumPurchased"]}})
-
-;;;;;;;;;;;;;;;;;;;;;;;;;;;;;;;;;;;;;;;
-;;    make-card-and-data
-;;;;;;;;;;;;;;;;;;;;;;;;;;;;;;;;;;;;;;;
-
-;; TOOD: find existing fns for this?
-(defn- guess-type
-  [sample]
-  (cond
-    (datetime/temporal-string? sample) :type/Temporal
-    (string? sample) :type/Text
-    :else :type/Number))
-
-(defn- base-cols-settings
-  "Create a basic settings map for a column, which ends up in the vector at [:data :cols].
-  This mimics the shape of column-settings data returned from the query processor."
-  [idx col-name col-sample]
-  (let [ttype (guess-type col-sample)]
-    {:name         col-name
-     :display_name col-name
-     :settings     nil
-     :field_ref    [:field idx (when (= :type/Temporal ttype) {:temporal-unit :default})]
-     :unit         :default
-     :base_type    (guess-type col-sample)}))
-
-(defn- fingerprint
-  [vals]
-  {:global {:distinct-count (-> vals distinct count) :nil% 0.0}
-   :type   {:type/Number {:min (apply min vals)
-                          :max (apply max vals)
-                          :avg (double (/ (reduce + vals) (count vals)))}}})
-
-(defn- base-results-metadata
-  "Create a basic metadata map for a column, which ends up in a vector at [:data :results_metadata :columns].
-  This mimics the shape of column-settings data returned from the query processor."
-  [idx col-name col-vals]
-  (let [ttype (guess-type (first col-vals))]
-    {:name           col-name
-     :display_name   col-name
-     :field_ref      [:field idx {:base-type ttype}]
-     :base_type      ttype
-     :effective_type ttype
-     :fingerprint (when (= :type/Number ttype) (fingerprint col-vals))}))
-
-(defn base-viz-settings
-  "Build the basic viz-settings map for a given `display-type` and x-axis configuration, `x-config`."
-  ([display-type rows] (base-viz-settings display-type :single rows))
-  ([display-type x-config rows]
-   (let [header-row  (first rows)
-         _sample-row (second rows)
-         lab-viz     (if (= x-config :single)
-                       {:graph.dimensions [(first header-row)]
-                        :graph.metrics    (vec (rest header-row))}
-                       {:graph.dimensions [(first header-row) "Grouping"]
-                        :graph.metrics    ["Values"]})]
-     (case display-type
-       :line        lab-viz
-       :area        lab-viz
-       :bar         lab-viz
-       :combo       lab-viz
-       :pin_map     {}
-       :state       {}
-       :country     {}
-       :pie         {}
-       :funnel      {}
-       :progress    {}
-       :scalar      {}
-       :smartscalar {}
-       :gauge       {}
-       :table       {}
-       :scatter     {}
-       :row         {}
-       :list        {}
-       :pivot       {}
-       {}))))
-
-(defn rows->multi-x-rows
-  [header-and-rows]
-  (let [[header & rows] header-and-rows
-        rows (vec rows)
-        x2s (vec (rest header))]
-    (for [idx1 (range (count rows))
-          idx2 (range (count x2s))]
-      (let [[x1 & vs] (get rows idx1)
-            vs (vec vs)]
-        (conj [x1 (get x2s idx2)] (get vs idx2))))))
-
-(defn make-card-and-data
-  "Make a basic `card-and-data` map for a given `display-type` key. Useful for buildng up test viz data without the need for `viz-scenarios`.
-  The `rows` should be a vector of vectors, where the first row is the header row.
-
-  X-axis configuration, `x-config`, is either `:single` or `:multi`.
-  The `x-config` is relevant for Line, Area, Bar, and Combo charts only, and alters how dimensions/metrics are split up.
-
-  The Default :single corresponds to the UI having only 1 series in the X-AXIS group, and any number of series in the Y-AXIS.
-  The :multi corresponds to the UI having 2 series in the X-AXIS and 1 in Y-AXIS.
-  This situation comes up if you do something like summarize with a 'Sum of Total' BY 2 categories (eg. Created at and Product->Category).
-
-  The thing is that this second :multi situation will be visually similar to a single-x-axis chart with several series, but the flow through render/body is somewhat different, so its important to provide ways to build test data for each situation."
-  ([header-and-rows display-type] (make-card-and-data header-and-rows display-type :single))
-  ([header-and-rows display-type x-config]
-   (let [[header & rows] header-and-rows
-         rows            (vec (case x-config
-                                :single rows
-                                :multi  (rows->multi-x-rows header-and-rows)
-                                rows))
-         header (vec (case x-config
-                       :single header
-                       :multi [(first header) "Grouping" "Values"]))
-         indices         (range (count (first header-and-rows)))
-         cols            (mapv (fn [idx] (mapv #(nth % idx) (vec rows))) indices)]
-     {:card {:display                display-type
-             :visualization_settings (base-viz-settings display-type x-config header-and-rows)}
-      :data {:viz-settings     (base-viz-settings display-type x-config header-and-rows)
-             :cols             (mapv base-cols-settings indices header (first rows))
-             :rows             rows
-             :results_metadata {:columns (mapv base-results-metadata indices header cols)}}})))
-
-;;;;;;;;;;;;;;;;;;;;;;;;;;;;;;;;;;;;;;;
-;;    validate-viz-scenarios
-;;;;;;;;;;;;;;;;;;;;;;;;;;;;;;;;;;;;;;;
-
-(def valid-viz-scenarios
-  {:pin_map     #{}
-   :state       #{}
-   :country     #{}
-   :line        #{:goal-line :multi-series :stack}
-   :area        #{:goal-line :multi-series :stack}
-   :bar         #{:goal-line :multi-series :stack}
-   :combo       #{:goal-line :multi-series :stack}
-   :pie         #{:custom-column-formatting}
-   :funnel      #{}
-   :progress    #{:custom-column-formatting}
-   :scalar      #{:custom-column-formatting}
-   :smartscalar #{:custom-column-formatting}
-   :gauge       #{}
-   :table       #{:custom-column-names :reordered-columns :hidden-columns :custom-column-formatting}
-   :scatter     #{}
-   :row         #{}
-   :list        #{}
-   :pivot       #{}})
-
-(defn- validate-viz-scenario
-  [display-type viz-scenario]
-  (select-keys viz-scenario (valid-viz-scenarios display-type)))
-
-;;;;;;;;;;;;;;;;;;;;;;;;;;;;;;;;;;;;;;;
-;;    apply viz-scenarios
-;;;;;;;;;;;;;;;;;;;;;;;;;;;;;;;;;;;;;;;
-
-(defn merge-viz-settings
-  "Merges the provided viz-settings into the `[:data :viz-settings]` path of the `card-and-data` map.
-  Notice that this does *not* merge settings into :visualization_settings of the card.
-
-  What is the difference between :visualization_settings in a card's data and [:data :viz-settings]?
-  The first is a key saved to the Card in the app-db, and does nothing until it is later used by the query processor's process-viz-settings middleware.
-  The latter is returned by the query processor under :data :viz-settings, if the process-viz-settinsg middleware
-  is run on the card's query. Since these util functions are mimicing a query result without running the processor,
-  we have to add the appropriate viz-settings in this location, as if the card's query was actually processed."
-  [card-and-data viz-settings]
-  (update-in card-and-data [:data :viz-settings] merge viz-settings))
-
-(defn- lisp-key
-  "Convert a keyword or string `k` from `snake_case` to `lisp-case`."
-  [k]
-  (if (keyword? k)
-    (keyword (lisp-key (name k)))
-    (str/replace k #"_" "-")))
-
-(defn- lisp-keys
-  "Convert the keys in a map from `snake_case` to `lisp-case`."
-  [m]
-  (u/recursive-map-keys lisp-key m))
-
-(defn- viz-namespaced-keys
-  [m]
-  (let [ns-key (fn [k]
-                 (keyword (str "metabase.shared.models.visualization-settings/" (name k))))]
-    (u/recursive-map-keys ns-key m)))
-
-(defn- merge-column-settings-for-data
-  "Merges the provided column-settings into the `[:data :column-settings]` path of the `card-and-data` map."
-  [card-and-data column-settings]
-  (update-in card-and-data [:data :viz-settings
-                            ::mb.viz/column-settings]
-             (fn [a b] (merge-with merge a b)) (-> column-settings
-                                                   (update-vals lisp-keys)
-                                                   (update-vals viz-namespaced-keys))))
-
-(defn- merge-column-settings-for-card
-  "Merges the provided column-settings into the `[:card :visualization_settings :column_settings]` path of the `card-and-data` map."
-  [card-and-data column-settings]
-  (update-in card-and-data [:card :visualization_settings
-                            :column_settings]
-             (fn [a b] (merge-with merge a b)) (update-vals column-settings u/deep-snake-keys)))
-
-(defn- make-settings-for-col
-  "Make the column-settings map for the given `col` the :card or :data `destination`.
-  This returns a map with one key and the settings.
-
-  The key will look like {:field-id 0} for :data
-  The key will be a json-stringified version of [\"ref\" [\"field\" 0 nil]] for :card."
-  [{field-ref :field_ref} settings destination]
-  (let [[_ id] field-ref
-        norm-ref {::mb.viz/field-id id}]
-    (case destination
-      :data ;; goes in  [:data :viz-settings :column-settings]
-      {norm-ref settings}
-
-      :card ;; this goes in [:card :visualization_settings :column_settings]
-      {(mb.viz/norm->db-column-ref norm-ref) settings})))
-
-(defn make-column-settings
-  "Makes and adds each map in the `column-settings` vector to the appropriate columns in `card-and-data`."
-  [card-and-data column-settings]
-  (let [cols (get-in card-and-data [:data :cols])
-        cols-idx-map (update-vals (group-by #(second (:field_ref %)) cols) first)
-        data-col-settings (into {} (map-indexed
-                                    #(make-settings-for-col (get cols-idx-map %1) %2 :data) column-settings))
-        card-col-settings (into {} (map-indexed
-                                    #(make-settings-for-col (get cols-idx-map %1) %2 :card) column-settings))]
-    (-> card-and-data
-        (merge-column-settings-for-data data-col-settings)
-        (merge-column-settings-for-card card-col-settings))))
-
-(defmulti ^:private apply-viz-scenario-key
-  (fn [scenario-key _ _] scenario-key))
-
-(defmethod apply-viz-scenario-key :default
-  [_ _scenario-settings card-and-data]
-  card-and-data)
-
-;; example scenario-settings for goal-line
-#_{:goal-line {:graph.show_goal true
-               :graph.goal_label "target"
-               :graph.goal_value 10}}
-(defmethod apply-viz-scenario-key :goal-line
-  [_ scenario-settings card-and-data]
-  (merge-viz-settings card-and-data
-                      (merge {:graph.show_goal  true
-                              :graph.goal_label "Goal"
-                              :graph.goal_value 0}
-                             scenario-settings)))
-
-(defn- next-char-string [s]
-  (apply str (map (comp char inc int) s)))
-
-;; example scenario-settings for multi-series
-#_{:multi-series {:rows ["C" 10 9 8]}}
-(defmethod apply-viz-scenario-key :multi-series
-  [_ scenario-settings card-and-data]
-  (let [rows (get-in card-and-data [:data :rows])]
-    (if (> (count (first rows)) 2)
-      card-and-data
-      (let [existing-cols (get-in card-and-data [:data :cols])
-            provided-new-rows (:rows scenario-settings)
-            new-col-name (or (first provided-new-rows)
-                             (next-char-string (last (get-in card-and-data [:card :visualization_settings :graph.metrics]))))
-            new-col-data (if provided-new-rows
-                           (rest provided-new-rows)
-                           (map inc (range (count rows))))
-            new-rows (mapv conj rows new-col-data)]
-        (-> card-and-data
-            (update-in [:card :visualization_settings :graph.metrics] conj new-col-name)
-            (update-in [:data :cols] conj (base-cols-settings (inc (count existing-cols)) new-col-name (first new-col-data)))
-            (assoc-in [:data :rows] new-rows))))))
-
-(defn- table-col
-  "Make a table column map for `destination`, which is either :card or :data."
-  [{col-name :name field-ref :field_ref} destination]
-  (case destination
-    :data ;; this goes in [:data :viz-settings :table-columns]
-    {:table-column-name col-name
-     :table-column-field-ref field-ref
-     :table-column-enabled true}
-
-    :card ;; this goes in [:card :visualization_settings :table.columns]
-    {:name col-name
-     :fieldRef field-ref
-     :enabled true}))
-
-(defn- make-table-cols-viz
-  [cols destination]
-  (mapv #(table-col % destination) cols))
-
-(defmethod apply-viz-scenario-key :hidden-columns
-  [_ scenario-settings card-and-data]
-  (let [cols (get-in card-and-data [:data :cols])
-        keep (if (:hide scenario-settings)
-               (remove (set (:hide scenario-settings)) (range (count cols)))
-               (range (dec (count cols))))
-        cols-to-keep (->> cols
-                         (filter #((set keep) (second (:field_ref %))))
-                         (remove nil?)
-                         vec)
-        new-rows (mapv (fn [row] (mapv #(get row (second (:field_ref %))) cols-to-keep))
-                       (get-in card-and-data [:data :rows]))]
-    (-> card-and-data
-        (update-in [:card :visualization_settings] merge {:table.columns (make-table-cols-viz cols-to-keep :card)})
-        (merge-viz-settings (merge {:table-columns (make-table-cols-viz cols-to-keep :data)}))
-        (assoc-in [:data :cols] cols-to-keep)
-        (assoc-in [:data :rows] new-rows))))
-
-#_{:reordered-columns {:order [2 0 1]}}
-(defmethod apply-viz-scenario-key :reordered-columns
-  [_ scenario-settings card-and-data]
-  (let [cols (get-in card-and-data [:data :cols])
-        order (or (:order scenario-settings)
-                  (vec (reverse (range (inc (apply max (map #(second (:field_ref %)) cols)))))))
-        cols-idx->rows-idx (into {} (map-indexed #(vector (second (:field_ref %2)) %1) cols))
-        cols-idx-map (update-vals (group-by #(second (:field_ref %)) cols) first)
-        reorder-row (fn [row]
-                      (let [new-row (map #(get (vec row) (get cols-idx->rows-idx %)) order)]
-                        (vec (remove nil? new-row))))]
-    (-> card-and-data
-        (update-in [:card :visualization_settings]
-                   merge {:table.columns (->> (map #(get cols-idx-map %) order)
-                                              (remove nil?)
-                                              (#(make-table-cols-viz % :card)))})
-        (merge-viz-settings
-         (merge {:table-columns (->> (map #(get cols-idx-map %) order)
-                                     (remove nil?)
-                                     (#(make-table-cols-viz % :data)))}))
-        (update-in [:data :rows] #(mapv reorder-row %))
-        (assoc-in [:data :cols] (->> (map #(get cols-idx-map %) order)
-                                     (remove nil?)
-                                     vec)))))
-
-;; HERE add viz-scenarios for tables:
-;; {:custom-column-formatting}
-(defmethod apply-viz-scenario-key :custom-column-names
-  [_ scenario-settings card-and-data]
-  (let [cols (sort-by #(second (:field_ref %)) (get-in card-and-data [:data :cols]))
-        col-names (or (:names scenario-settings)
-                      (mapv #(next-char-string (:name %)) cols))
-        data-col-settings (apply merge (map #(make-settings-for-col % {:column-title (get col-names (second (:field_ref %)))} :data)
-                                            cols))
-        card-col-settings (apply merge (map #(make-settings-for-col % {:column_title (get col-names (second (:field_ref %)))} :card)
-                                            cols))]
-    (-> card-and-data
-        (merge-column-settings-for-data data-col-settings)
-        (update-in [:card :visualization_settings :column_settings] merge card-col-settings))))
-
-(defn apply-viz-scenario
-  "Add keys/vals to `card-and-data` mimicking a card and dataset-query result according to a `viz-scenario`.
-  Note that `viz-scenario` is just a name used in this namespace to describe possible viz configurations, it
-  does not map to any models.
-
-  A `viz-scenario` is a combination of 'scenario-keys' and optional maps with settings for that scenario.
-  For example, the following viz-scenario map will:
-  - add a goal line with a custom value and label to the card if the display-type of the card allows goal lines.
-  - add another series, using default data defined in the multi-series multimethod.
-
-  {:goal-line {:goal.value 10 :goal.label \"My Goal\"}
-   :multi-series ni}
-
-  Any viz-scenario may have different key/value requirements for the settings map on that key, according to what
-  the scenario actually needs to add/remove from the card-and-data. Every scenario has useful defaults for testing,
-  so you can always pass {} or nil if you don't know the correct shape of the settings.
-
-  Alternatively, if you already know what data is necessary and where, you can build up your own make-card-and-data
-  map using the util fns in this namespace, and call `render-as-hiccup` on that to get the tree."
-  [viz-scenario card-and-data]
-  (if (seq viz-scenario)
-    (let [viz-scenario-keys (vec (keys viz-scenario))
-          scenario-key (first viz-scenario-keys)
-          scenario-settings (get viz-scenario scenario-key)
-          xf-card-and-data  (apply-viz-scenario-key scenario-key scenario-settings card-and-data)]
-      (recur (dissoc viz-scenario scenario-key) xf-card-and-data))
-    card-and-data))
-
-=======
->>>>>>> d4b566ba
 ;;;;;;;;;;;;;;;;;;;;;;;;;;;;;;;;;;;;;;;
 ;;    render-as-hiccup
 ;;;;;;;;;;;;;;;;;;;;;;;;;;;;;;;;;;;;;;;
