(ns ^:mb/driver-tests metabase.driver.sql-jdbc.sync.describe-table-test
  (:require
   [clojure.java.jdbc :as jdbc]
   [clojure.set :as set]
   [clojure.string :as str]
   [clojure.test :refer :all]
   [medley.core :as m]
   [metabase.db.metadata-queries :as metadata-queries]
   [metabase.driver :as driver]
   [metabase.driver.mysql :as mysql]
   [metabase.driver.mysql-test :as mysql-test]
   [metabase.driver.sql :as driver.sql]
   [metabase.driver.sql-jdbc.connection :as sql-jdbc.conn]
   [metabase.driver.sql-jdbc.execute :as sql-jdbc.execute]
   [metabase.driver.sql-jdbc.sync :as sql-jdbc.sync]
   [metabase.driver.sql-jdbc.sync.describe-table :as sql-jdbc.describe-table]
   [metabase.driver.sql-jdbc.sync.interface :as sql-jdbc.sync.interface]
   [metabase.driver.util :as driver.u]
   [metabase.models.table :refer [Table]]
   [metabase.sync :as sync]
   [metabase.test :as mt]
   [metabase.test.data.interface :as tx]
   [metabase.test.data.one-off-dbs :as one-off-dbs]
   [metabase.test.data.sql :as sql.tx]
   [metabase.timeseries-query-processor-test.util :as tqpt]
   [metabase.util :as u]
   [metabase.util.json :as json]
   [metabase.util.log :as log]
   [toucan2.core :as t2]))

(defn- uses-default-describe-table? [driver]
  (and (identical? (get-method driver/describe-table :sql-jdbc) (get-method driver/describe-table driver))
       (not (driver.u/supports? driver :describe-fields nil))))

(defn- uses-default-describe-fields? [driver]
  (and (identical? (get-method driver/describe-fields :sql-jdbc) (get-method driver/describe-fields driver))
       (driver.u/supports? driver :describe-fields nil)))

(defn- sql-jdbc-drivers-using-default-describe-table-or-fields-impl
  "All SQL JDBC drivers that use the default SQL JDBC implementation of `describe-table`, or `describe-fields`."
  []
  (set
   (filter
    (fn [driver]
      (or (uses-default-describe-table? driver)
          (uses-default-describe-fields? driver)))
    (descendants driver/hierarchy :sql-jdbc))))

(deftest ^:parallel describe-table-test
  (mt/test-driver :h2
    (assert (uses-default-describe-table? :h2)
            "Make sure H2 uses the default `describe-table` implementation")
    (is (= {:name "VENUES",
            :fields
            #{{:name                       "ID"
               :database-type              "BIGINT"
               :base-type                  :type/BigInteger
               :database-position          0
               :pk?                        true
               :database-required          false
               :database-is-auto-increment true
               :json-unfolding             false}
              {:name                       "NAME"
               :database-type              "CHARACTER VARYING"
               :base-type                  :type/Text
               :database-position          1
               :database-required          false
               :database-is-auto-increment false
               :json-unfolding             false}
              {:name                       "CATEGORY_ID"
               :database-type              "INTEGER"
               :base-type                  :type/Integer
               :database-position          2
               :database-required          false
               :database-is-auto-increment false
               :json-unfolding             false}
              {:name                       "LATITUDE"
               :database-type              "DOUBLE PRECISION"
               :base-type                  :type/Float
               :database-position          3
               :database-required          false
               :database-is-auto-increment false
               :json-unfolding             false}
              {:name                       "LONGITUDE"
               :database-type              "DOUBLE PRECISION"
               :base-type                  :type/Float
               :database-position          4
               :database-required          false
               :database-is-auto-increment false
               :json-unfolding             false}
              {:name                       "PRICE"
               :database-type              "INTEGER"
               :base-type                  :type/Integer
               :database-position          5
               :database-required          false
               :database-is-auto-increment false
               :json-unfolding             false}}}
           (driver/describe-table :h2 (mt/db) {:name "VENUES"})))))

(deftest describe-auto-increment-on-non-pk-field-test
  (testing "a non-pk field with auto-increment should be have metabase_field.database_is_auto_increment=true"
    (one-off-dbs/with-blank-db
      (doseq [statement [;; H2 needs that 'guest' user for QP purposes. Set that up
                         "CREATE USER IF NOT EXISTS GUEST PASSWORD 'guest';"
                         ;; Keep DB open until we say otherwise :)
                         "SET DB_CLOSE_DELAY -1;"
                         ;; create table & load data
                         "DROP TABLE IF EXISTS \"birds\";"
                         "CREATE TABLE \"employee_counter\" (\"id\" INTEGER AUTO_INCREMENT PRIMARY KEY, \"count\" INTEGER AUTO_INCREMENT, \"rank\" INTEGER NOT NULL)"
                         "GRANT ALL ON \"employee_counter\" TO GUEST;"]]
        (jdbc/execute! one-off-dbs/*conn* [statement]))
      (sync/sync-database! (mt/db))
      (is (= {:fields #{{:base-type                 :type/Integer
                         :database-is-auto-increment true
                         :database-position         0
                         :database-required         false
                         :database-type             "INTEGER"
                         :name                      "id"
                         :pk?                       true
                         :json-unfolding            false}
                        {:base-type                 :type/Integer
                         :database-is-auto-increment true
                         :database-position         1
                         :database-required         false
                         :database-type             "INTEGER"
                         :name                      "count"
                         :json-unfolding            false}
                        {:base-type                 :type/Integer
                         :database-is-auto-increment false
                         :database-position         2
                         :database-required         true
                         :database-type             "INTEGER"
                         :name                      "rank"
                         :json-unfolding            false}}
              :name "employee_counter"}
             (sql-jdbc.describe-table/describe-table :h2 (mt/id) {:name "employee_counter"}))))))

(defn- describe-fields-for-table [db table]
  (let [driver (driver.u/database->driver db)]
    (sort-by :database-position
             (if (driver.u/supports? driver :describe-fields db)
               (vec (m/mapply driver/describe-fields
                              driver
                              db
                              (cond-> {:table-names [(:name table)]}
                                (:schema table) (assoc :schema-names [(:schema table)]))))
               (:fields (driver/describe-table driver db table))))))

(defmethod driver/database-supports? [::driver/driver ::describe-pks]
  [driver _feature database]
  ;; This is a decent proxy for drivers that set the `pk?` metadata field.
  (driver/database-supports? driver :metadata/key-constraints database))

;; These drivers set the `:pk?` field even though they do no support key-constriants
(doseq [driver [:mongo :sqlite]]
  (defmethod driver/database-supports? [driver ::describe-pks]
    [_driver _feature _database]
    true))

(deftest describe-fields-shared-attributes-test
  (testing "common metadata attributes"
    (mt/test-drivers (mt/normal-drivers-with-feature :actions)
      (is (=?
           [[0 false true (driver/database-supports? driver/*driver* ::describe-pks (mt/db))]
            [1 false false false]
            [2 false false false]
            [3 false false false]
            [4 false false false]
            [5 false false false]]
           (sort-by
            :first
            (map (juxt :database-position
                       :database-required
                       :database-is-auto-increment
                       (comp boolean :pk?))
                 (describe-fields-for-table (mt/db) (t2/select-one Table :id (mt/id :venues))))))))
    (mt/test-drivers (mt/normal-drivers-without-feature :actions)
      (is (=?
           [[0 (driver/database-supports? driver/*driver* ::describe-pks (mt/db))]
            [1 false]
            [2 false]
            [3 false]
            [4 false]
            [5 false]]
           (sort-by
            :first
            (map (juxt :database-position (comp boolean :pk?))
                 (describe-fields-for-table (mt/db) (t2/select-one Table :id (mt/id :venues))))))))))

(deftest database-types-fallback-test
  (mt/test-drivers (apply disj (sql-jdbc-drivers-using-default-describe-table-or-fields-impl)
                          (tqpt/timeseries-drivers))
    (let [org-result-set-seq jdbc/result-set-seq]
      (with-redefs [jdbc/result-set-seq (fn [& args]
                                          (map #(dissoc % :type_name) (apply org-result-set-seq args)))]
        (is (= #{{:name "longitude"   :base-type :type/Float}
                 {:name "category_id" :base-type :type/Integer}
                 {:name "price"       :base-type :type/Integer}
                 {:name "latitude"    :base-type :type/Float}
                 {:name "name"        :base-type :type/Text}
                 {:name "id"          :base-type :type/Integer}}
               (->> (describe-fields-for-table (mt/db) (t2/select-one Table :id (mt/id :venues)))
                    (map (fn [{:keys [name base-type]}]
                           {:name      (u/lower-case-en name)
                            :base-type (if (or (isa? base-type :type/Integer)
                                               (isa? base-type :type/Decimal)) ; H2 DBs returns the ID as BigInt, Oracle as Decimal;
                                         :type/Integer
                                         base-type)}))
                    set)))))))

(deftest calculated-semantic-type-test
  (mt/test-drivers (apply disj (sql-jdbc-drivers-using-default-describe-table-or-fields-impl)
                          (tqpt/timeseries-drivers))
    (with-redefs [sql-jdbc.sync.interface/column->semantic-type (fn [_driver _database-type column-name]
                                                                  (when (= (u/lower-case-en column-name) "longitude")
                                                                    :type/Longitude))]
      (is (= [["longitude" :type/Longitude]]
             (->> (describe-fields-for-table (mt/db) (t2/select-one Table :id (mt/id :venues)))
                  (filter :semantic-type)
                  (map (juxt (comp u/lower-case-en :name) :semantic-type))))))))

(deftest ^:parallel type-by-parsing-string
  (testing "type-by-parsing-string"
    (are [v expected] (= expected
                         (#'sql-jdbc.describe-table/type-by-parsing-string v))
      "bleh"                    java.lang.String
      "2017-01-13T17:09:42.411" java.time.LocalDateTime
      11111                     java.lang.Long)))

(deftest ^:parallel row->types-test
  (testing "none object rows ignored properly in JSON row->types (#21752, #44459)"
    (let [arr-row    {:bob (json/encode [:bob :cob :dob 123 "blob"])}
          obj-row    {:zlob (json/encode {:blob Long/MAX_VALUE})}
          string-row {:naked (json/encode "string")}]
      (is (= {} (#'sql-jdbc.describe-table/json-map->types string-row)))
      (is (= {} (#'sql-jdbc.describe-table/json-map->types arr-row)))
      (is (= {[:zlob "blob"] java.lang.Long} (#'sql-jdbc.describe-table/json-map->types obj-row)))))
  (testing "JSON json-map->types handles bigint OK (#22732)"
    (let [int-row   {:zlob (json/encode {"blob" (inc (bigint Long/MAX_VALUE))})}
          float-row {:zlob "{\"blob\": 12345678901234567890.12345678901234567890}"}]
      (is (= {[:zlob "blob"] clojure.lang.BigInt} (#'sql-jdbc.describe-table/json-map->types int-row)))
      ;; no idea how to force it to use BigDecimal here
      (is (= {[:zlob "blob"] Double} (#'sql-jdbc.describe-table/json-map->types float-row))))))

(deftest ^:parallel key-limit-test
  (testing "we don't read too many keys even from long jsons"
    (let [data (into {} (for [i (range (* 2 @#'sql-jdbc.describe-table/max-nested-field-columns))]
                          [(str "key" i) i]))]
      ;; inc the limit since we go 1 over the limit, see comment in `json->types`
      (is (= (inc @#'sql-jdbc.describe-table/max-nested-field-columns)
             (count (#'sql-jdbc.describe-table/json-map->types {:k (json/encode data)})))))))

(deftest ^:parallel get-table-pks-test
  ;; FIXME: this should works for all sql drivers
  (mt/test-drivers (mt/normal-drivers-with-feature :nested-field-columns)
    (sql-jdbc.execute/do-with-connection-with-options
     driver/*driver*
     (mt/db)
     nil
     (fn [conn]
       (is (= ["id"]
              (sql-jdbc.describe-table/get-table-pks driver/*driver* conn "test-data" (t2/select-one :model/Table (mt/id :venues)))))))))

;;; ------------------------------------------- Tests for netsed field columns --------------------------------------------

(deftest ^:parallel json-details-only-test
  (testing "fields with base-type=type/JSON should have visibility-type=details-only, unlike other fields."
    (mt/test-drivers (mt/normal-drivers-with-feature :nested-field-columns)
      (when-not (mysql/mariadb? (mt/db))
        (mt/dataset json
          (let [table (t2/select-one Table :id (mt/id :json))]
            (sql-jdbc.execute/do-with-connection-with-options
             driver/*driver*
             (mt/db)
             nil
             (fn [^java.sql.Connection conn]
               (let [fields     (sql-jdbc.describe-table/describe-table-fields driver/*driver* conn table nil)
                     json-field (first (filter #(= (:name %) "json_bit") fields))
                     text-field (first (filter #(= (:name %) "bloop") fields))]
                 (is (= :details-only
                        (:visibility-type json-field)))
                 (is (nil? (:visibility-type text-field))))))))))))

(deftest ^:parallel describe-nested-field-columns-test
  (testing "json-map->types"
    (let [row   {:bob (json/encode {:dobbs {:robbs 123} :cobbs [1 2 3]})}
          types {[:bob "cobbs"] clojure.lang.PersistentVector
                 [:bob "dobbs" "robbs"] java.lang.Long}]
      (is (= types (#'sql-jdbc.describe-table/json-map->types row)))))
  (testing "JSON json-map->types handles bigint that comes in and gets interpreted as Java bigint OK (#22732)"
    (let [int-row   {:zlob (json/encode {"blob" (java.math.BigInteger. "123124124312134235234235345344324352")})}]
      (is (= #{{:name              "zlob → blob",
                :database-type     "decimal",
                :base-type         :type/BigInteger,
                :database-position 0,
                :json-unfolding    false
                :visibility-type   :normal,
                :nfc-path          [:zlob "blob"]}}
             (-> int-row
                 (#'sql-jdbc.describe-table/json-map->types)
                 (#'sql-jdbc.describe-table/field-types->fields)))))))

(deftest ^:parallel nested-field-column-test
  (mt/test-drivers (mt/normal-drivers-with-feature :nested-field-columns)
    (mt/dataset json
      (when-not (mysql/mariadb? (mt/db))
        (testing "Nested field column listing"
          (is (= [:type/JSON :type/SerializedJSON]
                 (->> (sql-jdbc.sync/describe-table driver/*driver* (mt/db) {:name "json"})
                      :fields
                      (filter #(= (:name %) "json_bit"))
                      first
                      ((juxt :base-type :semantic-type)))))
          (is (= #{{:name "json_bit → 1234123412314",
                    :database-type "timestamp",
                    :base-type :type/DateTime,
                    :database-position 0,
                    :json-unfolding false,
                    :visibility-type :normal,
                    :nfc-path [:json_bit "1234123412314"]}
                   {:name "json_bit → boop",
                    :database-type "timestamp",
                    :base-type :type/DateTime,
                    :database-position 0,
                    :json-unfolding false,
                    :visibility-type :normal,
                    :nfc-path [:json_bit "boop"]}
                   {:name "json_bit → genres",
                    :database-type "text",
                    :base-type :type/Array,
                    :database-position 0,
                    :json-unfolding false,
                    :visibility-type :normal,
                    :nfc-path [:json_bit "genres"]}
                   {:name "json_bit → 1234",
                    :database-type "decimal",
                    :base-type :type/Integer,
                    :database-position 0,
                    :json-unfolding false,
                    :visibility-type :normal,
                    :nfc-path [:json_bit "1234"]}
                   {:name "json_bit → doop",
                    :database-type "text",
                    :base-type :type/Text,
                    :database-position 0,
                    :json-unfolding false,
                    :visibility-type :normal,
                    :nfc-path [:json_bit "doop"]}
                   {:name "json_bit → noop",
                    :database-type "timestamp",
                    :base-type :type/DateTime,
                    :database-position 0,
                    :json-unfolding false,
                    :visibility-type :normal,
                    :nfc-path [:json_bit "noop"]}
                   {:name "json_bit → zoop",
                    :database-type "timestamp",
                    :base-type :type/DateTime,
                    :database-position 0,
                    :json-unfolding false,
                    :visibility-type :normal,
                    :nfc-path [:json_bit "zoop"]}
                   {:name "json_bit → published",
                    :database-type "text",
                    :base-type :type/Text,
                    :database-position 0,
                    :json-unfolding false,
                    :visibility-type :normal,
                    :nfc-path [:json_bit "published"]}
                   {:name "json_bit → title",
                    :database-type "text",
                    :base-type :type/Text,
                    :database-position 0,
                    :json-unfolding false,
                    :visibility-type :normal,
                    :nfc-path [:json_bit "title"]}}
                 (sql-jdbc.sync/describe-nested-field-columns
                  driver/*driver*
                  (mt/db)
                  {:name "json" :id (mt/id "json")}))))))))

(deftest json-columns-with-values-are-not-object-test
  (testing "able sync a db with jsonb columns where value is an array or a string #44459"
    (mt/test-drivers (mt/normal-drivers-with-feature :nested-field-columns)
      (mt/dataset (mt/dataset-definition
                   "naked_json"
                   ["json_table"
                    [{:field-name "array_col" :base-type :type/JSON}
                     {:field-name "string_col" :base-type :type/JSON}]
                    [["[1, 2, 3]" "\"just-a-string-in-a-json-column\""]]])

        (testing "there should be no nested fields"
          (is (= #{} (sql-jdbc.sync/describe-nested-field-columns
                      driver/*driver*
                      (mt/db)
                      {:name "json_table" :id (mt/id "json_table")}))))

        (sync/sync-database! (mt/db))
        (is (=? (if (mysql/mariadb? (mt/db))
                  #{{:name "id"
                     :base_type :type/Integer}
                    {:name "array_col"
                     :base_type :type/Text}
                    {:name "string_col"
                     :base_type :type/Text}}
                  #{{:name "id"
                     :base_type :type/Integer}
                    {:name "array_col"
                     :base_type :type/JSON}
                    {:name "string_col"
                     :base_type :type/JSON}})
                (t2/select-fn-set #(select-keys % [:name :base_type])
                                  :model/Field :table_id (mt/id "json_table"))))))))

(mt/defdataset big-json
  [["big_json_table"
    [{:field-name "big_json" :base-type :type/JSON}]
    [[(json/encode (into {} (for [x (range 300)] [x :dobbs])))]]]])

(deftest ^:parallel describe-big-nested-field-columns-test
  (mt/test-drivers (mt/normal-drivers-with-feature :nested-field-columns)
    (mt/dataset big-json
      (when-not (mysql/mariadb? (mt/db))
        (testing "limit if huge. limit it and yell warning (#23635)"
          (is (= sql-jdbc.describe-table/max-nested-field-columns
                 (count
                  (sql-jdbc.sync/describe-nested-field-columns
                   driver/*driver*
                   (mt/db)
                   {:name "big_json_table" :id (mt/id "big_json_table")}))))
          (mt/with-log-messages-for-level [messages :warn]
            (sql-jdbc.sync/describe-nested-field-columns
             driver/*driver*
             (mt/db)
             {:name "big_json_table" :id (mt/id "big_json_table")})
            (is (str/includes?
                 (-> (messages) first :message)
                 "More nested field columns detected than maximum."))))))))

(deftest ^:parallel big-nested-field-column-test
  (mt/test-drivers (mt/normal-drivers-with-feature :nested-field-columns)
    (mt/dataset json
      (when-not (mysql/mariadb? (mt/db))
        (testing "Nested field column listing, but big"
          (is (= sql-jdbc.describe-table/max-nested-field-columns
                 (count (sql-jdbc.sync/describe-nested-field-columns
                         driver/*driver*
                         (mt/db)
                         {:name "big_json" :id (mt/id "big_json")})))))))))

(mt/defdataset long-json
  [["long_json_table"
     ;; `short_json` and `long_json` have the same schema,
     ;; in the first row, both have an "a" key.
     ;; in the second row, both have a "b" key, except `long_json` has a longer value.
    [{:field-name "short_json", :base-type :type/JSON}
     {:field-name "long_json",  :base-type :type/JSON}]
    [[(json/encode {:a "x"}) (json/encode {:a "x"})]
     [(json/encode {:b "y"}) (json/encode {:b (apply str (repeat 10 "y"))})]]]])

(deftest long-json-sample-json-query-test
  (testing "Long JSON values should be omitted from the sample for describe-table (#45163)"
    (mt/test-drivers (mt/normal-drivers-with-feature :nested-field-columns)
      (when-not (mysql/mariadb? (mt/db))
        (mt/with-temporary-setting-values [sql-jdbc.describe-table/nested-field-columns-value-length-limit
                                           (dec (count (json/encode {:b (apply str (repeat 10 "y"))})))]
          (mt/dataset long-json
            (sync/sync-database! (mt/db) {:scan :schema})
            (let [jdbc-spec   (sql-jdbc.conn/db->pooled-connection-spec (mt/db))
                  table       (t2/select-one :model/Table :db_id (mt/id) :name "long_json_table")
                  json-fields (t2/select :model/Field :table_id (:id table) :name [:in ["short_json" "long_json"]])
                  pks         ["id"]
                  sample      (fn []
                                (let [rows (#'sql-jdbc.describe-table/sample-json-reducible-query driver/*driver* jdbc-spec table json-fields pks)]
                                  (into #{} (map #(update-vals % json/decode)) rows)))]
              (is (= #{{:short_json {"a" "x"}, :long_json {"a" "x"}}
                       {:short_json {"b" "y"}, :long_json nil}}
                     (sample)))
              (testing "If driver.sql/json-field-length is not implemented for the driver don't omit the long value"
                (letfn [(do-with-removed-method [thunk]
                          (let [original-method (get-method driver.sql/json-field-length driver/*driver*)]
                            (if (= original-method (get-method driver.sql/json-field-length :default))
                              (thunk)
                              (do (remove-method driver.sql/json-field-length driver/*driver*)
                                  (thunk)
                                  (defmethod driver.sql/json-field-length driver/*driver* [driver field]
                                    (original-method driver field))))))]
                  (do-with-removed-method
                   (fn []
                     (is (= #{{:short_json {"a" "x"}, :long_json {"a" "x"}}
                              {:short_json {"b" "y"}, :long_json {"b" "yyyyyyyyyy"}}}
                            (sample)))))))
              (testing "The resulting synced fields exclude the field that corresponds to the long value"
                (is (= #{"id"
                         "short_json"
                         "long_json"
                         "short_json → a"
                         "short_json → b"
                         "long_json → a"} ; note there is no "long_json → b" because it was excluded from the sample
                       (t2/select-fn-set :name :model/Field :table_id (:id table), :active true)))))))))))

(mt/defdataset json-unwrap-bigint-and-boolean
  "Used for testing mysql json value unwrapping"
  [["bigint-and-bool-table"
    [{:field-name "jsoncol" :base-type :type/JSON}]
    [["{\"mybool\":true, \"myint\":1234567890123456789}"]
     ["{\"mybool\":false,\"myint\":12345678901234567890}"]
     ["{\"mybool\":true, \"myint\":123}"]]]])

(deftest json-unwrapping-bigint-and-boolean
  (mt/test-drivers (mt/normal-drivers-with-feature :nested-field-columns)
    (when-not (mysql/mariadb? (mt/db))
      (mt/dataset json-unwrap-bigint-and-boolean
        (sync/sync-database! (mt/db))
        (testing "Fields marked as :type/SerializedJSON are fingerprinted that way"
          (is (= #{{:name "id", :base_type :type/Integer, :semantic_type :type/PK}
                   {:name "jsoncol", :base_type :type/JSON, :semantic_type :type/SerializedJSON}
                   {:name "jsoncol → myint", :base_type :type/Number, :semantic_type :type/Category}
                   {:name "jsoncol → mybool", :base_type :type/Boolean, :semantic_type :type/Category}}
                 (mysql-test/db->fields (mt/db)))))
        (testing "Nested field columns are correct"
          (is (= #{{:name              "jsoncol → mybool"
                    :database-type     "boolean"
                    :base-type         :type/Boolean
                    :database-position 0
                    :json-unfolding    false
                    :visibility-type   :normal
                    :nfc-path          [:jsoncol "mybool"]}
                   {:name              "jsoncol → myint"
                    :database-type     "decimal"
                    :base-type         :type/Number
                    :database-position 0
                    :json-unfolding    false
                    :visibility-type   :normal
                    :nfc-path          [:jsoncol "myint"]}}
                 (sql-jdbc.sync/describe-nested-field-columns
                  driver/*driver*
                  (mt/db)
                  (t2/select-one Table :db_id (mt/id) :name "bigint-and-bool-table")))))))))

(mt/defdataset json-int-turn-string
  "Used for testing mysql json value unwrapping"
  [["json_without_pk"
    [{:field-name "json_col" :base-type :type/JSON}]
    [["{\"int_turn_string\":1}"]
     ["{\"int_turn_string\":2}"]
     ["{\"int_turn_string\":3}"]
     ["{\"int_turn_string\":4}"]
     ["{\"int_turn_string\":5}"]
     ;; last row turn to a string
     ["{\"int_turn_string\":\"6\"}"]]]
   ["json_with_pk"
    [{:field-name "json_col" :base-type :type/JSON}]
    [["{\"int_turn_string\":1}"]
     ["{\"int_turn_string\":2}"]
     ["{\"int_turn_string\":3}"]
     ["{\"int_turn_string\":4}"]
     ["{\"int_turn_string\":5}"]
     ;; last row turn to a string
     ["{\"int_turn_string\":\"6\"}"]]]])

;; Tests for composite pks are in driver specific ns
;; metabase.driver.postgres-test/sync-json-with-composite-pks-test
;; metabase.driver.mysql-test/sync-json-with-composite-pks-test

(deftest json-fetch-last-on-table-with-ids-test
  (mt/test-drivers (mt/normal-drivers-with-feature :nested-field-columns)
    (let [original-get-table-pks sql-jdbc.describe-table/get-table-pks]
      ;; all table defined by `mt/defdataset` will have an pk column my default
      ;; so we need a little trick to test case that a table doesn't have a pk
      (with-redefs [sql-jdbc.describe-table/get-table-pks      (fn [driver conn db-name-or-nil table]
                                                                 (condp = (:name table)
                                                                   "json_without_pk"
                                                                   []

                                                                   (original-get-table-pks driver conn db-name-or-nil table)))
                    metadata-queries/nested-field-sample-limit 4]
        (mt/dataset json-int-turn-string
          (when-not (mysql/mariadb? (mt/db))
            (sync/sync-database! (mt/db))
            (testing "if table has an pk, we fetch both first and last rows thus detect the change in type"
              (is (= [{:name              "json_col → int_turn_string"
                       :database-type     "text"
                       :base-type         :type/Text
                       :database-position 0
                       :json-unfolding    false
                       :visibility-type   :normal
                       :nfc-path          [:json_col "int_turn_string"]}]
                     (into [] (sql-jdbc.sync/describe-nested-field-columns
                               driver/*driver*
                               (mt/db)
                               (t2/select-one Table :db_id (mt/id) :name "json_with_pk")))))
              (testing "if table doesn't have pk, we fail to detect the change in type but it still syncable"
                (is (= [{:name              "json_col → int_turn_string"
                         :database-type     "decimal"
                         :base-type         :type/Integer
                         :database-position 0
                         :json-unfolding    false
                         :visibility-type   :normal
                         :nfc-path          [:json_col "int_turn_string"]}]
                       (into [] (sql-jdbc.sync/describe-nested-field-columns
                                 driver/*driver*
                                 (mt/db)
                                 (t2/select-one Table :db_id (mt/id) :name "json_without_pk")))))))))))))

(defn- describe-table-indexes
  [table]
  (let [database (mt/db)
        driver driver/*driver*
        lowercase-value (fn [index]
                          (update index :value #(if (string? %)
                                                  (u/lower-case-en %)
                                                  (map u/lower-case-en %))))]
    (if (driver/database-supports? driver :describe-indexes database)
      (into #{}
            (comp
             (map (fn [{:keys [field-name]}] {:type :normal-column-index :value field-name}))
             (map lowercase-value))
            (driver/describe-indexes driver database {:table-names [(:name table)]}))
      (into #{}
            (map lowercase-value)
            (driver/describe-table-indexes driver database table)))))

(defn- do-with-temporary-dataset [dataset thunk]
  (mt/dataset dataset
    (try
      (thunk)
      (finally
        ;; clean and destroy the db so this test is repeatable.
        (t2/delete! :model/Database (mt/id))
        (u/ignore-exceptions
          (tx/destroy-db! driver/*driver* dataset))))))

(deftest describe-table-indexes-test
  (mt/test-drivers (set/intersection (mt/normal-drivers-with-feature :index-info)
                                     (mt/sql-jdbc-drivers))
    (do-with-temporary-dataset
     (mt/dataset-definition "indexes"
                            ["single_index"
                             [{:field-name "indexed" :indexed? true :base-type :type/Integer}
                              {:field-name "not-indexed" :indexed? false :base-type :type/Integer}]
                             [[1 2]]]
                            ["composite_index"
                             [{:field-name "first" :indexed? false :base-type :type/Integer}
                              {:field-name "second" :indexed? false :base-type :type/Integer}]
                             [[1 2]]])
     (fn []
       (testing "single column indexes are synced correctly"
         (is (= #{{:type :normal-column-index :value "id"}
                  {:type :normal-column-index :value "indexed"}}
                (describe-table-indexes (t2/select-one :model/Table (mt/id :single_index))))))

       (testing "for composite indexes, we only care about the 1st column"
         (jdbc/execute! (sql-jdbc.conn/db->pooled-connection-spec (mt/db))
                        (sql.tx/create-index-sql driver/*driver* "composite_index" ["first" "second"]))
         (sync/sync-database! (mt/db))
         (is (= #{{:type :normal-column-index :value "id"}
                  {:type :normal-column-index :value "first"}}
                (describe-table-indexes (t2/select-one :model/Table (mt/id :composite_index))))))))))

(defmethod driver/database-supports? [::driver/driver ::unique-index]
  [_driver _feature _database]
  true)

(doseq [driver [:h2 :sqlite :sqlserver]]
  (defmethod driver/database-supports? [driver ::unique-index]
    [_driver _feature _database]
    false))

(deftest describe-table-indexes-unique-index-test
  (mt/test-drivers (set/intersection (mt/normal-drivers-with-feature :index-info ::unique-index)
                                     (mt/sql-jdbc-drivers))
    (do-with-temporary-dataset
     (mt/dataset-definition
      "advanced-indexes-unique"
      ["unique_index"
       [{:field-name "column" :indexed? false :base-type :type/Integer}]
       [[1 2]]])
     (fn []
       (testing "unique index"
         (jdbc/execute! (sql-jdbc.conn/db->pooled-connection-spec (mt/db))
                        (sql.tx/create-index-sql driver/*driver* "unique_index" ["column"] {:method "hash"}))
         (is (= #{{:type :normal-column-index :value "id"}
                  {:type :normal-column-index :value "column"}}
                (describe-table-indexes (t2/select-one :model/Table (mt/id :unique_index))))))))))

(deftest describe-table-indexes-hashed-index-test
  (mt/test-drivers (set/intersection (mt/normal-drivers-with-feature :index-info)
                                     (mt/sql-jdbc-drivers))
    (do-with-temporary-dataset
     (mt/dataset-definition
      "advanced-indexes-hashed"
      ["hashed_index"
       [{:field-name "column" :indexed? false :base-type :type/Integer}]
       [[1 2]]])
     (fn []
       (testing "hashed index"
         (jdbc/execute! (sql-jdbc.conn/db->pooled-connection-spec (mt/db))
                        (sql.tx/create-index-sql driver/*driver* "hashed_index" ["column"] {:unique? true}))
         (is (= #{{:type :normal-column-index :value "id"}
                  {:type :normal-column-index :value "column"}}
                (describe-table-indexes (t2/select-one :model/Table (mt/id :hashed_index))))))))))

(defmethod driver/database-supports? [::driver/driver ::clustered-index]
  [_driver _feature _database]
  false)

(defmethod driver/database-supports? [:postgres ::clustered-index]
  [_driver _feature _database]
  true)

(deftest describe-table-indexes-clustered-index-test
  (mt/test-drivers (set/intersection (mt/normal-drivers-with-feature :index-info ::clustered-index)
                                     (mt/sql-jdbc-drivers))
    (do-with-temporary-dataset
     (mt/dataset-definition
      "advanced-indexes-clustered"
      ["clustered_index"
       [{:field-name "column" :indexed? false :base-type :type/Integer}]
       [[1 2]]])
     (fn []
       (testing "clustered index"
         (jdbc/execute! (sql-jdbc.conn/db->pooled-connection-spec (mt/db))
                        (sql.tx/create-index-sql driver/*driver* "clustered_index" ["column"]))
         (jdbc/execute! (sql-jdbc.conn/db->pooled-connection-spec (mt/db))
                        "CLUSTER clustered_index USING idx_clustered_index_column;")
         (is (= #{{:type :normal-column-index :value "id"}
                  {:type :normal-column-index :value "column"}}
                (describe-table-indexes (t2/select-one :model/Table (mt/id :clustered_index))))))))))

;; FIXME: sqlsever supports conditional index too, but the sqlserver jdbc does not return filter_condition
;; for those indexes so we can't filter those out.
(defmethod driver/database-supports? [::driver/driver ::conditional-index]
  [_driver _feature _database]
  false)

(defmethod driver/database-supports? [:postgres ::conditional-index]
  [_driver _feature _database]
  true)

(deftest describe-table-indexes-conditional-index-test
  (mt/test-drivers (set/intersection (mt/normal-drivers-with-feature :index-info ::conditional-index)
                                     (mt/sql-jdbc-drivers))
    (do-with-temporary-dataset
     (mt/dataset-definition
      "advanced-indexes-conditional"
      ["conditional_index"
       [{:field-name "column" :indexed? false :base-type :type/Integer}]
       [[1 2]]])
     (fn []
       (testing "conditional index are ignored"
         (jdbc/execute! (sql-jdbc.conn/db->pooled-connection-spec (mt/db))
                        (sql.tx/create-index-sql driver/*driver* "conditional_index" ["column"] {:condition "id > 2"}))
         (is (= #{{:type :normal-column-index :value "id"}}
                (describe-table-indexes (t2/select-one :model/Table (mt/id :conditional_index))))))))))

(defmethod driver/database-supports? [::driver/driver ::materialized-view-fields]
  [_driver _feature _database]
<<<<<<< HEAD
  false)

;; TODO Make all drivers that support materialized-views pass this test
(doseq [driver [:postgres
                #_:redshift
                #_:vertica
                #_:athena
                #_:bigquery-cloud-sdk]]
  (defmethod driver/database-supports? [driver ::describe-materialized-view-fields]
    [_driver _feature _database]
    true))

(defmethod driver/database-supports? [:redshift ::describe-materialized-view-fields]
  [_driver _feature _database]
  false)

(deftest describe-materialized-view-fields
  (mt/test-drivers (set/intersection (mt/normal-drivers-with-feature ::describe-materialized-view-fields)
                                     (mt/sql-jdbc-drivers))
    (do-with-temporary-dataset
     (mt/dataset-definition "describe-materialized-views-test"
                            ["orders"
                             [{:field-name "amount" :base-type :type/Integer}]
                             [[1 2]]])
     (fn []
       (try
         ;; Move creating and dropping view to a sql-jdbc defmethod of a metabase.test.data defmulti
         (jdbc/execute! (sql-jdbc.conn/db->pooled-connection-spec (mt/db))
                        [(sql.tx/create-materialized-view-of-table-sql driver/*driver* (mt/db) "orders_m" "orders")])
         (sync/sync-database! (mt/db))
         (let [orders-id (t2/select-one-pk :model/Table :db_id (mt/id) [:lower :name] "orders")
               orders-m-id (t2/select-one-pk :model/Table :db_id (mt/id) [:lower :name] "orders_m")]
           (is (= [["id" :type/Integer 0]
                   ["amount" :type/Integer 1]]
                  (t2/select-fn-vec
                   (juxt (comp u/lower-case-en :name) :base_type :database_position)
                   :model/Field
                   :table_id orders-id
                   {:order-by [:database_position]})
                  (t2/select-fn-vec
                   (juxt (comp u/lower-case-en :name) :base_type :database_position)
                   :model/Field
                   :table_id orders-m-id
                   {:order-by [:database_position]}))))
         (finally
           (jdbc/execute! (sql-jdbc.conn/db->pooled-connection-spec (mt/db))
                          [(sql.tx/drop-materialized-view-sql driver/*driver* (mt/db) "orders_m")])))))))
=======
  true)

(defmethod driver/database-supports? [::driver/driver ::describe-view-fields]
  [_driver _feature _database]
  true)

(doseq [driver [:presto-jdbc
                :h2 ;; TODO
                :druid
                :druid-jdbc]]
  (defmethod driver/database-supports? [driver ::describe-view-fields]
    [_driver _feature _database]
    false))

(doseq [driver [:oracle ;; TODO Insufficient privileges
                :h2 ;; TODO
                :snowflake ;; Requires enterprise account
                :presto-jdbc
                :druid
                :druid-jdbc
                :mysql
                :sqlserver
                :mongo
                :sparksql
                :sqlite
                :athena]]
  (defmethod driver/database-supports? [driver ::describe-materialized-view-fields]
    [_driver _feature _database]
    false))

(deftest describe-view-fields
  (mt/test-drivers (set/union (mt/normal-drivers-with-feature ::describe-materialized-view-fields)
                              (mt/normal-drivers-with-feature ::describe-view-fields))
    (doseq [materialized? (cond-> []
                            (driver/database-supports? driver/*driver* ::describe-view-fields nil)
                            (conj false)
                            (driver/database-supports? driver/*driver* ::describe-materialized-view-fields nil)
                            (conj true))
            :let [view-name (if materialized? "orders_m" "orders_v")
                  table-name "orders"]]
      (try
        (testing (if materialized? "Materialized View" "View")
          (tx/drop-view! driver/*driver* (mt/db) view-name {:materialized? materialized?})
          (tx/create-view-of-table! driver/*driver* (mt/db) view-name table-name {:materialized? materialized?})
          (sync/sync-database! (mt/db) {:scan :schema})
          (let [orders-id (:id (tx/metabase-instance (tx/map->TableDefinition {:table-name table-name}) (mt/db)))
                orders-m-id (:id (tx/metabase-instance (tx/map->TableDefinition {:table-name view-name}) (mt/db)))
                non-view-fields (t2/select-fn-vec
                                 (juxt (comp u/lower-case-en :name) :base_type :database_position)
                                 :model/Field
                                 :table_id orders-id
                                 {:order-by [:database_position]})
                view-fields (t2/select-fn-vec
                             (juxt (comp u/lower-case-en :name) :base_type :database_position)
                             :model/Field
                             :table_id orders-m-id
                             {:order-by [:database_position]})]
            (is (some? orders-m-id))
            (is (some? orders-id))
            (is (= 9 (count view-fields)))
            (is (= non-view-fields view-fields))))
        (catch Exception e
          (is (nil? e) "This should not happen")
          (log/error e "Exception occurred."))
        (finally
          (tx/drop-view! driver/*driver* (mt/db) view-name {:materialized? materialized?}))))))
>>>>>>> cfe32222
<|MERGE_RESOLUTION|>--- conflicted
+++ resolved
@@ -756,55 +756,6 @@
 
 (defmethod driver/database-supports? [::driver/driver ::materialized-view-fields]
   [_driver _feature _database]
-<<<<<<< HEAD
-  false)
-
-;; TODO Make all drivers that support materialized-views pass this test
-(doseq [driver [:postgres
-                #_:redshift
-                #_:vertica
-                #_:athena
-                #_:bigquery-cloud-sdk]]
-  (defmethod driver/database-supports? [driver ::describe-materialized-view-fields]
-    [_driver _feature _database]
-    true))
-
-(defmethod driver/database-supports? [:redshift ::describe-materialized-view-fields]
-  [_driver _feature _database]
-  false)
-
-(deftest describe-materialized-view-fields
-  (mt/test-drivers (set/intersection (mt/normal-drivers-with-feature ::describe-materialized-view-fields)
-                                     (mt/sql-jdbc-drivers))
-    (do-with-temporary-dataset
-     (mt/dataset-definition "describe-materialized-views-test"
-                            ["orders"
-                             [{:field-name "amount" :base-type :type/Integer}]
-                             [[1 2]]])
-     (fn []
-       (try
-         ;; Move creating and dropping view to a sql-jdbc defmethod of a metabase.test.data defmulti
-         (jdbc/execute! (sql-jdbc.conn/db->pooled-connection-spec (mt/db))
-                        [(sql.tx/create-materialized-view-of-table-sql driver/*driver* (mt/db) "orders_m" "orders")])
-         (sync/sync-database! (mt/db))
-         (let [orders-id (t2/select-one-pk :model/Table :db_id (mt/id) [:lower :name] "orders")
-               orders-m-id (t2/select-one-pk :model/Table :db_id (mt/id) [:lower :name] "orders_m")]
-           (is (= [["id" :type/Integer 0]
-                   ["amount" :type/Integer 1]]
-                  (t2/select-fn-vec
-                   (juxt (comp u/lower-case-en :name) :base_type :database_position)
-                   :model/Field
-                   :table_id orders-id
-                   {:order-by [:database_position]})
-                  (t2/select-fn-vec
-                   (juxt (comp u/lower-case-en :name) :base_type :database_position)
-                   :model/Field
-                   :table_id orders-m-id
-                   {:order-by [:database_position]}))))
-         (finally
-           (jdbc/execute! (sql-jdbc.conn/db->pooled-connection-spec (mt/db))
-                          [(sql.tx/drop-materialized-view-sql driver/*driver* (mt/db) "orders_m")])))))))
-=======
   true)
 
 (defmethod driver/database-supports? [::driver/driver ::describe-view-fields]
@@ -870,5 +821,4 @@
           (is (nil? e) "This should not happen")
           (log/error e "Exception occurred."))
         (finally
-          (tx/drop-view! driver/*driver* (mt/db) view-name {:materialized? materialized?}))))))
->>>>>>> cfe32222
+          (tx/drop-view! driver/*driver* (mt/db) view-name {:materialized? materialized?}))))))