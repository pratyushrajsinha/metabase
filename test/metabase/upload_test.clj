--- conflicted
+++ resolved
@@ -1269,16 +1269,6 @@
       (testing (action-testing-str action)
         (testing "If the table doesn't have _mb_row_id but the CSV does, ignore the CSV _mb_row_id but create the column anyway"
           (with-upload-table!
-<<<<<<< HEAD
-            [table (create-upload-table!)]
-            (let [file (csv-file-with csv-rows)]
-              (is (= {:row-count 0}
-                     (append-csv! {:file     file
-                                   :table-id (:id table)})))
-              (testing "Check the data was not uploaded into the table"
-                (is (= [[1 "Obi-Wan Kenobi"]]
-                       (rows-for-table table))))
-=======
             [table (create-upload-table! {:col->upload-type (ordered-map/ordered-map
                                                              :name vchar-type)
                                           :rows             [["Obi-Wan Kenobi"]]})]
@@ -1317,7 +1307,6 @@
                     (is (= [["Obi-Wan Kenobi"]
                             ["Luke Skywalker"]]
                            (rows-for-table table))))))
->>>>>>> 30f3acd4
               (io/delete-file file))))))))
 
 (deftest update-no-mb-row-id-failure-test
@@ -1434,35 +1423,7 @@
 
               (io/delete-file file))))))))
 
-<<<<<<< HEAD
-(deftest ^:mb/once csv-append-audit-log-test
-  (mt/test-drivers (mt/normal-drivers-with-feature :uploads)
-    (mt/with-premium-features #{:audit-app}
-      (with-upload-table! [table (create-upload-table!)]
-        (let [csv-rows ["name" "Luke Skywalker"]
-              file     (csv-file-with csv-rows (mt/random-name))]
-          (append-csv! {:file file, :table-id (:id table)})
-
-          (is (=? {:topic    :upload-append
-                   :user_id  (:id (mt/fetch-user :crowberto))
-                   :model    "Table"
-                   :model_id (:id table)
-                   :details  {:db-id       pos?
-                              :schema-name (sql.tx/session-schema driver/*driver*)
-                              :table-name  string?
-                              :stats       {:num-rows          1
-                                            :num-columns       1
-                                            :generated-columns 0
-                                            :size-mb           1.811981201171875E-5
-                                            :upload-seconds    pos?}}}
-                  (last-audit-event :upload-append)))
-
-          (io/delete-file file))))))
-
-(deftest append-mb-row-id-csv-and-table-test
-=======
 (deftest update-mb-row-id-csv-and-table-test
->>>>>>> 30f3acd4
   (mt/test-drivers (mt/normal-drivers-with-feature :uploads)
     (doseq [action (actions-to-test driver/*driver*)]
       (testing (action-testing-str action)
@@ -1500,7 +1461,7 @@
         (testing "Append should fail if the CSV file contains duplicate column names"
           (with-upload-table! [table (create-upload-table!)]
             (let [csv-rows ["name,name" "Luke Skywalker,Darth Vader"]
-                  file     (csv-file-with csv-rows (mt/random-name))]
+                  file     (csv-file-with csv-rows)]
               (is (= {:message "The CSV file contains duplicate column names."
                       :data    {:status-code 422}}
                      (catch-ex-info (update-csv! action {:file file, :table-id (:id table)}))))
@@ -1511,25 +1472,6 @@
 
 (deftest update-reorder-header-csv-test
   (mt/test-drivers (mt/normal-drivers-with-feature :uploads)
-<<<<<<< HEAD
-    (testing "Append should handle the columns in the CSV file being reordered"
-      (with-upload-table! [table (create-upload-table!
-                                  :col->upload-type (ordered-map/ordered-map
-                                                     upload/auto-pk-column-keyword auto-pk-type
-                                                     :name vchar-type
-                                                     :shame vchar-type)
-                                  :rows [["Obi-Wan Kenobi" "No one really knows me"]])]
-        (let [csv-rows ["shame,name" "Nothing - you can't prove it,Puke Nightstalker"]
-              file     (csv-file-with csv-rows (mt/random-name))]
-          (testing "The new row is inserted with the values correctly reordered"
-            (is (= {:row-count 1} (append-csv! {:file file, :table-id (:id table)})))
-            (is (= [[1 "Obi-Wan Kenobi" "No one really knows me"]
-                    [2 "Puke Nightstalker" "Nothing - you can't prove it"]]
-                   (rows-for-table table))))
-          (io/delete-file file))))))
-
-(deftest append-new-column-test
-=======
     (doseq [action (actions-to-test driver/*driver*)]
       (testing (action-testing-str action)
         (testing "Append should handle the columns in the CSV file being reordered"
@@ -1552,7 +1494,6 @@
               (io/delete-file file))))))))
 
 (deftest update-new-column-test
->>>>>>> 30f3acd4
   (mt/test-drivers (mt/normal-drivers-with-feature :uploads)
     (doseq [action (actions-to-test driver/*driver*)]
       (testing (action-testing-str action)
