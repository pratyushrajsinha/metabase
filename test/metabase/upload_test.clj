--- conflicted
+++ resolved
@@ -1285,35 +1285,6 @@
 
 (deftest update-all-types-test
   (mt/test-drivers (mt/normal-drivers-with-feature :uploads)
-<<<<<<< HEAD
-    (with-mysql-local-infile-on-and-off
-      (mt/with-report-timezone-id! "UTC"
-        (testing "Append should succeed for all possible CSV column types"
-          (mt/with-dynamic-redefs [driver/db-default-timezone (constantly "Z")
-                                   upload/current-database    (constantly (mt/db))]
-            (with-upload-table!
-              [table (create-upload-table!
-                      {:col->upload-type (ordered-map/ordered-map
-                                          :_mb_row_id      ::upload/auto-incrementing-int-pk
-                                          :biginteger      ::upload/int
-                                          :float           ::upload/float
-                                          :text            ::upload/varchar-255
-                                          :boolean         ::upload/boolean
-                                          :date            ::upload/date
-                                          :datetime        ::upload/datetime
-                                          :offset_datetime ::upload/offset-datetime)
-                       :rows [[1000000,1.0,"some_text",false,#t "2020-01-01",#t "2020-01-01T00:00:00",#t "2020-01-01T00:00:00"]]})]
-              (let [csv-rows ["biginteger,float,text,boolean,date,datetime,offset_datetime"
-                              "2000000,2.0,some_text,true,2020-02-02,2020-02-02T02:02:02,2020-02-02T02:02:02+02:00"]
-                    file  (csv-file-with csv-rows (mt/random-name))]
-                (is (some? (append-csv! {:file     file
-                                         :table-id (:id table)})))
-                (testing "Check the data was uploaded into the table correctly"
-                  (is (= [[1 1000000 1.0 "some_text" false "2020-01-01" "2020-01-01T00:00:00" "2020-01-01T00:00:00Z"]
-                          [2 2000000 2.0 "some_text" true "2020-02-02" "2020-02-02T02:02:02" "2020-02-02T00:02:02Z"]]
-                         (rows-for-table table))))
-                (io/delete-file file)))))))))
-=======
     (doseq [action (actions-to-test driver/*driver*)]
       (testing (action-testing-str action)
         (with-mysql-local-infile-on-and-off
@@ -1339,8 +1310,8 @@
                     (is (some? (update-csv! action {:file file, :table-id (:id table)})))
                     (testing "Check the data was uploaded into the table correctly"
                       (is (=? (updated-contents action
-                                               [[1 1000000 1.0 "some_text" false "2020-01-01T00:00:00Z" "2020-01-01T00:00:00Z" "2020-01-01T00:00:00Z"]]
-                                               [[2 2000000 2.0 "some_text" true "2020-02-02T00:00:00Z" "2020-02-02T02:02:02Z" "2020-02-02T00:02:02Z"]])
+                                                [[1 1000000 1.0 "some_text" false "2020-01-01" "2020-01-01T00:00:00" "2020-01-01T00:00:00Z"]]
+                                                [[2 2000000 2.0 "some_text" true "2020-02-02" "2020-02-02T02:02:02" "2020-02-02T00:02:02Z"]])
                              (rows-for-table table))))
                     (io/delete-file file)))))))))))
 
@@ -1360,7 +1331,6 @@
                     (is (=? (updated-contents action [[1 "Obi-Wan Kenobi"]] [])
                             (rows-for-table table))))
                   (io/delete-file file))))))))))
->>>>>>> c4b3e792
 
 (deftest update-mb-row-id-csv-only-test
   (mt/test-drivers (mt/normal-drivers-with-feature :uploads)
