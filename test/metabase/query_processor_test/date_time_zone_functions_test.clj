--- conflicted
+++ resolved
@@ -4,13 +4,10 @@
    [clojure.test :refer :all]
    [java-time.api :as t]
    [metabase.driver :as driver]
-<<<<<<< HEAD
+   [metabase.driver.util :as driver.u]
    [metabase.lib.core :as lib]
    [metabase.lib.metadata.jvm :as lib.metadata.jvm]
    [metabase.lib.test-util :as lib.tu]
-=======
-   [metabase.driver.util :as driver.u]
->>>>>>> 1e35115c
    [metabase.models :refer [Card]]
    [metabase.query-processor :as qp]
    [metabase.query-processor.test-util :as qp.test-util]
@@ -167,63 +164,6 @@
 (deftest ^:parallel extraction-function-timestamp-with-time-zone-test
   (mt/dataset times-mixed
     (mt/test-drivers (filter mt/supports-timestamptz-type? (mt/normal-drivers-with-feature :temporal-extract))
-<<<<<<< HEAD
-      (let [ops   [:get-year :get-quarter :get-month :get-day
-                   :get-day-of-week :get-hour :get-minute :get-second]
-            query (lib/query
-                   (lib.tu/merged-mock-metadata-provider
-                    (lib.metadata.jvm/application-database-metadata-provider (mt/id))
-                    {:settings {:report-timezone "Asia/Kabul", :start-of-week :sunday}})
-                   (mt/mbql-query times
-                     {:expressions (into {"shifted-day"  [:datetime-subtract $dt_tz 78 :day]
-                                          ;; the idea is to extract a column with value =
-                                          ;; 2004-01-01 02:49:09 +04:30 this way the UTC value is
-                                          ;; 2003-12-31 22:19:09 +00:00 which will make sure the
-                                          ;; year, quarter, month, day, week is extracted
-                                          ;; correctly TODO: it's better to use a literal for
-                                          ;; this, but the function is not working properly with
-                                          ;; OffsetDatetime for all drivers, so we'll go wit this
-                                          ;; for now
-                                          "shifted-hour" [:datetime-subtract
-                                                          [:expression "shifted-day"]
-                                                          4
-                                                          :hour]}
-                                         (for [op ops]
-                                           [(name op) [op [:expression "shifted-hour"]]]))
-                      :fields      (into [] (for [op ops] [:expression (name op)]))
-                      :filter      [:= $index 1]
-                      :limit       1}))]
-        (mt/with-native-query-testing-context query
-          (is (= (if (or (#{:sqlserver :h2} driver/*driver*)
-                         (driver/database-supports? driver/*driver* :set-timezone (mt/db)))
-                   {:get-year        2004
-                    :get-quarter     1
-                    :get-month       1
-                    :get-day         1
-                    :get-day-of-week 5
-                    ;; TIMEZONE FIXME these drivers are returning the extracted hours in
-                    ;; the timezone that they were inserted in
-                    ;; maybe they need explicit convert-timezone to the report-tz before extraction?
-                    :get-hour        (case driver/*driver*
-                                       (:h2 :sqlserver :oracle) 5
-                                       2)
-                    :get-minute      (case driver/*driver*
-                                       (:h2 :sqlserver :oracle) 19
-                                       49)
-                    :get-second      9}
-                   {:get-year        2003
-                    :get-quarter     4
-                    :get-month       12
-                    :get-day         31
-                    :get-day-of-week 4
-                    :get-hour        22
-                    :get-minute      19
-                    :get-second      9})
-                 (->> (mt/process-query query)
-                      (mt/formatted-rows (repeat int))
-                      first
-                      (zipmap ops)))))))))
-=======
       (mt/with-temporary-setting-values [start-of-week   :sunday
                                          report-timezone "Asia/Kabul"]
         (let [ops   [:get-year :get-quarter :get-month :get-day
@@ -276,7 +216,6 @@
                         (mt/formatted-rows (repeat int))
                         first
                         (zipmap ops))))))))))
->>>>>>> 1e35115c
 
 (deftest ^:parallel temporal-extraction-with-filter-expresion-tests
   (mt/test-drivers (mt/normal-drivers-with-feature :temporal-extract)
