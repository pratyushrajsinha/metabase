--- conflicted
+++ resolved
@@ -1038,11 +1038,7 @@
                                                                    :alias        "Products"}]}
                                     :limit        2}
                        :parameters [{:type   :category
-<<<<<<< HEAD
                                      :target [:dimension [:field "CATEGORY" {:base-type :type/Text}]]
-                                     :value  "Widget"}]})))))))
-=======
-                                     :target [:dimension [:field-literal "CATEGORY" :type/Text]]
                                      :value  "Widget"}]})))))))
 
 (deftest nested-queries-with-expressions-and-joins-test
@@ -1125,5 +1121,4 @@
                                    :filter       [:> *sum/Float 100]
                                    :aggregation  [[:sum *sum/Float]]
                                    :breakout     [*products.title]}
-                    :filter       [:> *sum/Float 100]}))))))))
->>>>>>> 0593345b
+                    :filter       [:> *sum/Float 100]}))))))))