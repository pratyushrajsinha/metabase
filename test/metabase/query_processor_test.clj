--- conflicted
+++ resolved
@@ -271,36 +271,6 @@
   {:arglists '([ag-col-kw] [ag-col-kw field])}
   ([ag-col-kw]
    (case ag-col-kw
-<<<<<<< HEAD
-     :count  {:base_type       :type/Integer
-              :special_type    :type/Number
-              :name            "count"
-              :display_name    "count"
-              :id              nil
-              :table_id        nil
-              :description     nil
-              :source          :aggregation
-              :extra_info      {}
-              :target          nil
-              :remapped_from   nil
-              :remapped_to     nil
-              :settings        nil}))
-  ([ag-col-kw {:keys [base_type special_type]}]
-   {:pre [base_type special_type]}
-   {:base_type    base_type
-    :special_type  special_type
-    :id            nil
-    :table_id      nil
-    :description   nil
-    :source        :aggregation
-    :extra_info    {}
-    :target        nil
-    :name          (name ag-col-kw)
-    :display_name  (name ag-col-kw)
-    :remapped_from nil
-    :remapped_to   nil
-    :settings      nil}))
-=======
      :count {:base_type    :type/Integer
              :special_type :type/Number
              :name         "count"
@@ -308,6 +278,7 @@
              :id           nil
              :table_id     nil
              :description  nil
+             :settings     nil
              :source       :aggregation
              :extra_info   {}
              :target       nil}))
@@ -318,12 +289,12 @@
     :id           nil
     :table_id     nil
     :description  nil
+    :settings     nil
     :source       :aggregation
     :extra_info   {}
     :target       nil
     :name         (name ag-col-kw)
     :display_name (name ag-col-kw)}))
->>>>>>> 40144051
 
 (defn breakout-col [column]
   (assoc column :source :breakout))
