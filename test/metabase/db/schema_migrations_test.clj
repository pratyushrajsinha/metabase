(ns metabase.db.schema-migrations-test
  "Tests for the schema migrations defined in the Liquibase YAML files. The basic idea is:

  1. Create a temporary H2/Postgres/MySQL/MariaDB database
  2. Run all migrations up to a certain point
  3. Load some arbitrary data
  4. run migration(s) after that point (verify that they actually run)
  5. verify that data looks like what we'd expect after running migration(s)

  See `metabase.db.schema-migrations-test.impl` for the implementation of this functionality."
  (:require
   [cheshire.core :as json]
   [clojure.java.jdbc :as jdbc]
   [clojure.string :as str]
   [clojure.test :refer :all]
   [java-time :as t]
   [metabase.db.connection :as mdb.connection]
   [metabase.db.query :as mdb.query]
   [metabase.db.schema-migrations-test.impl :as impl]
   [metabase.db.setup :as db.setup]
   [metabase.driver :as driver]
   [metabase.models
    :refer [Action
            Card
            Collection
            Dashboard
            Database
            Dimension
            Field
            Permissions
            PermissionsGroup
            Pulse
            Setting
            Table
            User]]
   [metabase.models.interface :as mi]
   [metabase.models.permissions-group :as perms-group]
   [metabase.test :as mt]
   [metabase.test.fixtures :as fixtures]
   [metabase.test.util.random :as tu.random]
   [metabase.util :as u]
   [toucan.db :as db]
   [toucan2.core :as t2]
   [toucan2.execute :as t2.execute])
  (:import
   (java.sql Connection)
   (java.util UUID)))

(set! *warn-on-reflection* true)

(use-fixtures :once (fixtures/initialize :db))

(deftest rollback-test
  (testing "Migrating to latest version, rolling back to v44, and then migrating up again"
    ;; using test-migrations to excercise all drivers
    (impl/test-migrations [1] [_]
      (let [{:keys [db-type ^javax.sql.DataSource data-source]} mdb.connection/*application-db*
            migrate!    (partial db.setup/migrate! db-type data-source)
            get-last-id (fn []
                          (-> {:connection (.getConnection data-source)}
                              (jdbc/query ["SELECT id FROM DATABASECHANGELOG ORDER BY ORDEREXECUTED DESC LIMIT 1"])
                              first
                              :id))]
        (migrate! :up)
        (let [latest-id (get-last-id)]
          ;; This is an unusual usage of db.setup/migrate! with an explicit version, which is not currently
          ;; available via the CLI, but is used here to rollback to the lowest version we support.
          (migrate! :down 44)
            ;; will always be the last v44 migration
          (is (= "v44.00-044" (get-last-id)))
          (migrate! :up)
          (is (= latest-id (get-last-id))))))))

(deftest database-position-test
  (testing "Migration 165: add `database_position` to Field"
    (impl/test-migrations 165 [migrate!]
      ;; create a Database with a Table with 2 Fields
      (db/simple-insert! Database {:name "DB", :engine "h2", :created_at :%now, :updated_at :%now})
      (db/simple-insert! Table {:name "Table", :db_id 1, :created_at :%now, :updated_at :%now, :active true})
      (let [mock-field {:table_id 1, :created_at :%now, :updated_at :%now, :base_type "type/Text", :database_type "VARCHAR"}]
        (db/simple-insert! Field (assoc mock-field :name "Field 1"))
        (db/simple-insert! Field (assoc mock-field :name "Field 2")))
      (testing "sanity check: Fields should not have a `:database_position` column yet"
        (is (not (contains? (t2/select-one Field :id 1) :database_position))))
      ;; now run migration 165
      (migrate!)
      (testing "Fields should get `:database_position` equal to their IDs"
        (doseq [id [1 2]]
          (testing (format "Field %d" id)
            (is (= id
                   (t2/select-one-fn :database_position Field :id id)))))))))

(defn- create-raw-user!
  "create a user but skip pre and post insert steps"
  [email]
  (db/simple-insert! User
    :email        email
    :first_name   (tu.random/random-name)
    :last_name    (tu.random/random-name)
    :password     (str (UUID/randomUUID))
    :date_joined  :%now
    :is_active    true
    :is_superuser false))

(deftest email-lowercasing-test
  (testing "Migration 268-272: basic lowercasing `email` in `core_user`"
    (impl/test-migrations [268 272] [migrate!]
      (let [e1 "Foo@email.com"
            e2 "boo@email.com"]
        (doseq [e [e1 e2]]
          (create-raw-user! e))
        ;; Run migrations 268 - 272
        (migrate!)
        (doseq [e [e1 e2]]
          (is (= true
                 (t2/exists? User :email (u/lower-case-en e)))))))))

(deftest semantic-type-migration-tests
  (testing "updates each of the coercion types"
    (impl/test-migrations [283 296] [migrate!]
      ;; by name hoists results into a map by name so diffs are easier to read than sets.
      (let [by-name  #(into {} (map (juxt :name identity)) %)
            db-id    (db/simple-insert! Database {:name "DB", :engine "h2", :created_at :%now, :updated_at :%now})
            table-id (db/simple-insert! Table {:name "Table", :db_id db-id, :created_at :%now, :updated_at :%now, :active true})]
        ;; Using [[db/simple-insert-many!]] instead of [[db/insert-many!]] so we don't run into the field type validation
        ;; added in 38
        (db/simple-insert-many! Field
          (for [field [{:base_type     :type/Text
                        :semantic_type :type/Address
                        :name          "address"
                        :table_id      table-id
                        :database_type "VARCHAR"}
                       {:base_type     :type/Text
                        :semantic_type :type/ISO8601DateTimeString
                        :name          "iso-datetime"
                        :table_id      table-id
                        :database_type "VARCHAR"}
                       {:base_type     :type/Text
                        :semantic_type "timestamp_milliseconds"
                        :name          "iso-datetime-v0.20"
                        :table_id      table-id
                        :database_type "VARCHAR"}
                       {:base_type     :type/Text
                        :semantic_type :type/ISO8601DateString
                        :name          "iso-date"
                        :table_id      table-id
                        :database_type "VARCHAR"}
                       {:base_type     :type/Text
                        :semantic_type :type/ISO8601TimeString
                        :name          "iso-time"
                        :table_id      table-id
                        :database_type "VARCHAR"}
                       {:base_type     :type/Integer
                        :semantic_type :type/UNIXTimestampSeconds
                        :name          "unix-seconds"
                        :table_id      table-id
                        :database_type "INT"}
                       {:base_type     :type/Integer
                        :semantic_type :type/UNIXTimestampMilliseconds
                        :name          "unix-millis"
                        :table_id      table-id
                        :database_type "INT"}
                       {:base_type     :type/Integer
                        :semantic_type :type/UNIXTimestampMicroseconds
                        :name          "unix-micros"
                        :table_id      table-id
                        :database_type "INT"}]]
            (-> field
                (update :base_type u/qualified-name)
                (update :semantic_type u/qualified-name)
                (assoc :created_at (mi/now), :updated_at (mi/now)))))
        (migrate!)
        (is (= (by-name
                [{:base_type         :type/Text
                  :effective_type    :type/Text
                  :coercion_strategy nil
                  :semantic_type     :type/Address
                  :name              "address"}
                 {:base_type         :type/Text
                  :effective_type    :type/DateTime
                  :coercion_strategy :Coercion/ISO8601->DateTime
                  :semantic_type     nil
                  :name              "iso-datetime"}
                 {:base_type         :type/Text
                  :effective_type    :type/Instant
                  :coercion_strategy :Coercion/UNIXMilliSeconds->DateTime
                  :semantic_type     nil
                  :name              "iso-datetime-v0.20"}
                 {:base_type         :type/Text
                  :effective_type    :type/Date
                  :coercion_strategy :Coercion/ISO8601->Date
                  :semantic_type     nil
                  :name              "iso-date"}
                 {:base_type         :type/Text
                  :effective_type    :type/Time
                  :coercion_strategy :Coercion/ISO8601->Time
                  :semantic_type     nil
                  :name              "iso-time"}
                 {:base_type         :type/Integer
                  :effective_type    :type/Instant
                  :coercion_strategy :Coercion/UNIXSeconds->DateTime
                  :semantic_type     nil
                  :name              "unix-seconds"}
                 {:base_type         :type/Integer
                  :effective_type    :type/Instant
                  :coercion_strategy :Coercion/UNIXMilliSeconds->DateTime
                  :semantic_type     nil
                  :name              "unix-millis"}
                 {:base_type         :type/Integer
                  :effective_type    :type/Instant
                  :coercion_strategy :Coercion/UNIXMicroSeconds->DateTime
                  :semantic_type     nil
                  :name              "unix-micros"}])
               (by-name
                (into #{}
                      (map #(select-keys % [:base_type :effective_type :coercion_strategy
                                            :semantic_type :name]))
                      (t2/select Field :table_id table-id)))))))))

(defn app-db-column-types
  "Returns a map of all column names to their respective type names, for the given `table-name`, by using the JDBC
  .getMetaData method of the given `conn` (which is presumed to be an app DB connection)."
  [^Connection conn table-name]
  (with-open [rset (.getColumns (.getMetaData conn) nil nil table-name nil)]
    (into {} (take-while some?)
             (repeatedly
               (fn []
                 (when (.next rset)
                   [(.getString rset "COLUMN_NAME") (.getString rset "TYPE_NAME")]))))))

(deftest convert-text-to-longtext-migration-test
  (testing "all columns that were TEXT type in MySQL were changed to"
    (impl/test-migrations ["v42.00-004" "v42.00-063"] [migrate!]
      (migrate!) ; just run migrations immediately, then check the new types
      (let [all-text-cols [["activity" "details"]
                           ["collection" "description"]
                           ["collection" "name"]
                           ["computation_job" "context"]
                           ["computation_job_result" "payload"]
                           ["core_session" "anti_csrf_token"]
                           ["core_user" "login_attributes"]
                           ["group_table_access_policy" "attribute_remappings"]
                           ["login_history" "device_description"]
                           ["login_history" "ip_address"]
                           ["metabase_database" "caveats"]
                           ["metabase_database" "description"]
                           ["metabase_database" "details"]
                           ["metabase_database" "options"]
                           ["metabase_database" "points_of_interest"]
                           ["metabase_field" "caveats"]
                           ["metabase_field" "database_type"]
                           ["metabase_field" "description"]
                           ["metabase_field" "fingerprint"]
                           ["metabase_field" "has_field_values"]
                           ["metabase_field" "points_of_interest"]
                           ["metabase_field" "settings"]
                           ["metabase_fieldvalues" "human_readable_values"]
                           ["metabase_fieldvalues" "values"]
                           ["metabase_table" "caveats"]
                           ["metabase_table" "description"]
                           ["metabase_table" "points_of_interest"]
                           ["metric" "caveats"]
                           ["metric" "definition"]
                           ["metric" "description"]
                           ["metric" "how_is_this_calculated"]
                           ["metric" "points_of_interest"]
                           ["moderation_review" "text"]
                           ["native_query_snippet" "content"]
                           ["native_query_snippet" "description"]
                           ["pulse" "parameters"]
                           ["pulse_channel" "details"]
                           ["query" "query"]
                           ["query_execution" "error"]
                           ["report_card" "dataset_query"]
                           ["report_card" "description"]
                           ["report_card" "embedding_params"]
                           ["report_card" "result_metadata"]
                           ["report_card" "visualization_settings"]
                           ["report_dashboard" "caveats"]
                           ["report_dashboard" "description"]
                           ["report_dashboard" "embedding_params"]
                           ["report_dashboard" "parameters"]
                           ["report_dashboard" "points_of_interest"]
                           ["report_dashboardcard" "parameter_mappings"]
                           ["report_dashboardcard" "visualization_settings"]
                           ["revision" "message"]
                           ["revision" "object"]
                           ["segment" "caveats"]
                           ["segment" "definition"]
                           ["segment" "description"]
                           ["segment" "points_of_interest"]
                           ["setting" "value"]
                           ["task_history" "task_details"]
                           ["view_log" "metadata"]]]
        (t2/with-connection [conn]
          (doseq [[tbl-nm col-nms] (group-by first all-text-cols)]
            (let [^String exp-type (case driver/*driver*
                                     :mysql "longtext"
                                     :h2    "CHARACTER LARGE OBJECT"
                                     "text")
                  name-fn          (case driver/*driver*
                                     :h2 u/upper-case-en
                                     identity)
                  tbl-cols         (app-db-column-types conn (name-fn tbl-nm))]
              (doseq [col-nm (map last col-nms)]
                (testing (format " %s in %s" exp-type driver/*driver*)
                  ;; just get the first/only scalar value from the results (which is a vec of maps)
                  (is (.equalsIgnoreCase exp-type (get tbl-cols (name-fn col-nm)))
                      (format "Using %s, type for %s.%s was supposed to be %s, but was %s"
                              driver/*driver*
                              tbl-nm
                              col-nm
                              exp-type
                              (get tbl-cols col-nm))))))))))))

(deftest convert-query-cache-result-to-blob-test
  (testing "the query_cache.results column was changed to"
    (impl/test-migrations ["v42.00-064"] [migrate!]
      (t2/with-connection [^java.sql.Connection conn]
        (when (= :mysql driver/*driver*)
          ;; simulate the broken app DB state that existed prior to the fix from #16095
          (with-open [stmt (.prepareStatement conn "ALTER TABLE query_cache MODIFY results BLOB NULL;")]
            (.execute stmt)))
        (migrate!)                      ; run migrations, then check the new type
        (let [^String exp-type (case driver/*driver*
                                 :mysql    "longblob"
                                 :h2       "BINARY LARGE OBJECT"
                                 :postgres "bytea")
              name-fn          (case driver/*driver*
                                 :h2 u/upper-case-en
                                 identity)
              tbl-nm           "query_cache"
              col-nm           "results"
              tbl-cols         (app-db-column-types conn (name-fn tbl-nm))]
          (testing (format " %s in %s" exp-type driver/*driver*)
            ;; just get the first/only scalar value from the results (which is a vec of maps)
            (is (.equalsIgnoreCase exp-type (get tbl-cols (name-fn col-nm)))
                (format "Using %s, type for %s.%s was supposed to be %s, but was %s"
                        driver/*driver*
                        tbl-nm
                        col-nm
                        exp-type
                        (get tbl-cols col-nm)))))))))

(deftest remove-bigquery-driver-test
  (testing "Migrate legacy BigQuery driver to new (:bigquery-cloud-sdk) driver (#20141)"
    (impl/test-migrations ["v43.00-001"] [migrate!]
      (try
        ;; we're using `simple-insert!` here instead of `with-temp` because Toucan `post-insert` for the DB will
        ;; normally try to add it to the magic Permissions Groups which don't exist yet. They're added in later
        ;; migrations
        (let [db (db/simple-insert! Database {:name       "Legacy BigQuery driver DB"
                                              :engine     "bigquery"
                                              :details    (json/generate-string {:service-account-json "{\"fake_key\": 14}"})
                                              :created_at :%now
                                              :updated_at :%now})]
          (migrate!)
          (is (= [{:engine "bigquery-cloud-sdk"}]
                 (mdb.query/query {:select [:engine], :from [:metabase_database], :where [:= :id (u/the-id db)]}))))
        (finally
          (db/simple-delete! Database :name "Legacy BigQuery driver DB"))))))

(deftest create-root-permissions-entry-for-admin-test
  (testing "Migration v0.43.00-006: Add root permissions entry for 'Administrators' magic group"
    (doseq [existing-entry? [true false]]
      (testing (format "Existing root entry? %s" (pr-str existing-entry?))
        (impl/test-migrations "v43.00-006" [migrate!]
          (let [[{admin-group-id :id}] (mdb.query/query {:select [:id]
                                                         :from   [:permissions_group]
                                                         :where  [:= :name perms-group/admin-group-name]})]
            (is (integer? admin-group-id))
            (when existing-entry?
              (t2/query-one {:insert-into :permissions
                            :values      [{:object   "/"
                                           :group_id admin-group-id}]}))
            (migrate!)
            (is (= [{:object "/"}]
                   (mdb.query/query {:select [:object]
                                     :from   [:permissions]
                                     :where  [:= :group_id admin-group-id]})))))))))

(deftest create-database-entries-for-all-users-group-test
  (testing "Migration v43.00-007: create DB entries for the 'All Users' permissions group"
    (doseq [with-existing-data-migration? [true false]]
      (testing (format "With existing data migration? %s" (pr-str with-existing-data-migration?))
        (impl/test-migrations "v43.00-007" [migrate!]
          (t2/query-one {:insert-into :metabase_database
                        :values      [{:name       "My DB"
                                       :engine     "h2"
                                       :created_at :%now
                                       :updated_at :%now
                                       :details    "{}"}]})
          (when with-existing-data-migration?
            (t2/query-one {:insert-into :data_migrations
                          :values      [{:id        "add-databases-to-magic-permissions-groups"
                                         :timestamp :%now}]}))
          (migrate!)
          (is (= (if with-existing-data-migration?
                   []
                   [{:object "/db/1/"}])
                 (mdb.query/query {:select    [:p.object]
                                   :from      [[:permissions :p]]
                                   :left-join [[:permissions_group :pg] [:= :p.group_id :pg.id]]
                                   :where     [:= :pg.name perms-group/all-users-group-name]}))))))))

(deftest migrate-legacy-site-url-setting-test
  (testing "Migration v43.00-008: migrate legacy `-site-url` Setting to `site-url`; remove trailing slashes (#4123, #4188, #20402)"
    (impl/test-migrations ["v43.00-008"] [migrate!]
      (t2/query-one {:insert-into :setting
                    :values      [{:key   "-site-url"
                                   :value "http://localhost:3000/"}]})
      (migrate!)
      (is (= [{:key "site-url", :value "http://localhost:3000"}]
             (mdb.query/query {:select [:*], :from [:setting], :where [:= :key "site-url"]}))))))

(deftest site-url-ensure-protocol-test
  (testing "Migration v43.00-009: ensure `site-url` Setting starts with a protocol (#20403)"
    (impl/test-migrations ["v43.00-009"] [migrate!]
      (t2/query-one {:insert-into :setting
                    :values      [{:key   "site-url"
                                   :value "localhost:3000"}]})
      (migrate!)
      (is (= [{:key "site-url", :value "http://localhost:3000"}]
             (mdb.query/query {:select [:*], :from [:setting], :where [:= :key "site-url"]}))))))

(defn- add-legacy-data-migration-entry! [migration-name]
  (t2/query-one {:insert-into :data_migrations
                :values      [{:id        migration-name
                               :timestamp :%now}]}))

(defn- add-migrated-collections-data-migration-entry! []
  (add-legacy-data-migration-entry! "add-migrated-collections"))

(deftest add-migrated-collections-test
  (testing "Migrations v43.00-014 - v43.00-019"
    (letfn [(create-user! []
              (t2/query-one {:insert-into :core_user
                            :values      [{:first_name  "Cam"
                                           :last_name   "Era"
                                           :email       "cam@era.com"
                                           :password    "abc123"
                                           :date_joined :%now}]}))]
      (doseq [{:keys [model collection-name create-instance!]}
              [{:model            Dashboard
                :collection-name  "Migrated Dashboards"
                :create-instance! (fn []
                                    (create-user!)
                                    (t2/query-one {:insert-into :report_dashboard
                                                  :values      [{:name          "My Dashboard"
                                                                 :created_at    :%now
                                                                 :updated_at    :%now
                                                                 :creator_id    1
                                                                 :parameters    "[]"
                                                                 :collection_id nil}]}))}
               {:model            Pulse
                :collection-name  "Migrated Pulses"
                :create-instance! (fn []
                                    (create-user!)
                                    (t2/query-one {:insert-into :pulse
                                                  :values      [{:name          "My Pulse"
                                                                 :created_at    :%now
                                                                 :updated_at    :%now
                                                                 :creator_id    1
                                                                 :parameters    "[]"
                                                                 :collection_id nil}]}))}
               {:model            Card
                :collection-name  "Migrated Questions"
                :create-instance! (fn []
                                    (create-user!)
                                    (t2/query-one {:insert-into :metabase_database
                                                  :values      [{:name       "My DB"
                                                                 :engine     "h2"
                                                                 :details    "{}"
                                                                 :created_at :%now
                                                                 :updated_at :%now}]})
                                    (t2/query-one {:insert-into :report_card
                                                  :values      [{:name                   "My Saved Question"
                                                                 :created_at             :%now
                                                                 :updated_at             :%now
                                                                 :creator_id             1
                                                                 :display                "table"
                                                                 :dataset_query          "{}"
                                                                 :visualization_settings "{}"
                                                                 :database_id            1
                                                                 :collection_id          nil}]}))}]

              :let [table-name-keyword (t2/table-name model)]]
        (testing (format "create %s Collection for %s in the Root Collection"
                         (pr-str collection-name)
                         (name model))
          (letfn [(collections []
                    (mdb.query/query {:select [:name :slug], :from [:collection]}))
                  (collection-slug []
                    (-> collection-name
                        u/lower-case-en
                        (str/replace #"\s+" "_")))]
            (impl/test-migrations ["v43.00-014" "v43.00-019"] [migrate!]
              (create-instance!)
              (migrate!)
              (is (= [{:name collection-name, :slug (collection-slug)}]
                     (collections)))
              (testing "Instance should be moved new Collection"
                (is (= [{:collection_id 1}]
                       (mdb.query/query {:select [:collection_id], :from [table-name-keyword]})))))
            (testing "\nSkip if\n"
              (testing "There are no instances not in a Collection\n"
                (impl/test-migrations ["v43.00-014" "v43.00-019"] [migrate!]
                  (migrate!)
                  (is (= []
                         (collections)))))
              (testing "add-migrated-collections already ran\n"
                (impl/test-migrations ["v43.00-014" "v43.00-019"] [migrate!]
                  (create-instance!)
                  (add-migrated-collections-data-migration-entry!)
                  (migrate!)
                  (is (= []
                         (collections)))
                  (testing "Instance should NOT be moved"
                    (is (= [{:collection_id nil}]
                           (mdb.query/query {:select [:collection_id], :from [table-name-keyword]}))))))
              (testing "Migrated Collection already exists\n"
                (impl/test-migrations ["v43.00-014" "v43.00-019"] [migrate!]
                  (create-instance!)
                  (t2/query-one {:insert-into :collection
                                :values      [{:name collection-name, :slug "existing_collection", :color "#abc123"}]})
                  (migrate!)
                  (is (= [{:name collection-name, :slug "existing_collection"}]
                         (collections)))
                  (testing "Collection should not have been created but instance should still be moved"
                    (is (= [{:collection_id 1}]
                           (mdb.query/query {:select [:collection_id], :from [table-name-keyword]})))))))))))))

(deftest grant-all-users-root-collection-readwrite-perms-test
  (testing "Migration v43.00-020: create a Root Collection entry for All Users"
    (letfn [(all-users-group-id []
              (let [[{id :id}] (mdb.query/query {:select [:id]
                                                 :from   [:permissions_group]
                                                 :where  [:= :name perms-group/all-users-group-name]})]
                (is (integer? id))
                id))
            (all-user-perms []
              (mdb.query/query {:select [:object]
                                :from   [:permissions]
                                :where  [:= :group_id (all-users-group-id)]}))]
      (impl/test-migrations ["v43.00-020" "v43.00-021"] [migrate!]
        (is (= []
               (all-user-perms)))
        (migrate!)
        (is (= [{:object "/collection/root/"}]
               (all-user-perms))))

      (testing "add-migrated-collections data migration was ran previously: don't create an entry"
        (impl/test-migrations ["v43.00-020" "v43.00-021"] [migrate!]
          (add-migrated-collections-data-migration-entry!)
          (migrate!)
          (is (= []
                 (all-user-perms)))))

      (testing "entry already exists: don't create an entry"
        (impl/test-migrations ["v43.00-020" "v43.00-021"] [migrate!]
          (t2/query-one {:insert-into :permissions
                        :values      [{:object   "/collection/root/"
                                       :group_id (all-users-group-id)}]})
          (migrate!)
          (is (= [{:object "/collection/root/"}]
                 (all-user-perms))))))))

(deftest clear-ldap-user-passwords-test
  (testing "Migration v43.00-029: clear password and password_salt for LDAP users"
    (impl/test-migrations ["v43.00-029"] [migrate!]
      (t2/query-one {:insert-into :core_user
                    :values      [{:first_name    "Cam"
                                   :last_name     "Era"
                                   :email         "cam@era.com"
                                   :date_joined   :%now
                                   :password      "password"
                                   :password_salt "and pepper"
                                   :ldap_auth     false}
                                  {:first_name    "LDAP Cam"
                                   :last_name     "Era"
                                   :email         "ldap_cam@era.com"
                                   :date_joined   :%now
                                   :password      "password"
                                   :password_salt "and pepper"
                                   :ldap_auth     true}]})
      (migrate!)
      (is (= [{:first_name "Cam", :password "password", :password_salt "and pepper", :ldap_auth false}
              {:first_name "LDAP Cam", :password nil, :password_salt nil, :ldap_auth true}]
             (mdb.query/query {:select   [:first_name :password :password_salt :ldap_auth]
                               :from     [:core_user]
                               :order-by [[:id :asc]]}))))))

(deftest grant-download-perms-test
  (testing "Migration v43.00-042: grant download permissions to All Users permissions group"
    (impl/test-migrations ["v43.00-042" "v43.00-043"] [migrate!]
      (t2/query-one {:insert-into :metabase_database
                    :values      [{:name       "My DB"
                                   :engine     "h2"
                                   :created_at :%now
                                   :updated_at :%now
                                   :details    "{}"}]})
      (migrate!)
      (is (= [{:object "/collection/root/"} {:object "/download/db/1/"}]
             (mdb.query/query {:select    [:p.object]
                               :from      [[:permissions :p]]
                               :left-join [[:permissions_group :pg] [:= :p.group_id :pg.id]]
                               :where     [:= :pg.name perms-group/all-users-group-name]}))))))

(deftest grant-subscription-permission-test
  (testing "Migration v43.00-047: Grant the 'All Users' Group permissions to create/edit subscriptions and alerts"
    (impl/test-migrations ["v43.00-047" "v43.00-048"] [migrate!]
      (migrate!)
      (is (= #{"All Users"}
             (set (map :name (mdb.query/query {:select    [:pg.name]
                                               :from      [[:permissions :p]]
                                               :left-join [[:permissions_group :pg] [:= :p.group_id :pg.id]]
                                               :where     [:= :p.object "/general/subscription/"]}))))))))

(deftest rename-general-permissions-to-application-test
  (testing "Migration v43.00-057: Rename general permissions to application permissions"
    (impl/test-migrations ["v43.00-057" "v43.00-058"] [migrate!]
      (letfn [(get-perms [object] (set (map :name (mdb.query/query {:select    [:pg.name]
                                                                    :from      [[:permissions :p]]
                                                                    :left-join [[:permissions_group :pg] [:= :p.group_id :pg.id]]
                                                                    :where     [:= :p.object object]}))))]
        (is (= #{"All Users"} (get-perms "/general/subscription/")))
        (migrate!)
        (is (= #{"All Users"} (get-perms "/application/subscription/")))))))

(deftest add-parameter-to-cards-test
  (testing "Migration v44.00-022: Add parameters to report_card"
    (impl/test-migrations ["v44.00-022" "v44.00-024"] [migrate!]
      (let [user-id
            (db/simple-insert! User {:first_name  "Howard"
                                     :last_name   "Hughes"
                                     :email       "howard@aircraft.com"
                                     :password    "superstrong"
                                     :date_joined :%now})
            database-id (db/simple-insert! Database {:name "DB", :engine "h2", :created_at :%now, :updated_at :%now})
            card-id (db/simple-insert! Card {:name                   "My Saved Question"
                                             :created_at             :%now
                                             :updated_at             :%now
                                             :creator_id             user-id
                                             :display                "table"
                                             :dataset_query          "{}"
                                             :visualization_settings "{}"
                                             :database_id            database-id
                                             :collection_id          nil})]
       (migrate!)
       (is (= nil
              (:parameters (first (t2/select (t2/table-name Card) {:where [:= :id card-id]})))))))))

(deftest add-parameter-mappings-to-cards-test
  (testing "Migration v44.00-024: Add parameter_mappings to cards"
    (impl/test-migrations ["v44.00-024" "v44.00-026"] [migrate!]
      (let [user-id
            (db/simple-insert! User {:first_name  "Howard"
                                     :last_name   "Hughes"
                                     :email       "howard@aircraft.com"
                                     :password    "superstrong"
                                     :date_joined :%now})
            database-id
            (db/simple-insert! Database {:name "DB", :engine "h2", :created_at :%now, :updated_at :%now})
            card-id
            (db/simple-insert! Card {:name                   "My Saved Question"
                                     :created_at             :%now
                                     :updated_at             :%now
                                     :creator_id             user-id
                                     :display                "table"
                                     :dataset_query          "{}"
                                     :visualization_settings "{}"
                                     :database_id            database-id
                                     :collection_id          nil})]
        (migrate!)
        (is (= nil
               (:parameter_mappings (first (t2/select (t2/table-name Card) {:where [:= :id card-id]})))))))))

(deftest grant-all-users-root-snippets-collection-readwrite-perms-test
  (letfn [(perms-path [] "/collection/namespace/snippets/root/")
          (all-users-group-id []
            (-> (mdb.query/query {:select [:id]
                                  :from   [:permissions_group],
                                  :where  [:= :name perms-group/all-users-group-name]})
                first
                :id))
          (get-perms [] (map :name (mdb.query/query {:select    [:pg.name]
                                                     :from      [[:permissions :p]]
                                                     :left-join [[:permissions_group :pg] [:= :p.group_id :pg.id]]
                                                     :where     [:= :p.object (perms-path)]})))]
    (testing "Migration v44.00-033: create a Root Snippets Collection entry for All Users\n"
      (testing "Should run for new OSS instances"
        (impl/test-migrations ["v44.00-033" "v44.00-034"] [migrate!]
          (migrate!)
          (is (= ["All Users"] (get-perms)))))

      (testing "Should run for new EE instances"
        (impl/test-migrations ["v44.00-033" "v44.00-034"] [migrate!]
          (db/simple-insert! Setting {:key   "premium-embedding-token"
                                      :value "fake-key"})
          (migrate!)
          (is (= ["All Users"] (get-perms)))))

      (testing "Should not run for existing OSS instances"
        (impl/test-migrations ["v44.00-033" "v44.00-034"] [migrate!]
          (create-raw-user! "ngoc@metabase.com")
          (migrate!)
          (is (= [] (get-perms)))))

      (testing "Should not run for existing EE instances"
        (impl/test-migrations ["v44.00-033" "v44.00-034"] [migrate!]
          (create-raw-user! "ngoc@metabase.com")
          (db/simple-insert! Setting {:key   "premium-embedding-token"
                                      :value "fake-key"})
          (migrate!)
          (is (= [] (get-perms)))))

      (testing "Should not fail if permissions already exist"
        (impl/test-migrations ["v44.00-033" "v44.00-034"] [migrate!]
          (t2/query-one {:insert-into :permissions
                        :values      [{:object   (perms-path)
                                       :group_id (all-users-group-id)}]})
          (migrate!)
          (is (= ["All Users"] (get-perms))))))))

(deftest make-database-details-not-null-test
  (testing "Migrations v45.00-042 and v45.00-043: set default value of '{}' for Database rows with NULL details"
    (impl/test-migrations ["v45.00-042" "v45.00-043"] [migrate!]
      (let [database-id (db/simple-insert! Database (-> (dissoc (mt/with-temp-defaults Database) :details)
                                                        (assoc :engine "h2")))]
        (is (partial= {:details nil}
                      (t2/select-one Database :id database-id)))
        (migrate!)
        (is (partial= {:details {}}
                      (t2/select-one Database :id database-id)))))))

(deftest populate-collection-created-at-test
  (testing "Migrations v45.00-048 thru v45.00-050: add Collection.created_at and populate it"
    (impl/test-migrations ["v45.00-048" "v45.00-050"] [migrate!]
      (let [database-id              (db/simple-insert! Database {:details   "{}"
                                                                  :engine    "h2"
                                                                  :is_sample false
                                                                  :name      "populate-collection-created-at-test-db"})
            user-id                  (db/simple-insert! User {:first_name  "Cam"
                                                              :last_name   "Era"
                                                              :email       "cam@example.com"
                                                              :password    "123456"
                                                              :date_joined #t "2022-10-20T02:09Z"})
            personal-collection-id   (db/simple-insert! Collection {:name              "Cam Era's Collection"
                                                                    :personal_owner_id user-id
                                                                    :color             "#ff0000"
                                                                    :slug              "personal_collection"})
            impersonal-collection-id (db/simple-insert! Collection {:name  "Regular Collection"
                                                                    :color "#ff0000"
                                                                    :slug  "regular_collection"})
            empty-collection-id      (db/simple-insert! Collection {:name  "Empty Collection"
                                                                    :color "#ff0000"
                                                                    :slug  "empty_collection"})
            _                        (db/simple-insert! Card {:collection_id          impersonal-collection-id
                                                              :name                   "Card 1"
                                                              :display                "table"
                                                              :dataset_query          "{}"
                                                              :visualization_settings "{}"
                                                              :creator_id             user-id
                                                              :database_id            database-id
                                                              :created_at             #t "2022-10-20T02:09Z"
                                                              :updated_at             #t "2022-10-20T02:09Z"})
            _                        (db/simple-insert! Card {:collection_id          impersonal-collection-id
                                                              :name                   "Card 2"
                                                              :display                "table"
                                                              :dataset_query          "{}"
                                                              :visualization_settings "{}"
                                                              :creator_id             user-id
                                                              :database_id            database-id
                                                              :created_at             #t "2021-10-20T02:09Z"
                                                              :updated_at             #t "2022-10-20T02:09Z"})]
        (migrate!)
        (testing "A personal Collection should get created_at set by to the date_joined from its owner"
          (is (= (t/offset-date-time #t "2022-10-20T02:09Z")
                 (t/offset-date-time (t2/select-one-fn :created_at Collection :id personal-collection-id)))))
        (testing "A non-personal Collection should get created_at set to its oldest object"
          (is (= (t/offset-date-time #t "2021-10-20T02:09Z")
                 (t/offset-date-time (t2/select-one-fn :created_at Collection :id impersonal-collection-id)))))
        (testing "Empty Collection should not have been updated"
          (let [empty-collection-created-at (t/offset-date-time (t2/select-one-fn :created_at Collection :id empty-collection-id))]
            (is (not= (t/offset-date-time #t "2021-10-20T02:09Z")
                      empty-collection-created-at))
            (is (not= (t/offset-date-time #t "2022-10-20T02:09Z")
                      empty-collection-created-at))))))))

(deftest deduplicate-dimensions-test
  (testing "Migrations v46.00-029 thru v46.00-031: make Dimension field_id unique instead of field_id + name"
    (impl/test-migrations ["v46.00-029" "v46.00-031"] [migrate!]
      (let [database-id (db/simple-insert! Database {:details   "{}"
                                                     :engine    "h2"
                                                     :is_sample false
                                                     :name      "populate-collection-created-at-test-db"})
            table-id    (db/simple-insert! Table {:db_id      database-id
                                                  :name       "Table"
                                                  :created_at :%now
                                                  :updated_at :%now
                                                  :active     true})
            field-1-id  (db/simple-insert! Field {:name          "F1"
                                                  :table_id      table-id
                                                  :base_type     "type/Text"
                                                  :database_type "TEXT"
                                                  :created_at    :%now
                                                  :updated_at    :%now})
            field-2-id  (db/simple-insert! Field {:name          "F2"
                                                  :table_id      table-id
                                                  :base_type     "type/Text"
                                                  :database_type "TEXT"
                                                  :created_at    :%now
                                                  :updated_at    :%now})
            _           (db/simple-insert! Dimension {:field_id   field-1-id
                                                      :name       "F1 D1"
                                                      :type       "internal"
                                                      :created_at #t "2022-12-07T18:30:30.000-08:00"
                                                      :updated_at #t "2022-12-07T18:30:30.000-08:00"})
            _           (db/simple-insert! Dimension {:field_id   field-1-id
                                                      :name       "F1 D2"
                                                      :type       "internal"
                                                      :created_at #t "2022-12-07T18:45:30.000-08:00"
                                                      :updated_at #t "2022-12-07T18:45:30.000-08:00"})
            _           (db/simple-insert! Dimension {:field_id   field-2-id
                                                      :name       "F2 D1"
                                                      :type       "internal"
                                                      :created_at #t "2022-12-07T18:45:30.000-08:00"
                                                      :updated_at #t "2022-12-07T18:45:30.000-08:00"})]
        (is (= #{"F1 D1"
                 "F1 D2"
                 "F2 D1"}
               (t2/select-fn-set :name Dimension {:order-by [[:id :asc]]})))
        (migrate!)
        (testing "Keep the newest Dimensions"
          (is (= #{"F1 D2"
                   "F2 D1"}
                 (t2/select-fn-set :name Dimension {:order-by [[:id :asc]]}))))))))

(deftest clean-up-gtap-table-test
  (testing "Migrations v46.00-064 to v46.00-067: rename `group_table_access_policy` table, add `permission_id` FK,
           and clean up orphaned rows"
    (impl/test-migrations ["v46.00-064" "v46.00-067"] [migrate!]
      (let [db-id    (db/simple-insert! Database {:name       "DB"
                                                  :engine     "h2"
                                                  :created_at :%now
                                                  :updated_at :%now
                                                  :details    "{}"})
            table-id (db/simple-insert! Table {:db_id      db-id
                                               :name       "Table"
                                               :created_at :%now
                                               :updated_at :%now
                                               :active     true})
            _        (t2/query-one {:insert-into :group_table_access_policy
                                   :values      [{:group_id             1
                                                  :table_id             table-id
                                                  :attribute_remappings "{\"foo\", 1}"}
                                                 {:group_id             2
                                                  :table_id             table-id
                                                  :attribute_remappings "{\"foo\", 1}"}]})
            perm-id  (db/simple-insert! Permissions {:group_id 1
                                                     :object   "/db/1/schema/PUBLIC/table/1/query/segmented/"})]
          ;; Two rows are present in `group_table_access_policy`
          (is (= [{:id 1, :group_id 1, :table_id table-id, :card_id nil, :attribute_remappings "{\"foo\", 1}"}
                  {:id 2, :group_id 2, :table_id table-id, :card_id nil, :attribute_remappings "{\"foo\", 1}"}]
                 (mdb.query/query {:select [:*] :from [:group_table_access_policy]})))
          (migrate!)
          ;; Only the sandbox with a corresponding `Permissions` row is present, and the table is renamed to `sandboxes`
          (is (= [{:id 1, :group_id 1, :table_id table-id, :card_id nil, :attribute_remappings "{\"foo\", 1}", :permission_id perm-id}]
                 (mdb.query/query {:select [:*] :from [:sandboxes]})))))))

(deftest able-to-delete-db-with-actions-test
  (testing "Migrations v46.00-084 and v46.00-085 set delete CASCADE for action.model_id to
           fix the bug of unable to delete database with actions"
    (impl/test-migrations ["v46.00-084" "v46.00-085"] [migrate!]
      (let [user-id  (db/simple-insert! User {:first_name  "Howard"
                                              :last_name   "Hughes"
                                              :email       "howard@aircraft.com"
                                              :password    "superstrong"
                                              :date_joined :%now})
            db-id    (db/simple-insert! Database {:name       "db"
                                                  :engine     "postgres"
                                                  :created_at :%now
                                                  :updated_at :%now
                                                  :settings    "{\"database-enable-actions\":true}"
                                                  :details    "{}"})
            table-id (db/simple-insert! Table {:db_id      db-id
                                               :name       "Table"
                                               :created_at :%now
                                               :updated_at :%now
                                               :active     true})
            model-id (db/simple-insert! Card {:name                   "My Saved Question"
                                              :created_at             :%now
                                              :updated_at             :%now
                                              :creator_id             user-id
                                              :table_id               table-id
                                              :display                "table"
                                              :dataset_query          "{}"
                                              :visualization_settings "{}"
                                              :database_id            db-id
                                              :collection_id          nil})
            _        (db/simple-insert! Action {:name       "Update user name"
                                                :type       "implicit"
                                                :model_id   model-id
                                                :archived   false
                                                :created_at :%now
                                                :updated_at :%now})]
        (is (thrown? clojure.lang.ExceptionInfo
                     (t2/delete! Database :id db-id)))
        (migrate!)
        (is (t2/delete! Database :id db-id))))))

(deftest split-data-permission-test
  (testing "Migration v46.00-080: split existing v1 data permission paths into v2 data and query permission paths"
    (impl/test-migrations ["v46.00-080"] [migrate!]
      (let [[group-1-id]        (t2/insert-returning-pks! PermissionsGroup {:name "Test Group 1"})
            [group-2-id]        (t2/insert-returning-pks! PermissionsGroup {:name "Test Group 2"})
            v1-paths-and-groups [["/db/1/"                                       group-1-id]
                                 ["/db/2/schema/"                                group-1-id]
                                 ["/db/3/native/"                                group-1-id]
                                 ["/db/4/schema/PUBLIC/"                         group-1-id]
                                 ["/db/5/schema/my\\\\schema/"                   group-1-id]
                                 ["/db/6/schema/PUBLIC/table/1/"                 group-1-id]
                                 ["/db/7/schema/PUBLIC/table/1/query/segmented/" group-1-id]
                                 ["/db/8/schema/PUBLIC/table/1/query/segmented/" group-1-id]
                                 ["/db/1/"                                       group-2-id]
                                 ["invalid-path"                                 group-2-id]]
            _                   (t2.execute/query-one {:insert-into :permissions
                                                       :columns     [:object :group_id]
                                                       :values      v1-paths-and-groups})
            _                   (migrate!)
            new-paths-set       (t2/select-fn-set (juxt :object :group_id)
                                                  :models/permissions
                                                  {:where [:in :group_id [group-1-id group-2-id]]})]
        ;; Check that the full permission set for group-1 and group-2 is what we expect post-migration.
        ;; Each v1-path from above is listed here, immediately followed by the two resulting v2 paths.
        (is (= #{["/db/1/"                                       group-1-id]
                 ["/data/db/1/"                                  group-1-id]
                 ["/query/db/1/"                                 group-1-id]
                 ["/db/2/schema/"                                group-1-id]
                 ["/data/db/2/"                                  group-1-id]
                 ["/query/db/2/schema/"                          group-1-id]
                 ["/db/3/native/"                                group-1-id]
                 ["/data/db/3/"                                  group-1-id]
                 ["/query/db/3/"                                 group-1-id]
                 ["/db/4/schema/PUBLIC/"                         group-1-id]
                 ["/data/db/4/schema/PUBLIC/"                    group-1-id]
                 ["/query/db/4/schema/PUBLIC/"                   group-1-id]
                 ["/db/5/schema/my\\\\schema/"                   group-1-id]
                 ["/data/db/5/schema/my\\\\schema/"              group-1-id]
                 ["/query/db/5/schema/my\\\\schema/"             group-1-id]
                 ["/db/6/schema/PUBLIC/table/1/"                 group-1-id]
                 ["/data/db/6/schema/PUBLIC/table/1/"            group-1-id]
                 ["/query/db/6/schema/PUBLIC/table/1/"           group-1-id]
                 ["/db/7/schema/PUBLIC/table/1/query/segmented/" group-1-id]
                 ["/data/db/7/schema/PUBLIC/table/1/"            group-1-id]
                 ["/query/db/7/schema/PUBLIC/table/1/"           group-1-id]
                 ["/db/8/schema/PUBLIC/table/1/query/segmented/" group-1-id]
                 ["/data/db/8/schema/PUBLIC/table/1/"            group-1-id]
                 ["/query/db/8/schema/PUBLIC/table/1/"           group-1-id]
                 ["/db/1/"                                       group-2-id]
                 ["/data/db/1/"                                  group-2-id]
                 ["/query/db/1/"                                 group-2-id]
                 ;; Invalid path is not touched but also doesn't fail the migration
                 ["invalid-path"                                 group-2-id]}
               new-paths-set))))))

(deftest migrate-field-database-type-test
  (testing "Migration v47.00-001: set base-type to type/JSON for JSON database-types for postgres and mysql"
<<<<<<< HEAD
    (impl/test-migrations ["v47.00-001"] [migrate!]
      (let [[pg-db-id
=======
    (impl/test-migrations ["v47.00-001"] [_]
      (let [{:keys [db-type ^javax.sql.DataSource
                    data-source]} mdb.connection/*application-db*
            ;; Use db.setup/migrate! instead of the impl/test-migrations migrate! binding, otherwise the rollback
            ;; will sometimes fail to work in CI (metabase#29515)
            migrate! (partial db.setup/migrate! db-type data-source)
            [pg-db-id
>>>>>>> 7388efaf
             mysql-db-id] (t2/insert-returning-pks! Database [{:name "PG Database"    :engine "postgres"}
                                                              {:name "MySQL Database" :engine "mysql"}])
            [pg-table-id
             mysql-table-id] (t2/insert-returning-pks! Table [{:db_id pg-db-id    :name "PG Table"    :active true}
                                                              {:db_id mysql-db-id :name "MySQL Table" :active true}])
            [pg-field-1-id
             pg-field-2-id
             pg-field-3-id
             mysql-field-1-id
             mysql-field-2-id] (t2/insert-returning-pks! Field [{:name "PG Field 1"    :table_id pg-table-id    :database_type "json"    :base_type :type/Structured}
                                                                {:name "PG Field 2"    :table_id pg-table-id    :database_type "JSONB"   :base_type :type/Structured}
                                                                {:name "PG Field 3"    :table_id pg-table-id    :database_type "varchar" :base_type :type/Text}
                                                                {:name "MySQL Field 1" :table_id mysql-table-id :database_type "json"    :base_type :type/SerializedJSON}
                                                                {:name "MySQL Field 2" :table_id mysql-table-id :database_type "varchar" :base_type :type/Text}])
            _ (migrate! :up)
            new-base-types (t2/select-pk->fn :base_type Field)]
        (are [field-id expected] (= expected (get new-base-types field-id))
          pg-field-1-id :type/JSON
          pg-field-2-id :type/JSON
          pg-field-3-id :type/Text
          mysql-field-1-id :type/JSON
          mysql-field-2-id :type/Text)
        (testing "Rollback restores the original state"
<<<<<<< HEAD
          (let [{:keys [db-type ^javax.sql.DataSource data-source]} mdb.connection/*application-db*]
            (db.setup/migrate! db-type data-source :down 46)
            (let [new-base-types (t2/select-pk->fn :base_type Field)]
              (are [field-id expected] (= expected (get new-base-types field-id))
                pg-field-1-id :type/Structured
                pg-field-2-id :type/Structured
                pg-field-3-id :type/Text
                mysql-field-1-id :type/SerializedJSON
                mysql-field-2-id :type/Text))))))))

(deftest migrate-field-json-unfolding-type-test
  (testing "Migration v47.00-003: set base-type to type/JSON for JSON database-types for postgres and mysql"
    (impl/test-migrations ["v47.00-003"] [migrate!]
      (let [[enabled-db-id
             enabled-by-default-db-1-id
             enabled-by-default-db-2-id
             disabled-db-id] (t2/insert-returning-pks! Database [{:name    "enabled"
                                                                  :engine  "postgres"
                                                                  :details {:json-unfolding true}}
                                                                 {:name    "enabled by default"
                                                                  :engine  "postgres"
                                                                  :details {}}
                                                                 {:name    "enabled by default"
                                                                  :engine  "postgres"
                                                                  :details {:json-unfolding nil}}
                                                                 {:name    "disabled"
                                                                  :engine  "postgres"
                                                                  :details {:json-unfolding false}}])
            ;; create a table for each database
            [enabled-table-id
             enabled-by-default-table-1-id
             enabled-by-default-table-2-id
             disabled-table-id] (t2/insert-returning-pks! Table (for [db-id [enabled-db-id
                                                                             enabled-by-default-db-1-id
                                                                             enabled-by-default-db-2-id
                                                                             disabled-db-id]]
                                                                  {:db_id db-id :name "Table" :active true}))
            ;; create a JSON field for each table
            [enabled-field-id
             enabled-by-default-field-1-id
             enabled-by-default-field-2-id
             disabled-field-id] (t2/insert-returning-pks! Field (for [table-id [enabled-table-id
                                                                                enabled-by-default-table-1-id
                                                                                enabled-by-default-table-2-id
                                                                                disabled-table-id]]
                                                                  {:table_id      table-id
                                                                   :name          "Field"
                                                                   :active        true
                                                                   :base_type     :type/JSON
                                                                   :database_type "json"}))
            _                  (migrate!)
            id->json-unfolding (t2/select-pk->fn :json_unfolding Field)]
        (are [field-id expected] (= expected (get id->json-unfolding field-id))
          enabled-field-id              true       ; {:json-unfolding true}
          enabled-by-default-field-1-id true       ; {}
          enabled-by-default-field-2-id true       ; {:json-unfolding nil}
          disabled-field-id             false))))) ; {:json-unfolding false}
=======
          (migrate! :down 46)
          (let [new-base-types (t2/select-pk->fn :base_type Field)]
            (are [field-id expected] (= expected (get new-base-types field-id))
              pg-field-1-id :type/Structured
              pg-field-2-id :type/Structured
              pg-field-3-id :type/Text
              mysql-field-1-id :type/SerializedJSON
              mysql-field-2-id :type/Text)))))))
>>>>>>> 7388efaf
<|MERGE_RESOLUTION|>--- conflicted
+++ resolved
@@ -966,10 +966,6 @@
 
 (deftest migrate-field-database-type-test
   (testing "Migration v47.00-001: set base-type to type/JSON for JSON database-types for postgres and mysql"
-<<<<<<< HEAD
-    (impl/test-migrations ["v47.00-001"] [migrate!]
-      (let [[pg-db-id
-=======
     (impl/test-migrations ["v47.00-001"] [_]
       (let [{:keys [db-type ^javax.sql.DataSource
                     data-source]} mdb.connection/*application-db*
@@ -977,7 +973,6 @@
             ;; will sometimes fail to work in CI (metabase#29515)
             migrate! (partial db.setup/migrate! db-type data-source)
             [pg-db-id
->>>>>>> 7388efaf
              mysql-db-id] (t2/insert-returning-pks! Database [{:name "PG Database"    :engine "postgres"}
                                                               {:name "MySQL Database" :engine "mysql"}])
             [pg-table-id
@@ -1001,16 +996,14 @@
           mysql-field-1-id :type/JSON
           mysql-field-2-id :type/Text)
         (testing "Rollback restores the original state"
-<<<<<<< HEAD
-          (let [{:keys [db-type ^javax.sql.DataSource data-source]} mdb.connection/*application-db*]
-            (db.setup/migrate! db-type data-source :down 46)
-            (let [new-base-types (t2/select-pk->fn :base_type Field)]
-              (are [field-id expected] (= expected (get new-base-types field-id))
-                pg-field-1-id :type/Structured
-                pg-field-2-id :type/Structured
-                pg-field-3-id :type/Text
-                mysql-field-1-id :type/SerializedJSON
-                mysql-field-2-id :type/Text))))))))
+          (migrate! :down 46)
+          (let [new-base-types (t2/select-pk->fn :base_type Field)]
+            (are [field-id expected] (= expected (get new-base-types field-id))
+              pg-field-1-id :type/Structured
+              pg-field-2-id :type/Structured
+              pg-field-3-id :type/Text
+              mysql-field-1-id :type/SerializedJSON
+              mysql-field-2-id :type/Text)))))))
 
 (deftest migrate-field-json-unfolding-type-test
   (testing "Migration v47.00-003: set base-type to type/JSON for JSON database-types for postgres and mysql"
@@ -1058,14 +1051,4 @@
           enabled-field-id              true       ; {:json-unfolding true}
           enabled-by-default-field-1-id true       ; {}
           enabled-by-default-field-2-id true       ; {:json-unfolding nil}
-          disabled-field-id             false))))) ; {:json-unfolding false}
-=======
-          (migrate! :down 46)
-          (let [new-base-types (t2/select-pk->fn :base_type Field)]
-            (are [field-id expected] (= expected (get new-base-types field-id))
-              pg-field-1-id :type/Structured
-              pg-field-2-id :type/Structured
-              pg-field-3-id :type/Text
-              mysql-field-1-id :type/SerializedJSON
-              mysql-field-2-id :type/Text)))))))
->>>>>>> 7388efaf
+          disabled-field-id             false))))) ; {:json-unfolding false}