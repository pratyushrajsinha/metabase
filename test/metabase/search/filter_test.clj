(ns metabase.search.filter-test
  (:require
   [clojure.math.combinatorics :as math.combo]
   [clojure.test :refer :all]
   [metabase.models]
   [metabase.search.config :as search.config]
   [metabase.search.filter :as search.filter]
   [metabase.search.in-place.filter :as search.in-place.filter]))

(comment
  ;; We load this to ensure all the search-models are registered
  metabase.models/keep-me)

(defn- filter-keys []
  (remove #{:ids} (map :context-key (vals search.config/filters))))

(defn- active-filter-combinations []
  ;; We ignore :archived? as we've moved some of these filters to the `:where` clause as a simplifying optimization.
  ;; We ignore :card-db-id as legacy search implements this filter sneakily inside the models themselves.
  (math.combo/subsets (remove #{:archived? :table-db-id} (filter-keys))))

(defn- with-all-models [search-ctx]
  (assoc search-ctx :models search.config/all-models))

(defn- with-all-models-and-regular-user [search-ctx]
  (with-all-models (assoc search-ctx :is-impersonated-user? false :is-sandboxed-user? false)))

(defn- with-all-models-and-sandboxed-user [search-ctx]
  (with-all-models (assoc search-ctx :is-impersonated-user? false :is-sandboxed-user? true)))

(deftest search-context->applicable-models-test
  (testing "All models are relevant if we're not looking in the trash"
    (is (= search.config/all-models
           (search.filter/search-context->applicable-models (with-all-models-and-regular-user {:archived? false})))))

  (testing "We only search for certain models in the trash"
    (is (= #{"dashboard" "dataset" "segment" "collection" "action" "metric" "card"}
           (search.filter/search-context->applicable-models (with-all-models-and-regular-user {:archived? true})))))

  (testing "Indexed entities are not visible for sandboxed users"
    (is (= (disj search.config/all-models "indexed-entity")
           (search.filter/search-context->applicable-models (with-all-models-and-sandboxed-user {:archived? false})))))

  (doseq [active-filters (active-filter-combinations)]
    (testing (str "Consistent models included when filtering on " (vec active-filters))
      (let [search-ctx (with-all-models-and-regular-user (zipmap active-filters (repeat true)))]
        (is (= (search.in-place.filter/search-context->applicable-models search-ctx)
               (search.filter/search-context->applicable-models search-ctx)))))))

(def kitchen-sink-filter-context
  {:archived?           true
   :created-at          "2024-10-01"
   :created-by          [123]
   :table-db-id         231
   :last-edited-by      [321]
   :last-edited-at      "2024-10-02"
   :search-native-query true
   :verified            true
   :ids                 [1 2 3 4]
   :models              (disj search.config/all-models "dataset")})

(deftest with-filters-test
  (testing "The kitchen sink context is complete"
    (is (empty? (remove kitchen-sink-filter-context (filter-keys)))))
<<<<<<< HEAD
  (testing "We leave the query alone if there are no filters"
    (is (= {:select [:some :stuff]
            :from   :somewhere}
           (search.filter/with-filters {} {:select [:some :stuff], :from :somewhere}))))
=======

  (testing "In the general case, we simply filter by models"
    (is (= {:select [:some :stuff]
            :from   :somewhere
            :where [:= 1 2]}
           (search.filter/with-filters {:models []} {:select [:some :stuff], :from :somewhere})))
    (is (= {:select [:some :stuff]
            :from   :somewhere
            :where [:in :search_index.model ["a"]]}
           (search.filter/with-filters {:models ["a"]} {:select [:some :stuff], :from :somewhere}))))

>>>>>>> cfe32222
  (testing "We can insert appropriate constraints for all the filters"
    (is (= {:select [:some :stuff]
            :from   :somewhere
            ;; This :where clause is a set to avoid flakes, since the clause order will be non-deterministic.
            :where  #{:and
<<<<<<< HEAD
                      [:in :model #{"dashboard" "table" "segment" "collection" "database" "action" "indexed-entity" "metric" "card"}]
                      [:in :model_id [1 2 3 4]]
                      [:in :model ["card" "dataset" "metric" "dashboard" "action"]]
=======
                      [:in :search_index.model #{"dashboard" "table" "segment" "collection" "database" "action" "indexed-entity" "metric" "card"}]
                      [:in :search_index.model_id [1 2 3 4]]
                      [:in :search_index.model ["card" "dataset" "metric" "dashboard" "action"]]
>>>>>>> cfe32222
                      [:= :search_index.archived true]
                      [:>= [:cast :search_index.model_created_at :date] #t"2024-10-01"]
                      [:< [:cast :search_index.model_created_at :date] #t"2024-10-02"]
                      ;; depends on whether :content-verification is enabled
                      #_[:= :search_index.verified true]
                      [:in :search_index.creator_id [123]]
                      [:= :search_index.database_id 231]
                      [:>= [:cast :search_index.last_edited_at :date] #t"2024-10-02"]
                      [:< [:cast :search_index.last_edited_at :date] #t"2024-10-03"]
                      [:in :search_index.last_editor_id [321]]}}
           (-> (search.filter/with-filters kitchen-sink-filter-context {:select [:some :stuff], :from :somewhere})
               (update :where set))))))<|MERGE_RESOLUTION|>--- conflicted
+++ resolved
@@ -62,12 +62,6 @@
 (deftest with-filters-test
   (testing "The kitchen sink context is complete"
     (is (empty? (remove kitchen-sink-filter-context (filter-keys)))))
-<<<<<<< HEAD
-  (testing "We leave the query alone if there are no filters"
-    (is (= {:select [:some :stuff]
-            :from   :somewhere}
-           (search.filter/with-filters {} {:select [:some :stuff], :from :somewhere}))))
-=======
 
   (testing "In the general case, we simply filter by models"
     (is (= {:select [:some :stuff]
@@ -79,21 +73,14 @@
             :where [:in :search_index.model ["a"]]}
            (search.filter/with-filters {:models ["a"]} {:select [:some :stuff], :from :somewhere}))))
 
->>>>>>> cfe32222
   (testing "We can insert appropriate constraints for all the filters"
     (is (= {:select [:some :stuff]
             :from   :somewhere
             ;; This :where clause is a set to avoid flakes, since the clause order will be non-deterministic.
             :where  #{:and
-<<<<<<< HEAD
-                      [:in :model #{"dashboard" "table" "segment" "collection" "database" "action" "indexed-entity" "metric" "card"}]
-                      [:in :model_id [1 2 3 4]]
-                      [:in :model ["card" "dataset" "metric" "dashboard" "action"]]
-=======
                       [:in :search_index.model #{"dashboard" "table" "segment" "collection" "database" "action" "indexed-entity" "metric" "card"}]
                       [:in :search_index.model_id [1 2 3 4]]
                       [:in :search_index.model ["card" "dataset" "metric" "dashboard" "action"]]
->>>>>>> cfe32222
                       [:= :search_index.archived true]
                       [:>= [:cast :search_index.model_created_at :date] #t"2024-10-01"]
                       [:< [:cast :search_index.model_created_at :date] #t"2024-10-02"]
