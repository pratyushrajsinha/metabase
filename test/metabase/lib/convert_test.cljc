(ns metabase.lib.convert-test
  (:require
   [clojure.test :refer [are deftest is testing]]
   [metabase.lib.convert :as lib.convert]
   [metabase.lib.test-metadata :as meta]
   #?@(:cljs ([metabase.test-runner.assert-exprs.approximately-equal]))))

(deftest ^:parallel ->pMBQL-test
  (is (=? {:lib/type :mbql/query
           :type     :pipeline
           :stages   [{:lib/type     :mbql.stage/mbql
                       :lib/options  {:lib/uuid uuid?}
                       :source-table 1}
                      {:lib/type    :mbql.stage/mbql
                       :lib/options {:lib/uuid uuid?}
                       :fields      [[:field {:lib/uuid uuid?} 2]
                                     [:field {:lib/uuid uuid?, :temporal-unit :month} 3]]
                       :aggregation [[:count {:lib/uuid uuid?}]]}]
           :database 1}
          (lib.convert/->pMBQL
           {:database 1
            :type     :query
            :query    {:source-query {:source-table 1}
                       :fields       [[:field 2 nil]
                                      [:field 3 {:temporal-unit :month}]]
                       :aggregation  [[:count]]}})))
  (testing ":field clause"
    (are [clause expected] (=? expected
                               (lib.convert/->pMBQL clause))
      [:field 2 nil]                     [:field {:lib/uuid uuid?} 2]
      [:field 3 {:temporal-unit :month}] [:field {:lib/uuid uuid?, :temporal-unit :month} 3])))

(deftest ^:parallel ->pMBQL-idempotency-test
  (is (=? {:lib/type :mbql/query
           :type     :pipeline
           :stages   [{:lib/type     :mbql.stage/mbql
                       :lib/options  {:lib/uuid uuid?}
                       :source-table 1}
                      {:lib/type    :mbql.stage/mbql
                       :lib/options {:lib/uuid uuid?}
                       :fields      [[:field {:lib/uuid uuid?} 2]
                                     [:field {:lib/uuid uuid?, :temporal-unit :month} 3]]
                       :aggregation [[:count {:lib/uuid uuid?}]]}]
           :database 1}
          (lib.convert/->pMBQL
           (lib.convert/->pMBQL
            {:database 1
             :type     :query
             :query    {:source-query {:source-table 1}
                        :fields       [[:field 2 nil]
                                       [:field 3 {:temporal-unit :month}]]
                        :aggregation  [[:count]]}}))))
  (testing ":field clause"
    (are [clause expected] (=? expected
                               (lib.convert/->pMBQL (lib.convert/->pMBQL clause)))
<<<<<<< HEAD
      [:field 2 nil]                     [:field {:lib/uuid uuid?} 2]
      [:field 3 {:temporal-unit :month}] [:field {:lib/uuid uuid?, :temporal-unit :month} 3])))
=======
      [:field 2 nil]                     [:field {:lib/uuid string?} 2]
      [:field 3 {:temporal-unit :month}] [:field {:lib/uuid string?, :temporal-unit :month} 3])))

(deftest ^:parallel ->pMBQL-joins-test
  (is (=? {:lib/type :mbql/query
           :database (meta/id)
           :type     :pipeline
           :stages   [{:lib/type    :mbql.stage/mbql
                       :lib/options {:lib/uuid string?}
                       :fields      [[:field
                                      {:lib/uuid string?, :join-alias "CATEGORIES__via__CATEGORY_ID"}
                                      (meta/id :categories :name)]]
                       :joins       [{:lib/type    :mbql/join
                                      :lib/options {:lib/uuid string?}
                                      :alias       "CATEGORIES__via__CATEGORY_ID"
                                      :condition   [:=
                                                    {:lib/uuid string?}
                                                    [:field
                                                     {:lib/uuid string?}
                                                     (meta/id :venues :category-id)]
                                                    [:field
                                                     {:lib/uuid string?, :join-alias "CATEGORIES__via__CATEGORY_ID"}
                                                     (meta/id :categories :id)]]
                                      :strategy    :left-join
                                      :fk-field-id (meta/id :venues :category-id)
                                      :stages      [{:lib/type     :mbql.stage/mbql
                                                     :lib/options  {:lib/uuid string?}
                                                     :source-table (meta/id :venues)}]}]}]}
          (lib.convert/->pMBQL
           {:database (meta/id)
            :type     :query
            :query    {:fields [[:field (meta/id :categories :name) {:join-alias "CATEGORIES__via__CATEGORY_ID"}]]
                       :joins  [{:alias        "CATEGORIES__via__CATEGORY_ID"
                                 :source-table (meta/id :venues)
                                 :condition    [:=
                                                [:field (meta/id :venues :category-id)]
                                                [:field (meta/id :categories :id) {:join-alias "CATEGORIES__via__CATEGORY_ID"}]]
                                 :strategy     :left-join
                                 :fk-field-id  (meta/id :venues :category-id)}]}}))))
>>>>>>> da422ca4
<|MERGE_RESOLUTION|>--- conflicted
+++ resolved
@@ -53,37 +53,33 @@
   (testing ":field clause"
     (are [clause expected] (=? expected
                                (lib.convert/->pMBQL (lib.convert/->pMBQL clause)))
-<<<<<<< HEAD
       [:field 2 nil]                     [:field {:lib/uuid uuid?} 2]
       [:field 3 {:temporal-unit :month}] [:field {:lib/uuid uuid?, :temporal-unit :month} 3])))
-=======
-      [:field 2 nil]                     [:field {:lib/uuid string?} 2]
-      [:field 3 {:temporal-unit :month}] [:field {:lib/uuid string?, :temporal-unit :month} 3])))
 
 (deftest ^:parallel ->pMBQL-joins-test
   (is (=? {:lib/type :mbql/query
            :database (meta/id)
            :type     :pipeline
            :stages   [{:lib/type    :mbql.stage/mbql
-                       :lib/options {:lib/uuid string?}
+                       :lib/options {:lib/uuid uuid?}
                        :fields      [[:field
-                                      {:lib/uuid string?, :join-alias "CATEGORIES__via__CATEGORY_ID"}
+                                      {:lib/uuid uuid?, :join-alias "CATEGORIES__via__CATEGORY_ID"}
                                       (meta/id :categories :name)]]
                        :joins       [{:lib/type    :mbql/join
-                                      :lib/options {:lib/uuid string?}
+                                      :lib/options {:lib/uuid uuid?}
                                       :alias       "CATEGORIES__via__CATEGORY_ID"
                                       :condition   [:=
-                                                    {:lib/uuid string?}
+                                                    {:lib/uuid uuid?}
                                                     [:field
-                                                     {:lib/uuid string?}
+                                                     {:lib/uuid uuid?}
                                                      (meta/id :venues :category-id)]
                                                     [:field
-                                                     {:lib/uuid string?, :join-alias "CATEGORIES__via__CATEGORY_ID"}
+                                                     {:lib/uuid uuid?, :join-alias "CATEGORIES__via__CATEGORY_ID"}
                                                      (meta/id :categories :id)]]
                                       :strategy    :left-join
                                       :fk-field-id (meta/id :venues :category-id)
                                       :stages      [{:lib/type     :mbql.stage/mbql
-                                                     :lib/options  {:lib/uuid string?}
+                                                     :lib/options  {:lib/uuid uuid?}
                                                      :source-table (meta/id :venues)}]}]}]}
           (lib.convert/->pMBQL
            {:database (meta/id)
@@ -95,5 +91,4 @@
                                                 [:field (meta/id :venues :category-id)]
                                                 [:field (meta/id :categories :id) {:join-alias "CATEGORIES__via__CATEGORY_ID"}]]
                                  :strategy     :left-join
-                                 :fk-field-id  (meta/id :venues :category-id)}]}}))))
->>>>>>> da422ca4
+                                 :fk-field-id  (meta/id :venues :category-id)}]}}))))