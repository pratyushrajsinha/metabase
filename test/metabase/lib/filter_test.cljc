--- conflicted
+++ resolved
@@ -566,14 +566,6 @@
       {:clause [:!= (lib/get-hour created-at) 12]
        :name "Created At excludes the hour of 12 PM"}
       {:clause [:!= (created-at-with :hour-of-day) 16]
-<<<<<<< HEAD
-       :name "Created At excludes the hour of 4 PM"}
-      {:clause [:!= (lib/get-hour created-at) 16]
-       :name "Created At excludes the hour of 4 PM"}
-      {:clause [:!= (created-at-with :hour-of-day) 0 1 2]
-       :name "Created At excludes 3 hour of day selections"}
-      {:clause [:!= (lib/get-hour created-at) 0 1 2]
-=======
        :name "Created At excludes the hour of 4 PM"}
       {:clause [:!= (lib/get-hour created-at) 16]
        :name "Created At excludes the hour of 4 PM"}
@@ -582,7 +574,6 @@
       {:clause [:!= (lib/get-hour created-at) 0 1 2]
        :name "Created At excludes 3 hour of day selections"}
       {:clause [:not-in (lib/get-hour created-at) 0 1 2]
->>>>>>> cfe32222
        :name "Created At excludes 3 hour of day selections"}
 
       {:clause [:= (created-at-with :day-of-week) "2023-10-02"]
@@ -601,11 +592,8 @@
        :name "Created At excludes 3 day of week selections"}
       {:clause [:!= (lib.expression/get-day-of-week created-at :iso) 1 2 3]
        :name "Created At excludes 3 day of week selections"}
-<<<<<<< HEAD
-=======
       {:clause [:not-in (lib.expression/get-day-of-week created-at :iso) 1 2 3]
        :name "Created At excludes 3 day of week selections"}
->>>>>>> cfe32222
 
       {:clause [:= (created-at-with :month-of-year) "2023-01-01"]
        :name "Created At: Month of year is on Jan"}
@@ -623,11 +611,8 @@
        :name "Created At excludes 3 month of year selections"}
       {:clause [:!= (lib/get-month created-at) 1 2 3]
        :name "Created At excludes 3 month of year selections"}
-<<<<<<< HEAD
-=======
       {:clause [:not-in (lib/get-month created-at) 1 2 3]
        :name "Created At excludes 3 month of year selections"}
->>>>>>> cfe32222
 
       {:clause [:= (created-at-with :quarter-of-year) "2023-01-03"]
        :name "Created At: Quarter of year is on Q1"}
@@ -645,11 +630,8 @@
        :name "Created At excludes 3 quarter of year selections"}
       {:clause [:!= (lib/get-quarter created-at) 1 2 3]
        :name "Created At excludes 3 quarter of year selections"}
-<<<<<<< HEAD
-=======
       {:clause [:not-in (lib/get-quarter created-at) 1 2 3]
        :name "Created At excludes 3 quarter of year selections"}
->>>>>>> cfe32222
 
       {:clause [:is-null created-at]
        :name "Created At is empty"}
