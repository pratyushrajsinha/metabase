--- conflicted
+++ resolved
@@ -278,15 +278,10 @@
                                :breakout     [[:field {:lib/uuid string? :base-type :type/Text} (meta/id :venues :name)]]}]}
                   query'))
           (is (=? [[:field {:lib/uuid string? :base-type :type/Text} (meta/id :venues :name)]]
-<<<<<<< HEAD
-                  breakouts))
+                  (lib/breakouts query')))
           (is (= #{(dissoc col :lib/source :lib/source-column-alias :lib/desired-column-alias)}
                  (lib/clause-columns query' (first breakouts))))
-          (is (true? (breakout-column-excluded? query col query'))))))))
-=======
-                  (lib/breakouts query')))
           (assert-breakout-column-excluded query query' col))))))
->>>>>>> 4c6eb78b
 
 (deftest ^:parallel breakoutable-columns-own-and-implicitly-joinable-columns-e2e-test
   (testing "An implicitly joinable column can be broken out by."
@@ -338,14 +333,9 @@
                        :display-name "User ID"}}
                      "User ID"]]
                    (for [breakout (lib/breakouts query')]
-<<<<<<< HEAD
                      [(lib/clause-columns query' breakout)
                       (lib/display-name query' breakout)])))
-            (is (true? (breakout-column-excluded? query name-col query')))))))))
-=======
-                     (lib/display-name query' breakout))))
             (assert-breakout-column-excluded query query' name-col)))))))
->>>>>>> 4c6eb78b
 
 (deftest ^:parallel breakoutable-columns-expression-e2e-test
   (let [query (-> (lib/query-for-table-name meta/metadata-provider "VENUES")
