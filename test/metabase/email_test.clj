(ns metabase.email-test
  "Various helper functions for testing email functionality."
  (:require
   [clojure.java.io :as io]
   [clojure.string :as str]
   [clojure.test :refer :all]
   [medley.core :as m]
   [metabase.analytics.prometheus :as prometheus]
   [metabase.email :as email]
   [metabase.test.data.users :as test.users]
   [metabase.test.util :as tu]
   [metabase.util :as u :refer [prog1]]
   [metabase.util.retry :as retry]
   [metabase.util.retry-test :as rt]
   [postal.message :as message])
  (:import
   (java.io File)
   (javax.activation MimeType)))

(set! *warn-on-reflection* true)

;; TODO - this should be made dynamic so it's (at least theoretically) possible to use this in parallel
(def inbox
  "Map of email addresses -> sequence of messages they've received."
  (atom {}))

(defn reset-inbox!
  "Clear all messages from `inbox`."
  []
  (reset! inbox {}))

(defn fake-inbox-email-fn
  "A function that can be used in place of `send-email!`.
   Put all messages into `inbox` instead of actually sending them."
  [_ email]
  (doseq [recipient (concat (:to email) (:bcc email))]
    (swap! inbox assoc recipient (-> (get @inbox recipient [])
                                     (conj email)))))

(defn do-with-expected-messages
  "Invokes `thunk`, blocking until `n` messages are found in the inbox."
  [n thunk]
  {:pre [(number? n)]}
  (let [p (promise)]
    ;; Watches get invoked on the callers thread. In our case, this will be the future (or background thread) that is
    ;; sending the message. It will block that thread, counting the number of messages. If it has reached it's goal,
    ;; it will deliver the promise
    (add-watch inbox ::inbox-watcher
               (fn [_key _ref _old-value new-value]
                 (let [num-msgs (count (apply concat (vals new-value)))]
                   (when (<= n num-msgs)
                     (deliver p num-msgs)))))
    (try
      (let [result        (thunk)
            ;; This will block the calling thread (i.e. the test) waiting for the promise to be delivered. There is a
            ;; very high timeout (30 seconds) that we should never reach, but without it, if we do hit that scenario, it
            ;; should at least not hang forever in CI
            promise-value (deref p 30000 ::timeout)]
        (if (= promise-value ::timeout)
          (throw (Exception. "Timed out while waiting for messages in the inbox"))
          result))
      (finally
        (remove-watch inbox ::inbox-watcher)))))

(defmacro with-expected-messages
  "Invokes `body`, waiting until `n` messages are found in the inbox before returning. This is useful if the code you
  are testing sends emails via a future or background thread. Using this will block the test, waiting for the messages
  to arrive before continuing."
  [n & body]
  `(do-with-expected-messages ~n (fn [] ~@body)))

(defn do-with-fake-inbox
  "Impl for `with-fake-inbox` macro; prefer using that rather than calling this directly."
  [f]
  (with-redefs [email/send-email! fake-inbox-email-fn]
    (reset-inbox!)
    (tu/with-temporary-setting-values [email-smtp-host "fake_smtp_host"
                                       email-smtp-port 587]
      (f))))

(defmacro with-fake-inbox
  "Clear `inbox`, bind `send-email!` to `fake-inbox-email-fn`, set temporary settings for `email-smtp-username`
   and `email-smtp-password` (which will cause `metabase.email/email-configured?` to return `true`, and execute `body`.

   Fetch the emails send by dereffing `inbox`.

     (with-fake-inbox
       (send-some-emails!)
       @inbox)"
  [& body]
  {:style/indent 0}
  `(do-with-fake-inbox (fn [] ~@body)))

(defn- create-email-body->regex-fn
  "Returns a function expecting the email body structure. It will apply the regexes in `regex-seq` over the body and
  return map of the stringified regex as the key and a boolean as the value. True if it returns results via `re-find`
  false otherwise."
  [regex-seq]
  (fn [message-body]
    (let [{:keys [content]} message-body]
      (zipmap (map str regex-seq)
              (map #(boolean (re-find % content)) regex-seq)))))

(defn- regex-email-bodies*
  [regexes emails]
  (let [email-body->regex-boolean (create-email-body->regex-fn regexes)]
    (-> emails
        (update-vals (fn [emails-for-recipient]
                       (for [{:keys [body] :as email} emails-for-recipient
                             :let [matches (-> body first email-body->regex-boolean)]
                             :when (some true? (vals matches))]
<<<<<<< HEAD
                         (-> email
                             (update :to set)
                             (assoc :body matches)))))
        (->> (m/filter-vals seq)))))
=======
                         (cond-> email
                             (:to email)  (update :to set)
                             (:bcc email) (update :bcc set)
                             true         (assoc :body matches)))))
         (m/filter-vals seq))))
>>>>>>> 2d98cd74

(defn regex-email-bodies
  "Return messages in the fake inbox whose body matches the regex(es). The body will be replaced by a map with the
  stringified regex as it's key and a boolean indicated that the regex returned results."
  [& regexes]
  (regex-email-bodies* regexes @inbox))

(defn received-email-subject?
  "Indicate whether a user received an email whose subject matches the `regex`. First argument should be a keyword
  like :rasta, or an email address string."
  [user-or-email regex]
  (let [address (if (string? user-or-email) user-or-email (:username (test.users/user->credentials user-or-email)))
        emails  (get @inbox address)]
    (boolean (some #(re-find regex %) (map :subject emails)))))

(defn received-email-body?
  "Indicate whether a user received an email whose body matches the `regex`. First argument should be a keyword
  like :rasta, or an email address string."
  [user-or-email regex]
  (let [address (if (string? user-or-email) user-or-email (:username (test.users/user->credentials user-or-email)))
        emails  (get @inbox address)]
    (boolean (some #(re-find regex %) (map (comp :content first :body) emails)))))

(deftest regex-email-bodies-test
  (letfn [(email [body] {:to #{"mail"}
                         :body [{:content body}]})
          (clean [emails] (update-vals emails #(map :body %)))]
    (testing "marks emails with regex match"
      (let [emails {"bob@metabase.com" [(email "foo bar baz")
                                        (email "other keyword")]
                    "sue@metabase.com" [(email "foo bar baz")]}]
        (is (= {"bob@metabase.com" [{"foo" true "keyword" false} {"foo" false "keyword" true}]
                "sue@metabase.com" [{"foo" true "keyword" false}]}
               (clean (regex-email-bodies* [#"foo" #"keyword"] emails))))))
    (testing "Returns only emails with at least one match"
      ;; drops the email that isn't matched by any regex
      (testing "Drops the email that doesn't match"
        (is (= {"bob@metabase.com" [{"foo" true "keyword" false}]}
               (clean (regex-email-bodies* [#"foo" #"keyword"]
                                           {"bob@metabase.com" [(email "foo")
                                                                (email "no-match")]})))))
      (testing "Drops the entry for the other person with no matching emails"
        (is (= {"bob@metabase.com" [{"foo" true "keyword" false}]}
               (clean (regex-email-bodies* [#"foo" #"keyword"]
                                           {"bob@metabase.com" [(email "foo")
                                                                (email "no-match")]
                                            "sue@metabase.com" [(email "no-match")]}))))
        (is (= {}
               (clean (regex-email-bodies* [#"foo" #"keyword"]
                                           {"bob@metabase.com" [(email "no-match")
                                                                (email "no-match")]
                                            "sue@metabase.com" [(email "no-match")]}))))))))

(defn- mime-type [mime-type-str]
  (-> mime-type-str
      MimeType.
      .getBaseType))

(defn- strip-timestamp
  "Remove the timestamp portion of attachment filenames.
  This is useful for creating stable filename keys in tests.
  For example, see `summarize-attachment` below.

  Eg. test_card_2024-03-05T22:30:24.077306Z.csv -> test_card.csv"
  [fname]
  (let [ext (last (str/split fname #"\."))
        name-parts (butlast (str/split fname #"_"))]
    (format "%s.%s" (str/join "_" name-parts) ext)))

(defn- summarize-attachment [email-attachment]
  (-> email-attachment
      (update :content-type mime-type)
      (update :content class)
      (update :content-id boolean)
      (u/update-if-exists :file-name strip-timestamp)))

(defn summarize-multipart-email
  "For text/html portions of an email, this is similar to `regex-email-bodies`, but for images in the attachments will
  summarize the contents for comparison in expects"
  [& regexes]
  (let [email-body->regex-boolean (create-email-body->regex-fn regexes)]
<<<<<<< HEAD
    (update-vals @inbox
                 (fn [emails-for-recipient]
                   (for [email emails-for-recipient]
                     (-> email
                         (update :to set)
                         (update :body (fn [email-body-seq]
                                         (doall
                                          (for [{email-type :type :as email-part} email-body-seq]
                                            (if (string? email-type)
                                              (email-body->regex-boolean email-part)
                                              (summarize-attachment email-part))))))))))))
=======
    (m/map-vals (fn [emails-for-recipient]
                  (for [email emails-for-recipient]
                    (cond-> email
                      (:to email)  (update :to set)
                      (:bcc email) (update :bcc set)
                      true         (update :body (fn [email-body-seq]
                                                   (doall
                                                    (for [{email-type :type :as email-part} email-body-seq]
                                                      (if (string? email-type)
                                                        (email-body->regex-boolean email-part)
                                                        (summarize-attachment email-part)))))))))
                @inbox)))
>>>>>>> 2d98cd74

(defn email-to
  "Creates a default email map for `user-or-user-kwd`, as would be returned by `with-fake-inbox`."
  ([user-or-user-kwd & [email-map]]
   (let [{:keys [email]} (if (keyword? user-or-user-kwd)
                           (test.users/fetch-user user-or-user-kwd)
                           user-or-user-kwd)
         to-type         (if (:bcc? email-map) :bcc :to)
         email-map       (dissoc email-map :bcc?)]
     {email [(merge {:from   (if-let [from-name (email/email-from-name)]
                               (str from-name " <" (email/email-from-address) ">")
                               (email/email-from-address))
                     to-type #{email}}
                    email-map)]})))

(defn temp-csv
  [file-basename content]
  (prog1 (File/createTempFile file-basename ".csv")
    (with-open [file (io/writer <>)]
      (.write ^java.io.Writer file ^String content))))

(defn mock-send-email!
  "To stub out email sending, instead returning the would-be email contents as a string"
  [_smtp-credentials email-details]
  (-> email-details
      message/make-jmessage
      message/message->str))

(deftest send-message!-test
  (tu/with-temporary-setting-values [email-from-address "lucky@metabase.com"
                                     email-from-name    "Lucky"
                                     email-smtp-host    "smtp.metabase.com"
                                     email-smtp-username "lucky"
                                     email-smtp-password "d1nner3scapee!"
                                     email-smtp-port     1025
                                     email-reply-to      ["reply-to-me@metabase.com" "reply-to-me-too@metabase.com"]
                                     email-smtp-security :none]
    (testing "basic sending"
      (is (=
           [{:from     (str (email/email-from-name) " <" (email/email-from-address) ">")
             :to       ["test@test.com"]
             :subject  "101 Reasons to use Metabase"
             :reply-to (email/email-reply-to)
             :body     [{:type    "text/html; charset=utf-8"
                         :content "101. Metabase will make you a better person"}]}]
           (with-fake-inbox
             (email/send-message!
              :subject      "101 Reasons to use Metabase"
              :recipients   ["test@test.com"]
              :message-type :html
              :message      "101. Metabase will make you a better person")
             (@inbox "test@test.com")))))
    (testing "metrics collection"
      (let [calls (atom nil)]
        (with-redefs [prometheus/inc #(swap! calls conj %)]
          (with-fake-inbox
            (email/send-message!
             :subject      "101 Reasons to use Metabase"
             :recipients   ["test@test.com"]
             :message-type :html
             :message      "101. Metabase will make you a better person")))
        (is (= 1 (count (filter #{:metabase-email/messages} @calls))))
        (is (= 0 (count (filter #{:metabase-email/message-errors} @calls))))))
    (testing "error metrics collection"
      (let [calls (atom nil)]
            (let [retry-config (assoc (#'retry/retry-configuration)
                                  :max-attempts 1
                                  :initial-interval-millis 1)
              test-retry   (retry/random-exponential-backoff-retry "test-retry" retry-config)]
        (with-redefs [prometheus/inc    #(swap! calls conj %)
                      retry/decorate    (rt/test-retry-decorate-fn test-retry)
                      email/send-email! (fn [_ _] (throw (Exception. "test-exception")))]
          (email/send-message!
           :subject      "101 Reasons to use Metabase"
           :recipients   ["test@test.com"]
           :message-type :html
           :message      "101. Metabase will make you a better person"))
        (is (= 1 (count (filter #{:metabase-email/messages} @calls))))
        (is (= 1 (count (filter #{:metabase-email/message-errors} @calls)))))))
    (testing "basic sending without email-from-name"
      (tu/with-temporary-setting-values [email-from-name nil]
        (is (=
             [{:from     (email/email-from-address)
               :to       ["test@test.com"]
               :subject  "101 Reasons to use Metabase"
               :reply-to (email/email-reply-to)
               :body     [{:type    "text/html; charset=utf-8"
                           :content "101. Metabase will make you a better person"}]}]
             (with-fake-inbox
               (email/send-message!
                :subject      "101 Reasons to use Metabase"
                :recipients   ["test@test.com"]
                :message-type :html
                :message      "101. Metabase will make you a better person")
               (@inbox "test@test.com"))))))
    (testing "with an attachment"
      (let [recipient    "csv_user@example.com"
            csv-contents "hugs_with_metabase,hugs_without_metabase\n1,0"
            csv-file     (temp-csv "metabase-reasons" csv-contents)
            params       {:subject      "101 Reasons to use Metabase"
                          :recipients   [recipient]
                          :message-type :attachments
                          :message      [{:type    "text/html; charset=utf-8"
                                          :content "100. Metabase will hug you when you're sad"}
                                         {:type         :attachment
                                          :content-type "text/csv"
                                          :file-name    "metabase-reasons.csv"
                                          :content      csv-file
                                          :description  "very scientific data"}]}]
        (testing "it sends successfully"
          (is (=
               [{:from     (str (email/email-from-name) " <" (email/email-from-address) ">")
                 :to       [recipient]
                 :subject  "101 Reasons to use Metabase"
                 :reply-to (email/email-reply-to)
                 :body     [{:type    "text/html; charset=utf-8"
                             :content "100. Metabase will hug you when you're sad"}
                            {:type         :attachment
                             :content-type "text/csv"
                             :file-name    "metabase-reasons.csv"
                             :content      csv-file
                             :description  "very scientific data"}]}]
               (with-fake-inbox
                 (m/mapply email/send-message! params)
                 (@inbox recipient)))))
        (testing "it does not wrap long, non-ASCII filenames"
          (with-redefs [email/send-email! mock-send-email!]
            (let [basename                     "this-is-quite-long-and-has-non-Âſçïı-characters"
                  csv-file                     (temp-csv basename csv-contents)
                  params-with-problematic-file (-> params
                                                   (assoc-in [:message 1 :file-name] (str basename ".csv"))
                                                   (assoc-in [:message 1 :content] csv-file))]
              ;; Bad string (ignore the linebreak):
              ;; Content-Disposition: attachment; filename="=?UTF-8?Q?this-is-quite-long-and-ha?= =?UTF-8?Q?s-non-
              ;; =C3=82\"; filename*1=\"=C5=BF=C3=A7=C3=AF=C4=B1-characters.csv?="
              ;;           ^-- this is the problem
              ;; Acceptable string (again, ignore the linebreak):
              ;; Content-Disposition: attachment; filename= "=?UTF-8?Q?this-is-quite-long-and-ha?=
              ;; =?UTF-8?Q?s-non-=C3=82=C5=BF=C3=A7=C3=AF=C4=B1-characters.csv?="

              (is (re-find
                   #"(?s)Content-Disposition: attachment.+filename=.+this-is-quite-[\-\s?=0-9a-zA-Z]+-characters.csv"
                   (m/mapply email/send-message! params-with-problematic-file))))))))))<|MERGE_RESOLUTION|>--- conflicted
+++ resolved
@@ -104,23 +104,16 @@
 (defn- regex-email-bodies*
   [regexes emails]
   (let [email-body->regex-boolean (create-email-body->regex-fn regexes)]
-    (-> emails
-        (update-vals (fn [emails-for-recipient]
+    (->> emails
+         (m/map-vals (fn [emails-for-recipient]
                        (for [{:keys [body] :as email} emails-for-recipient
                              :let [matches (-> body first email-body->regex-boolean)]
                              :when (some true? (vals matches))]
-<<<<<<< HEAD
-                         (-> email
-                             (update :to set)
-                             (assoc :body matches)))))
-        (->> (m/filter-vals seq)))))
-=======
                          (cond-> email
                              (:to email)  (update :to set)
                              (:bcc email) (update :bcc set)
                              true         (assoc :body matches)))))
          (m/filter-vals seq))))
->>>>>>> 2d98cd74
 
 (defn regex-email-bodies
   "Return messages in the fake inbox whose body matches the regex(es). The body will be replaced by a map with the
@@ -147,7 +140,7 @@
 (deftest regex-email-bodies-test
   (letfn [(email [body] {:to #{"mail"}
                          :body [{:content body}]})
-          (clean [emails] (update-vals emails #(map :body %)))]
+          (clean [emails] (m/map-vals #(map :body %) emails))]
     (testing "marks emails with regex match"
       (let [emails {"bob@metabase.com" [(email "foo bar baz")
                                         (email "other keyword")]
@@ -202,19 +195,6 @@
   summarize the contents for comparison in expects"
   [& regexes]
   (let [email-body->regex-boolean (create-email-body->regex-fn regexes)]
-<<<<<<< HEAD
-    (update-vals @inbox
-                 (fn [emails-for-recipient]
-                   (for [email emails-for-recipient]
-                     (-> email
-                         (update :to set)
-                         (update :body (fn [email-body-seq]
-                                         (doall
-                                          (for [{email-type :type :as email-part} email-body-seq]
-                                            (if (string? email-type)
-                                              (email-body->regex-boolean email-part)
-                                              (summarize-attachment email-part))))))))))))
-=======
     (m/map-vals (fn [emails-for-recipient]
                   (for [email emails-for-recipient]
                     (cond-> email
@@ -227,7 +207,6 @@
                                                         (email-body->regex-boolean email-part)
                                                         (summarize-attachment email-part)))))))))
                 @inbox)))
->>>>>>> 2d98cd74
 
 (defn email-to
   "Creates a default email map for `user-or-user-kwd`, as would be returned by `with-fake-inbox`."
