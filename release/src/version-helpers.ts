--- conflicted
+++ resolved
@@ -201,10 +201,7 @@
   49: { java: 11, node: 18 },
   50: { java: 11, node: 18 },
   51: { java: 11, node: 18 },
-<<<<<<< HEAD
-=======
   52: { java: 11, node: 18 },
->>>>>>> cfe32222
 };
 
 export const getBuildRequirements = (version: string) => {
