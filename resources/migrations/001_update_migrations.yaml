--- conflicted
+++ resolved
@@ -10080,24 +10080,6 @@
             class: "metabase.db.custom_migrations.CreateSampleContentV2"
 
   - changeSet:
-<<<<<<< HEAD
-      id: v53.2024-11-26T08:00:00
-      author: qnkhuat
-      comment: add notification.payload_id
-      preConditions:
-        - not:
-          - columnExists:
-              tableName: notification
-              columnName: payload_id
-      changes:
-        - addColumn:
-            tableName: notification
-            columns:
-              - column:
-                  name: payload_id
-                  type: int
-                  remarks: the id of the payload
-=======
       id: v52.2024-12-10T10:28:16
       author: johnswanson
       comment: Add `report_card.dashboard_id`
@@ -10115,79 +10097,10 @@
                   name: dashboard_id
                   type: int
                   remarks: The dashboard that owns the card, if it is a dashboard-internal card.
->>>>>>> 82f13b67
                   constraints:
                     nullable: true
 
   - changeSet:
-<<<<<<< HEAD
-      id: v53.2024-11-26T08:01:00
-      author: qnkhuat
-      comment: create the notification_card table
-      preConditions:
-        - not:
-          - tableExists:
-              tableName: notification_card
-      changes:
-        - createTable:
-            tableName: notification_card
-            remarks: Card related notifications
-            columns:
-              - column:
-                  name: id
-                  type: int
-                  autoIncrement: true
-                  constraints:
-                    primaryKey: true
-                    nullable: false
-              - column:
-                  name: card_id
-                  type: int
-                  remarks: the card that the alert is connected to
-                  constraints:
-                    nullable: true
-                    referencedTableName: report_card
-                    referencedColumnNames: id
-                    foreignKeyName: fk_notification_alert_card_id
-                    deleteCascade: true
-              - column:
-                  name: send_once
-                  type: ${boolean.type}
-                  remarks: whether the alert should only run once
-                  defaultValueBoolean: false
-                  constraints:
-                    nullable: false
-              - column:
-                  name: send_condition
-                  type: varchar(32)
-                  remarks: the condition of the alert
-                  constraints:
-                    nullable: false
-              - column:
-                  name: created_at
-                  type: ${timestamp_type}
-                  remarks: The timestamp of when the recipient was created
-                  defaultValueComputed: current_timestamp
-                  constraints:
-                    nullable: false
-              - column:
-                  name: updated_at
-                  type: ${timestamp_type}
-                  remarks: The timestamp of when the recipient was updated
-                  defaultValueComputed: current_timestamp
-                  constraints:
-                    nullable: false
-
-  - changeSet:
-      id: v53.2024-11-26T08:03:00
-      author: qnkhuat
-      comment: add notification.creator_id
-      preConditions:
-        - not:
-          - columnExists:
-              tableName: notification
-              columnName: creator_id
-=======
       id: v52.2024-12-10T10:28:21
       author: johnswanson
       comment: Make `report_card.dashboard_id` a foreign key
@@ -10234,37 +10147,11 @@
           - columnExists:
               tableName: notification
               columnName: internal_id
->>>>>>> 82f13b67
       changes:
         - addColumn:
             tableName: notification
             columns:
               - column:
-<<<<<<< HEAD
-                  name: creator_id
-                  type: int
-                  remarks: the id of the creator
-                  constraints:
-                    nullable: true
-
-  - changeSet:
-      id: v53.2024-11-26T08:04:00
-      author: qnkhuat
-      comment: add fk constraint to notification.creator_id
-      preConditions:
-        - not:
-          - foreignKeyConstraintExists:
-              foreignKeyName: fk_notification_creator_id
-              foreignKeyTableName: notification
-      changes:
-        - addForeignKeyConstraint:
-            baseTableName: notification
-            baseColumnNames: creator_id
-            referencedTableName: core_user
-            referencedColumnNames: id
-            constraintName: fk_notification_creator_id
-            nullable: true
-=======
                   name: internal_id
                   type: varchar(254)
                   remarks: the internal id of the notification
@@ -10319,8 +10206,121 @@
               ALTER TABLE channel_template ALTER COLUMN id RESTART WITH 1;
 
 
-  # >>>>>>>>>> DO NOT ADD NEW MIGRATIONS BELOW THIS LINE! ADD THEM ABOVE <<<<<<<<<<
->>>>>>> 82f13b67
+  - changeSet:
+      id: v53.2024-12-12T08:00:00
+      author: qnkhuat
+      comment: add notification.payload_id
+      preConditions:
+        - not:
+          - columnExists:
+              tableName: notification
+              columnName: payload_id
+      changes:
+        - addColumn:
+            tableName: notification
+            columns:
+              - column:
+                  name: payload_id
+                  type: int
+                  remarks: the internal id of the notification
+                  constraints:
+                    nullable: true
+
+  - changeSet:
+      id: v53.2024-12-12T08:01:00
+      author: qnkhuat
+      comment: create the notification_card table
+      preConditions:
+        - not:
+          - tableExists:
+              tableName: notification_card
+      changes:
+        - createTable:
+            tableName: notification_card
+            remarks: Card related notifications
+            columns:
+              - column:
+                  name: id
+                  type: int
+                  autoIncrement: true
+                  constraints:
+                    primaryKey: true
+                    nullable: false
+              - column:
+                  name: card_id
+                  type: int
+                  remarks: the card that the alert is connected to
+                  constraints:
+                    nullable: true
+                    referencedTableName: report_card
+                    referencedColumnNames: id
+                    foreignKeyName: fk_notification_alert_card_id
+                    deleteCascade: true
+              - column:
+                  name: send_once
+                  type: ${boolean.type}
+                  remarks: whether the alert should only run once
+                  defaultValueBoolean: false
+                  constraints:
+                    nullable: false
+              - column:
+                  name: send_condition
+                  type: varchar(32)
+                  remarks: the condition of the alert
+                  constraints:
+                    nullable: false
+              - column:
+                  name: created_at
+                  type: ${timestamp_type}
+                  remarks: The timestamp of when the recipient was created
+                  defaultValueComputed: current_timestamp
+                  constraints:
+                    nullable: false
+              - column:
+                  name: updated_at
+                  type: ${timestamp_type}
+                  remarks: The timestamp of when the recipient was updated
+                  defaultValueComputed: current_timestamp
+                  constraints:
+                    nullable: false
+
+  - changeSet:
+      id: v53.2024-12-12T08:03:00
+      author: qnkhuat
+      comment: add notification.creator_id
+      preConditions:
+        - not:
+          - columnExists:
+              tableName: notification
+              columnName: creator_id
+      changes:
+        - addColumn:
+            tableName: notification
+            columns:
+              - column:
+                  name: creator_id
+                  type: int
+                  remarks: the id of the creator
+                  constraints:
+                    nullable: true
+
+  - changeSet:
+      id: v53.2024-12-12T08:04:00
+      author: qnkhuat
+      comment: add fk constraint to notification.creator_id
+      preConditions:
+        - not:
+          - foreignKeyConstraintExists:
+              foreignKeyName: fk_notification_creator_id
+              foreignKeyTableName: notification
+      changes:
+        - addForeignKeyConstraint:
+            baseTableName: notification
+            baseColumnNames: creator_id
+            referencedTableName: core_user
+            referencedColumnNames: id
+            constraintName: fk_notification_creator_id
+            nullable: true
 
 # >>>>>>>>>> DO NOT ADD NEW MIGRATIONS BELOW THIS LINE! ADD THEM ABOVE <<<<<<<<<<
 ########################################################################################################################
