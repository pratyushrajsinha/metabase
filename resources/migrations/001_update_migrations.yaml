--- conflicted
+++ resolved
@@ -5229,8 +5229,60 @@
             indexName: idx_field_name_lower
 
   - changeSet:
-<<<<<<< HEAD
-      id: v49.2024-01-26T22:32:54
+      id: v49.2024-01-29T19:26:40
+      author: adam-james
+      comment: Add width setting to Dashboards
+      changes:
+        - addColumn:
+            tableName: report_dashboard
+            columns:
+              - column:
+                  name: width
+                  type: varchar(16)
+                  defaultValue: "fixed"
+                  remarks: "The value of the dashboard's width setting can be fixed or full. New dashboards will be set to fixed"
+
+  - changeSet:
+      id: v49.2024-01-29T19:30:00
+      author: adam-james
+      comment: Update existing report_dashboard width values to full
+      changes:
+        - update:
+            tableName: report_dashboard
+            columns:
+              - column:
+                  name: width
+                  value: "full"
+      rollback: []
+
+  - changeSet:
+      id: v49.2024-01-29T19:56:40
+      author: adam-james
+      comment: Dashboard width setting must have a value
+      changes:
+        - addNotNullConstraint:
+            tableName: report_dashboard
+            columnName: width
+            columnDatatype: varchar(16)
+            defaultNullvalue: "full"
+            remarks: "If for some reason an existing dashboard has null width value it is set to full"
+
+  - changeSet:
+      id: v49.2024-01-29T19:59:12
+      author: adam-james
+      comment: Add default value to report_dashboard.width for mysql and mariadb
+      changes:
+        - addDefaultValue:
+            defaultValue: "fixed"
+            tableName: report_dashboard
+            columnName: width
+      preConditions:
+        - onFail: MARK_RAN
+        - dbms:
+            type: mysql,mariadb
+
+  - changeSet:
+      id: v49.2024-02-02T11:27:49
       author: oisincoveney
       comment: >-
         Add report_card.initially_published_at
@@ -5246,7 +5298,7 @@
                   remarks: The timestamp when the card was first published in a static embed
 
   - changeSet:
-        id: v49.2024-01-26T23:27:28
+        id: v49.2024-02-02T11:28:36
         author: oisincoveney
         comment: >-
           Add report_dashboard.initially_published_at
@@ -5260,59 +5312,6 @@
                     constraints:
                       nullable: true
                     remarks: The timestamp when the dashboard was first published in a static embed
-=======
-      id: v49.2024-01-29T19:26:40
-      author: adam-james
-      comment: Add width setting to Dashboards
-      changes:
-        - addColumn:
-            tableName: report_dashboard
-            columns:
-              - column:
-                  name: width
-                  type: varchar(16)
-                  defaultValue: "fixed"
-                  remarks: "The value of the dashboard's width setting can be fixed or full. New dashboards will be set to fixed"
-
-  - changeSet:
-      id: v49.2024-01-29T19:30:00
-      author: adam-james
-      comment: Update existing report_dashboard width values to full
-      changes:
-        - update:
-            tableName: report_dashboard
-            columns:
-              - column:
-                  name: width
-                  value: "full"
-      rollback: []
-
-  - changeSet:
-      id: v49.2024-01-29T19:56:40
-      author: adam-james
-      comment: Dashboard width setting must have a value
-      changes:
-        - addNotNullConstraint:
-            tableName: report_dashboard
-            columnName: width
-            columnDatatype: varchar(16)
-            defaultNullvalue: "full"
-            remarks: "If for some reason an existing dashboard has null width value it is set to full"
-
-  - changeSet:
-      id: v49.2024-01-29T19:59:12
-      author: adam-james
-      comment: Add default value to report_dashboard.width for mysql and mariadb
-      changes:
-        - addDefaultValue:
-            defaultValue: "fixed"
-            tableName: report_dashboard
-            columnName: width
-      preConditions:
-        - onFail: MARK_RAN
-        - dbms:
-            type: mysql,mariadb
->>>>>>> 5ec3e3b8
 
   # >>>>>>>>>> DO NOT ADD NEW MIGRATIONS BELOW THIS LINE! ADD THEM ABOVE <<<<<<<<<<
 
