--- conflicted
+++ resolved
@@ -9270,7 +9270,6 @@
                   type: ${text.type}
                   remarks: running, failed, or completed
 
-<<<<<<< HEAD
   - changeSet:
       id: v51.2024-08-27T00:00:00
       author: devurandom
@@ -9293,7 +9292,7 @@
                     nullable: false
 
   - changeSet:
-      id: v51.2024-08-27T17:57:12
+      id: v51.2024-09-03T17:57:12
       author: adam-james
       comment: Add pulse_card.pivot_results
       changes:
@@ -9306,9 +9305,6 @@
                   defaultValue: false
                   remarks: Whether or not to apply pivot processing to the rows of the export
 
-
-=======
->>>>>>> 9053d6fe
   # >>>>>>>>>> DO NOT ADD NEW MIGRATIONS BELOW THIS LINE! ADD THEM ABOVE <<<<<<<<<<
 
 ########################################################################################################################
