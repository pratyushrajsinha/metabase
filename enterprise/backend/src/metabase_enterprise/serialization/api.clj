(ns metabase-enterprise.serialization.api
  (:require
   [clojure.java.io :as io]
   [clojure.string :as str]
   [compojure.core :refer [POST]]
   [java-time.api :as t]
   [metabase-enterprise.serialization.v2.extract :as extract]
   [metabase-enterprise.serialization.v2.ingest :as v2.ingest]
   [metabase-enterprise.serialization.v2.load :as v2.load]
   [metabase-enterprise.serialization.v2.storage :as storage]
   [metabase.analytics.snowplow :as snowplow]
   [metabase.api.common :as api]
   [metabase.api.routes.common :refer [+auth]]
   [metabase.logger :as logger]
   [metabase.models.serialization :as serdes]
   [metabase.public-settings :as public-settings]
   [metabase.util :as u]
   [metabase.util.compress :as u.compress]
   [metabase.util.date-2 :as u.date]
   [metabase.util.log :as log]
   [metabase.util.malli :as mu]
   [metabase.util.malli.schema :as ms]
   [metabase.util.random :as u.random]
   [ring.core.protocols :as ring.protocols])
  (:import
   (java.io ByteArrayOutputStream File)))

(set! *warn-on-reflection* true)

(def ^:dynamic *additive-logging*
  "If custom loggers should pass logs to parent loggers (to system Metabase logs), used to clean up test output."
  true)

;;; Storage

(def parent-dir "Dir for storing serialization API export-in-progress and archives."
  (let [f (io/file (System/getProperty "java.io.tmpdir") (str "serdesv2-" (u.random/random-name)))]
    (.mkdirs f)
    (.deleteOnExit f)
    (.getPath f)))

;;; Request callbacks

(defn- ba-copy [f]
  (with-open [baos (ByteArrayOutputStream.)]
    (io/copy f baos)
    (.toByteArray baos)))

(defn- on-response! [data callback]
  (reify
    ;; Real HTTP requests and mt/user-real-request go here
    ring.protocols/StreamableResponseBody
    (write-body-to-stream [_ response out]
      (ring.protocols/write-body-to-stream data response out)
      (future (callback)))

    ;; mt/user-http-request goes here
    clojure.java.io.IOFactory
    (make-input-stream [_ _]
      (let [res (io/input-stream (if (instance? File data)
                                   (ba-copy data)
                                   data))]
        (callback)
        res))))

;;; Logic

(defn- serialize&pack ^File [{:keys [dirname full-stacktrace] :as opts}]
  (let [dirname  (or dirname
                     (format "%s-%s"
                             (u/slugify (public-settings/site-name))
                             (u.date/format "YYYY-MM-dd_HH-mm" (t/local-date-time))))
        path     (io/file parent-dir dirname)
        dst      (io/file (str (.getPath path) ".tar.gz"))
        log-file (io/file path "export.log")
        err      (atom nil)
        report   (with-open [_logger (logger/for-ns log-file ['metabase-enterprise.serialization
                                                              'metabase.models.serialization]
                                                    {:additive *additive-logging*})]
                   (try                 ; try/catch inside logging to log errors
                     (let [report (serdes/with-cache
                                    (-> (extract/extract opts)
                                        (storage/store! path)))]
                       ;; not removing dumped yamls immediately to save some time before response
                       (u.compress/tgz path dst)
                       report)
                     (catch Exception e
                       (reset! err e)
                       (if full-stacktrace
                         (log/error e "Error during serialization")
                         (log/error (serdes/strip-error e "Error during serialization"))))))]
    {:archive       (when (.exists dst)
                      dst)
     :log-file      (when (.exists log-file)
                      log-file)
     :report        report
     :error-message (when @err
                      (serdes/strip-error @err nil))
     :callback      (fn []
                      (when (.exists path)
                        (run! io/delete-file (reverse (file-seq path))))
                      (when (.exists dst)
                        (io/delete-file dst)))}))

(defn- find-serialization-dir
  "Find an actual top-level dir with serialization data inside, instead of picking up various .DS_Store and similar
  things."
  ^File [^File parent]
  (let [check-dir (fn [^File f]
                    (and (.isDirectory f)
                         (some v2.ingest/legal-top-level-paths (.list f))))]
    (if (check-dir parent)
      parent
      (->> (.listFiles parent)
           (u/seek check-dir)))))

(defn- unpack&import [^File file & [{:keys [size
                                            continue-on-error
                                            full-stacktrace]}]]
  (let [dst      (io/file parent-dir (u.random/random-name))
        log-file (io/file dst "import.log")
        err      (atom nil)
        report   (with-open [_logger (logger/for-ns log-file ['metabase-enterprise.serialization
                                                              'metabase.models.serialization]
                                                    {:additive *additive-logging*})]
                   (try                 ; try/catch inside logging to log errors
                     (log/infof "Serdes import, size %s" size)
                     (let [cnt  (u.compress/untgz file dst)
                           path (find-serialization-dir dst)]
                       (when-not path
<<<<<<< HEAD
                         (throw (ex-info "No source dir detected" {:dst   (.getPath dst)
                                                                   :count cnt
                                                                   :files (.listFiles dst)})))
=======
                         (throw (ex-info "No source dir detected. Please make sure the serialization files are in the top level dir."
                                         {:dst   (.getPath dst)
                                          :count cnt
                                          :files (.listFiles dst)})))
>>>>>>> 82b13c25
                       (log/infof "In total %s entries unpacked, detected source dir: %s" cnt (.getName path))
                       (serdes/with-cache
                         (-> (v2.ingest/ingest-yaml (.getPath path))
                             (v2.load/load-metabase! {:continue-on-error continue-on-error}))))
                     (catch Exception e
                       (reset! err e)
                       (if full-stacktrace
                         (log/error e "Error during serialization")
                         (log/error (serdes/strip-error e "Error during serialization"))))))]
    {:log-file      log-file
     :error-message (when @err
                      (serdes/strip-error @err nil))
     :report        report
     :callback      #(when (.exists dst)
                       (run! io/delete-file (reverse (file-seq dst))))}))

;;; HTTP API

(api/defendpoint POST "/export"
  "Serialize and retrieve Metabase instance.

  Outputs `.tar.gz` file with serialization results and an `export.log` file.
  On error outputs serialization logs directly."
  [:as {{:strs [all_collections collection settings data_model field_values database_secrets dirname
                continue_on_error full_stacktrace]
         :or   {all_collections true
                settings        true
                data_model      true}}
        :query-params}]
  {dirname           (mu/with [:maybe string?]
                              {:description "name of directory and archive file (default: `<instance-name>-<YYYY-MM-dd_HH-mm>`)"})
   collection        (mu/with [:maybe (ms/QueryVectorOf
                                       [:or
                                        ms/PositiveInt
                                        [:re {:error/message "value must be string with `eid:<...>` prefix"} "^eid:.{21}$"]])]
                              {:description "collections' db ids/entity-ids to serialize"})
   all_collections   (mu/with [:maybe ms/BooleanValue]
                              {:default     true
                               :description "Serialize all collections (`true` unless you specify `collection`)"})
   settings          (mu/with [:maybe ms/BooleanValue]
                              {:default     true
                               :description "Serialize Metabase settings"})
   data_model        (mu/with [:maybe ms/BooleanValue]
                              {:default     true
                               :description "Serialize Metabase data model"})
   field_values      (mu/with [:maybe ms/BooleanValue]
                              {:default     false
                               :description "Serialize cached field values"})
   database_secrets  (mu/with [:maybe ms/BooleanValue]
                              {:default     false
                               :description "Serialize details how to connect to each db"})
   continue_on_error (mu/with [:maybe ms/BooleanValue]
                              {:default     false
                               :description "Do not break execution on errors"})
   full_stacktrace   (mu/with [:maybe ms/BooleanValue]
                              {:default false
                               :description "Show full stacktraces in the logs"})}
  (api/check-superuser)
  (let [start              (System/nanoTime)
        opts               {:targets                  (mapv #(vector "Collection" %)
                                                            collection)
                            :no-collections           (and (empty? collection)
                                                           (not all_collections))
                            :no-data-model            (not data_model)
                            :no-settings              (not settings)
                            :include-field-values     field_values
                            :include-database-secrets database_secrets
                            :dirname                  dirname
                            :continue-on-error        continue_on_error
                            :full-stacktrace          full_stacktrace}
        {:keys [archive
                log-file
                report
                error-message
                callback]} (serialize&pack opts)]
    (snowplow/track-event! ::snowplow/serialization
                           {:event           :serialization
                            :direction       "export"
                            :source          "api"
                            :duration_ms     (int (/ (- (System/nanoTime) start) 1e6))
                            :count           (count (:seen report))
                            :error_count     (count (:errors report))
                            :collection      (str/join "," (map str collection))
                            :all_collections (and (empty? collection)
                                                  (not (:no-collections opts)))
                            :data_model      (not (:no-data-model opts))
                            :settings        (not (:no-settings opts))
                            :field_values    (:include-field-values opts)
                            :secrets         (:include-database-secrets opts)
                            :success         (boolean archive)
                            :error_message   error-message})
    (if archive
      {:status  200
       :headers {"Content-Type"        "application/gzip"
                 "Content-Disposition" (format "attachment; filename=\"%s\"" (.getName ^File archive))}
       :body    (on-response! archive callback)}
      {:status  500
       :headers {"Content-Type" "text/plain"}
       :body    (on-response! log-file callback)})))

(api/defendpoint ^:multipart POST "/import"
  "Deserialize Metabase instance from an archive generated by /export.

  Parameters:
  - `file`: archive encoded as `multipart/form-data` (required).

  Returns logs of deserialization."
  [:as {{:strs [continue_on_error full_stacktrace]} :query-params
        {:strs [file]}                              :multipart-params}]
  {continue_on_error (mu/with [:maybe ms/BooleanValue]
                              {:default     false
                               :description "Do not break execution on errors"})
   full_stacktrace   (mu/with [:maybe ms/BooleanValue]
                              {:default     false
                               :description "Show full stacktraces in the logs"})
   file              (mu/with ms/File
                              {:description ".tgz with serialization data"})}
  (api/check-superuser)
  (try
    (let [start              (System/nanoTime)
          {:keys [log-file
                  error-message
                  report
                  callback]} (unpack&import (:tempfile file)
                                            {:size              (:size file)
                                             :continue-on-error continue_on_error})
          imported           (into (sorted-set) (map (comp :model last)) (:seen report))]
      (snowplow/track-event! ::snowplow/serialization
                             {:event         :serialization
                              :direction     "import"
                              :source        "api"
                              :duration_ms   (int (/ (- (System/nanoTime) start) 1e6))
                              :models        (str/join "," imported)
                              :count         (if (contains? imported "Setting")
                                               (inc (count (remove #(= "Setting" (:model (first %))) (:seen report))))
                                               (count (:seen report)))
                              :error_count   (count (:errors report))
                              :success       (not error-message)
                              :error_message error-message})
      {:status  200
       :headers {"Content-Type" "text/plain"}
       :body    (on-response! log-file callback)})
    (finally
      (io/delete-file (:tempfile file)))))

(api/define-routes +auth)<|MERGE_RESOLUTION|>--- conflicted
+++ resolved
@@ -128,16 +128,10 @@
                      (let [cnt  (u.compress/untgz file dst)
                            path (find-serialization-dir dst)]
                        (when-not path
-<<<<<<< HEAD
-                         (throw (ex-info "No source dir detected" {:dst   (.getPath dst)
-                                                                   :count cnt
-                                                                   :files (.listFiles dst)})))
-=======
                          (throw (ex-info "No source dir detected. Please make sure the serialization files are in the top level dir."
                                          {:dst   (.getPath dst)
                                           :count cnt
                                           :files (.listFiles dst)})))
->>>>>>> 82b13c25
                        (log/infof "In total %s entries unpacked, detected source dir: %s" cnt (.getName path))
                        (serdes/with-cache
                          (-> (v2.ingest/ingest-yaml (.getPath path))
