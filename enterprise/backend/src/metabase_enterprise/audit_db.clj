--- conflicted
+++ resolved
@@ -16,12 +16,6 @@
    [metabase.util :as u]
    [metabase.util.files :as u.files]
    [metabase.util.log :as log]
-<<<<<<< HEAD
-   [toucan2.core :as t2]))
-
-(set! *warn-on-reflection* true)
-
-=======
    [toucan2.core :as t2])
   (:import [java.util.jar JarEntry JarFile]))
 
@@ -72,7 +66,6 @@
                        out (io/output-stream (str out-file))]
              (io/copy in out)))))))
 
->>>>>>> d6a97c5e
 (defenterprise default-audit-db-id
   "Default audit db id."
   :feature :none
@@ -188,13 +181,6 @@
       :else
       ::no-op)))
 
-<<<<<<< HEAD
-(def analytics-zip-resource
-  "A zip file containing analytics content created by Metabase to load into the app instance on startup."
-  (io/resource "instance_analytics.zip"))
-
-=======
->>>>>>> d6a97c5e
 (def analytics-dir-resource
   "A resource dir containing analytics content created by Metabase to load into the app instance on startup."
   (io/resource "instance_analytics"))
@@ -206,23 +192,6 @@
 (defn- ia-content->plugins
   "Load instance analytics content (collections/dashboards/cards/etc.) from resources dir or a zip file
    and put it into plugins/instance_analytics"
-<<<<<<< HEAD
-  [zip-resource dir-resource]
-  (cond
-    zip-resource
-    (do (log/info (str "Unzipping instance_analytics to " (u.files/relative-path instance-analytics-plugin-dir)))
-        (u.files/unzip-file analytics-zip-resource
-                               (fn [entry-name]
-                                 (str/replace-first
-                                  entry-name
-                                  #"instance_analytics/|resources/instance_analytics/"
-                                  "plugins/instance_analytics/")))
-        (log/info "Unzipping complete."))
-    dir-resource
-    (do
-      (log/info (str "Copying " (fs/path analytics-dir-resource) " -> " instance-analytics-plugin-dir))
-      (fs/copy-tree (u.files/relative-path (fs/path analytics-dir-resource))
-=======
   []
   (if (running-from-jar?)
     (let [path-to-jar (get-jar-path)]
@@ -233,7 +202,6 @@
       (log/info "The app is not running from a jar, starting copy...")
       (log/info (str "Copying " out-path " -> " instance-analytics-plugin-dir))
       (fs/copy-tree (u.files/relative-path out-path)
->>>>>>> d6a97c5e
                     (u.files/relative-path instance-analytics-plugin-dir)
                     {:replace-existing true})
       (log/info "Copying complete."))))
@@ -249,22 +217,14 @@
       (log/info "Beginning Audit DB Sync...")
       (sync-metadata/sync-db-metadata! audit-db)
       (log/info "Audit DB Sync Complete.")
-<<<<<<< HEAD
-      (when (or analytics-zip-resource analytics-dir-resource)
-=======
       (when analytics-dir-resource
->>>>>>> d6a97c5e
         ;; prevent sync while loading
         ((sync-util/with-duplicate-ops-prevented :sync-database audit-db
            (fn []
              (ee.internal-user/ensure-internal-user-exists!)
              (adjust-audit-db-to-source! audit-db)
              (log/info "Loading Analytics Content...")
-<<<<<<< HEAD
-             (ia-content->plugins analytics-zip-resource analytics-dir-resource)
-=======
              (ia-content->plugins)
->>>>>>> d6a97c5e
              (log/info (str "Loading Analytics Content from: plugins/instance_analytics"))
              ;; The EE token might not have :serialization enabled, but audit features should still be able to use it.
              (let [report (log/with-no-logs
