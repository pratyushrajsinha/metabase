--- conflicted
+++ resolved
@@ -81,17 +81,12 @@
 (defenterprise add-sandboxes-to-permissions-graph
   "Augment a provided permissions graph with active sandboxing policies."
   :feature :sandboxes
-<<<<<<< HEAD
   [graph & {:keys [group-id db-id audit?]}]
-=======
-  [graph]
->>>>>>> 2571a473
   (m/deep-merge
    graph
    (let [sandboxes (t2/select :model/GroupTableAccessPolicy
                               {:select [:s.group_id :s.table_id :t.db_id :t.schema]
                                :from [[:sandboxes :s]]
-<<<<<<< HEAD
                                :join [[:metabase_table :t] [:= :s.table_id :t.id]]
                                :where [:and
                                        (when group-id [:= :s.group_id group-id])
@@ -100,12 +95,6 @@
      (reduce (fn [acc {:keys [group_id table_id db_id schema]}]
                (assoc-in acc
                          [group_id db_id :data :schemas (or schema "") table_id]
-=======
-                               :join [[:metabase_table :t] [:= :s.table_id :t.id]]})]
-     (reduce (fn [acc {:keys [group_id table_id db_id schema]}]
-               (assoc-in acc
-                         [group_id db_id :data :schemas schema table_id]
->>>>>>> 2571a473
                          {:query :segmented
                           :read :all}))
              {}
