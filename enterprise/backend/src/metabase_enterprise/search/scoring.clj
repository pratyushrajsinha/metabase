--- conflicted
+++ resolved
@@ -2,16 +2,6 @@
   ;; TODO -- move to `metabase-enterprise.<feature>.*`
   (:require
    [metabase.public-settings.premium-features :as premium-features :refer [defenterprise]]
-<<<<<<< HEAD
-   [metabase.search.config :as search.config]
-   [metabase.search.in-place.scoring :as scoring]
-   [metabase.search.postgres.scoring :as fulltext.scoring]))
-
-(def ^:private enterprise-scorers
-  {:official-collection {:expr (fulltext.scoring/truthy :official_collection)
-                         :pred #(premium-features/has-feature? :official-collections)}
-   :verified            {:expr (fulltext.scoring/truthy :verified)
-=======
    [metabase.search.appdb.scoring :as appdb.scoring]
    [metabase.search.config :as search.config]
    [metabase.search.in-place.scoring :as scoring]))
@@ -20,7 +10,6 @@
   {:official-collection {:expr (appdb.scoring/truthy :official_collection)
                          :pred #(premium-features/has-feature? :official-collections)}
    :verified            {:expr (appdb.scoring/truthy :verified)
->>>>>>> cfe32222
                          :pred #(premium-features/has-feature? :content-verification)}})
 
 (defn- additional-scorers
@@ -35,13 +24,8 @@
 (defenterprise scorers
   "Return the select-item expressions used to calculate the score for each search result."
   :feature :none
-<<<<<<< HEAD
-  []
-  (merge (fulltext.scoring/base-scorers) (select-keys enterprise-scorers (additional-scorers))))
-=======
   [search-ctx]
   (merge (appdb.scoring/base-scorers search-ctx) (additional-scorers)))
->>>>>>> cfe32222
 
 ;; ------------ LEGACY ----------
 
@@ -72,11 +56,7 @@
   {:name   (legacy-name k)
    :score  (let [f (get legacy-scorers k)]
              (f result))
-<<<<<<< HEAD
-   :weight (search.config/weight k)})
-=======
    :weight (search.config/weight :default k)})
->>>>>>> cfe32222
 
 (defenterprise score-result
   "Scoring implementation that adds score for items in official collections."
