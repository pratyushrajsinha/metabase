(ns metabase-enterprise.advanced-permissions.query-processor.middleware.permissions
  (:require
   [clojure.set :as set]
   [clojure.string :as str]
   [metabase.api.common :as api]
   [metabase.lib.metadata.protocols :as lib.metadata.protocols]
   [metabase.models.data-permissions :as data-perms]
   [metabase.models.query.permissions :as query-perms]
   [metabase.public-settings.premium-features :refer [defenterprise]]
   [metabase.query-processor.error-type :as qp.error-type]
   [metabase.query-processor.store :as qp.store]
   [metabase.util.i18n :refer [tru]]))

(def ^:private max-rows-in-limited-downloads 10000)

(defn- is-download?
  "Returns true if this query is being used to generate a CSV/JSON/XLSX export."
  [query]
  (some-> query :info :context name (str/includes? "download")))

(defmulti ^:private current-user-download-perms-level :type)

(defmethod current-user-download-perms-level :default
  [_]
  :one-million-rows)

(defmethod current-user-download-perms-level :native
  [{database :database}]
  (data-perms/native-download-permission-for-user api/*current-user-id* database))

(defmethod current-user-download-perms-level :query
  [{db-id :database, :as query}]
<<<<<<< HEAD
  ;; Remove the :native key (containing the transpiled MBQL) so that this helper function doesn't think the query is
  ;; a native query. Actual native queries are dispatched to a different method by the :type key.
  (let [{:keys [table-ids card-ids native?]} (query-perms/query->source-ids (dissoc query :native))
        table-perms (if (or native? (seq card-ids))
                      ;; If we detect any native subqueries/joins, even with source-card IDs, require full native
                      ;; download perms
                      #{(data-perms/native-download-permission-for-user api/*current-user-id* db-id)}
                      (set (map (fn [table-id]
                                  (data-perms/table-permission-for-user api/*current-user-id* :perms/download-results db-id table-id))
                                table-ids)))]
    ;; The download perm level for a query should be equal to the lowest perm level of any table referenced by the query.
    (or (table-perms :no)
        (table-perms :ten-thousand-rows)
=======
  (let [{:keys [table-ids card-ids native?]} (query-perms/query->source-ids query)
        table-perms (if native?
                      ;; If we detect any native subqueries/joins, even with source-card IDs, require full native
                      ;; download perms
                      #{(data-perms/native-download-permission-for-user api/*current-user-id* db-id)}
                      (set (map (fn table-perms-lookup [table-id]
                                  (data-perms/table-permission-for-user api/*current-user-id* :perms/download-results db-id table-id))
                                table-ids)))
        card-perms  (set
                     ;; If we have any card references in the query, check perms recursively
                     (map (fn card-perms-lookup [card-id]
                            (let [{query :dataset-query} (lib.metadata.protocols/card (qp.store/metadata-provider) card-id)]
                              (current-user-download-perms-level query)))
                          card-ids))
        perms       (set/union table-perms card-perms)]
     ;; The download perm level for a query should be equal to the lowest perm level of any table referenced by the query.
    (or (perms :no)
        (perms :ten-thousand-rows)
>>>>>>> cfe32222
        :one-million-rows)))

(defenterprise apply-download-limit
  "Pre-processing middleware to apply row limits to MBQL export queries if the user has `ten-thousand-rows` download
  perms. This does not apply to native queries, which are instead limited by the [[limit-download-result-rows]]
  post-processing middleware."
  :feature :advanced-permissions
  [{query-type :type, {original-limit :limit} :query, :as query}]
  (if (and (is-download? query)
           (= query-type :query)
           (= (current-user-download-perms-level query) :ten-thousand-rows))
    (assoc-in query
              [:query :limit]
              (apply min (filter some? [original-limit max-rows-in-limited-downloads])))
    query))

(defenterprise limit-download-result-rows
  "Post-processing middleware to limit the number of rows included in downloads if the user has `limited` download
  perms. Mainly useful for native queries, which are not modified by the [[apply-download-limit]] pre-processing
  middleware."
  :feature :advanced-permissions
  [query rff]
  (if (and (is-download? query)
           (= (current-user-download-perms-level query) :ten-thousand-rows))
    (fn limit-download-result-rows* [metadata]
      ((take max-rows-in-limited-downloads) (rff metadata)))
    rff))

(defenterprise check-download-permissions
  "Middleware for queries that generate downloads, which checks that the user has permissions to download the results
  of the query, and aborts the query or limits the number of results if necessary.

  If this query is not run to generate an export (e.g. :export-format is :api) we return user's download permissions in
  the query metadata so that the frontend can determine whether to show the download option on the UI."
  :feature :advanced-permissions
  [qp]
  (fn [query rff]
    (let [download-perms-level (if api/*current-user-id*
                                 (current-user-download-perms-level query)
                                 ;; If no user is bound, assume full download permissions (e.g. for public questions)
                                 :one-million-rows)]
      (when (and (is-download? query)
                 (= download-perms-level :no))
        (throw (ex-info (tru "You do not have permissions to download the results of this query.")
                        {:type qp.error-type/missing-required-permissions
                         :permissions-error? true})))
      (qp query
          (fn rff* [metadata] (rff (some-> metadata
                                           ;; Convert to API-style value names for the FE, for now
                                           (assoc :download_perms (case download-perms-level
                                                                    :no :none
                                                                    :ten-thousand-rows :limited
                                                                    :one-million-rows :full)))))))))<|MERGE_RESOLUTION|>--- conflicted
+++ resolved
@@ -30,21 +30,6 @@
 
 (defmethod current-user-download-perms-level :query
   [{db-id :database, :as query}]
-<<<<<<< HEAD
-  ;; Remove the :native key (containing the transpiled MBQL) so that this helper function doesn't think the query is
-  ;; a native query. Actual native queries are dispatched to a different method by the :type key.
-  (let [{:keys [table-ids card-ids native?]} (query-perms/query->source-ids (dissoc query :native))
-        table-perms (if (or native? (seq card-ids))
-                      ;; If we detect any native subqueries/joins, even with source-card IDs, require full native
-                      ;; download perms
-                      #{(data-perms/native-download-permission-for-user api/*current-user-id* db-id)}
-                      (set (map (fn [table-id]
-                                  (data-perms/table-permission-for-user api/*current-user-id* :perms/download-results db-id table-id))
-                                table-ids)))]
-    ;; The download perm level for a query should be equal to the lowest perm level of any table referenced by the query.
-    (or (table-perms :no)
-        (table-perms :ten-thousand-rows)
-=======
   (let [{:keys [table-ids card-ids native?]} (query-perms/query->source-ids query)
         table-perms (if native?
                       ;; If we detect any native subqueries/joins, even with source-card IDs, require full native
@@ -63,7 +48,6 @@
      ;; The download perm level for a query should be equal to the lowest perm level of any table referenced by the query.
     (or (perms :no)
         (perms :ten-thousand-rows)
->>>>>>> cfe32222
         :one-million-rows)))
 
 (defenterprise apply-download-limit
