--- conflicted
+++ resolved
@@ -32,13 +32,7 @@
 (deftest audit-db-content-is-not-installed-when-not-found
   (mt/test-drivers #{:postgres :h2 :mysql}
     (with-audit-db-restoration
-<<<<<<< HEAD
-      (with-redefs [audit-db/analytics-zip-resource nil
-                    audit-db/analytics-dir-resource nil]
-        (is (= nil audit-db/analytics-zip-resource))
-=======
       (with-redefs [audit-db/analytics-dir-resource nil]
->>>>>>> d6a97c5e
         (is (= nil audit-db/analytics-dir-resource))
         (is (= :metabase-enterprise.audit-db/installed (audit-db/ensure-audit-db-installed!)))
         (is (= (audit-db/default-audit-db-id) (t2/select-one-fn :id 'Database {:where [:= :is_audit true]}))
@@ -52,41 +46,16 @@
       (is (= :metabase-enterprise.audit-db/installed (audit-db/ensure-audit-db-installed!)))
       (is (= (audit-db/default-audit-db-id) (t2/select-one-fn :id 'Database {:where [:= :is_audit true]}))
           "Audit DB is installed.")
-<<<<<<< HEAD
-      (is (some? (or
-                   ;; the zip file
-                   audit-db/analytics-zip-resource
-                   ;; the directory
-                   (io/resource "instance_analytics"))))
-      (is (not= 0 (t2/count 'Card {:where [:= :database_id (audit-db/default-audit-db-id)]}))
-          "Cards should be created for Audit DB when the content is there."))))
-
-(deftest audit-db-instance-analytics-content-is-unzipped-properly
-  (fs/delete-tree "plugins/instance_analytics")
-  (is (not (contains? (set (map str (fs/list-dir "plugins")))
-                      "plugins/instance_analytics")))
-
-  (#'audit-db/ia-content->plugins audit-db/analytics-zip-resource nil)
-  (is (= #{"plugins/instance_analytics/collections"
-           "plugins/instance_analytics/databases"}
-         (set (map str (fs/list-dir "plugins/instance_analytics"))))))
-
-=======
       (is (some? (io/resource "instance_analytics")))
       (is (not= 0 (t2/count 'Card {:where [:= :database_id (audit-db/default-audit-db-id)]}))
           "Cards should be created for Audit DB when the content is there."))))
 
->>>>>>> d6a97c5e
 (deftest audit-db-instance-analytics-content-is-coppied-properly
   (fs/delete-tree "plugins/instance_analytics")
   (is (not (contains? (set (map str (fs/list-dir "plugins")))
                       "plugins/instance_analytics")))
 
-<<<<<<< HEAD
-  (#'audit-db/ia-content->plugins nil audit-db/analytics-dir-resource)
-=======
   (#'audit-db/ia-content->plugins)
->>>>>>> d6a97c5e
   (is (= #{"plugins/instance_analytics/collections"
            "plugins/instance_analytics/databases"}
          (set (map str (fs/list-dir "plugins/instance_analytics"))))))