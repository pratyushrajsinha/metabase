(ns metabase-enterprise.advanced-permissions.common-test
  (:require
   [clojure.java.jdbc :as jdbc]
   [clojure.test :refer :all]
   [metabase.api.database :as api.database]
   [metabase.driver :as driver]
   [metabase.driver.sql-jdbc.connection :as sql-jdbc.conn]
   [metabase.models
    :refer [Dashboard DashboardCard Database Field FieldValues Table]]
   [metabase.models.data-permissions.graph :as data-perms.graph]
   [metabase.models.database :as database]
   [metabase.models.permissions :as perms]
   [metabase.models.permissions-group :as perms-group]
   [metabase.permissions.test-util :as perms.test-util]
   [metabase.sync :as sync]
   [metabase.sync.concurrent :as sync.concurrent]
   [metabase.test :as mt]
   [metabase.test.fixtures :as fixtures]
   [metabase.upload-test :as upload-test]
   [metabase.util :as u]
   [toucan2.core :as t2]
   [toucan2.tools.with-temp :as t2.with-temp]))

(use-fixtures :once (fixtures/initialize :db :test-users))

;; TODO: change this namespace to use the version in metabase.test
(defn- do-with-all-user-data-perms!
  "Implementation for [[with-all-users-data-perms]]"
  [graph f]
  (let [all-users-group-id  (u/the-id (perms-group/all-users))]
    (mt/with-additional-premium-features #{:advanced-permissions}
      (perms.test-util/with-restored-perms!
<<<<<<< HEAD
        (u/ignore-exceptions (@#'perms/update-group-permissions! all-users-group-id graph))
        (data-perms.graph/update-data-perms-graph! {all-users-group-id graph})
        (f)))))
=======
        (perms.test-util/with-restored-data-perms!
          (u/ignore-exceptions (@#'perms/update-group-permissions! all-users-group-id graph))
          (data-perms.graph/update-data-perms-graph! {all-users-group-id graph})
          (f))))))
>>>>>>> 2571a473

(defmacro ^:private with-all-users-data-perms!
  "Runs `body` with perms for the All Users group temporarily set to the values in `graph`. Also enables the advanced
  permissions feature flag, and clears the (5 second TTL) cache used for Field permissions, for convenience."
  {:style/indent 1}
  [graph & body]
  `(do-with-all-user-data-perms! ~graph (fn [] ~@body)))

(deftest current-user-test
  (testing "GET /api/user/current returns additional fields if advanced-permissions is enabled"
    (mt/with-premium-features #{:advanced-permissions}
      (letfn [(user-permissions [user]
                (-> (mt/user-http-request user :get 200 "user/current")
                    :permissions))]
        (testing "admins should have full advanced permisions"
          (is (= {:can_access_setting      true
                  :can_access_subscription true
                  :can_access_monitoring   true
                  :can_access_data_model   true
                  :is_group_manager        false
                  :can_access_db_details   true}
                 (user-permissions :crowberto))))

        (testing "non-admin users should only have subscriptions enabled by default"
          (is (= {:can_access_setting      false
                  :can_access_subscription true
                  :can_access_monitoring   false
                  :can_access_data_model   false
                  :is_group_manager        false
                  :can_access_db_details   false}
                 (user-permissions :rasta))))

        (testing "can_access_data_model is true if a user has any data model perms"
          (let [[id-1 id-2 id-3 id-4] (map u/the-id (database/tables (mt/db)))]
            (with-all-users-data-perms! {(mt/id) {:data       {:schemas :all :native :write}
                                                  :data-model {:schemas {"PUBLIC" {id-1 :all
                                                                                   id-2 :none
                                                                                   id-3 :none
                                                                                   id-4 :none}}}}}
              (is (partial= {:can_access_data_model true}
                            (user-permissions :rasta))))))

        (testing "can_access_db_details is true if a user has any details perms"
          (with-all-users-data-perms! {(mt/id) {:details :yes}}
            (is (partial= {:can_access_db_details true}
                          (user-permissions :rasta)))))))))

;;; +----------------------------------------------------------------------------------------------------------------+
;;; |                                        Data model permission enforcement                                       |
;;; +----------------------------------------------------------------------------------------------------------------+

(deftest fetch-databases-test
  (testing "GET /api/database?include_editable_data_model=true"
    (letfn [(get-test-db
              ([] (get-test-db "database?include_editable_data_model=true"))
              ([url] (->> (mt/user-http-request :rasta :get 200 url)
                          :data
                          (filter (fn [db] (= (mt/id) (:id db))))
                          first)))]
      (testing "Sanity check: a non-admin can fetch a DB when they have full data access and data model perms"
        (with-all-users-data-perms! {(mt/id) {:data       {:schemas :all :native :write}
                                              :data-model {:schemas :all}}}
          (is (partial= {:id (mt/id)} (get-test-db)))))

      (testing "A non-admin cannot fetch a DB for which they do not have data model perms if
               include_editable_data_model=true"
        (with-all-users-data-perms! {(mt/id) {:data       {:schemas :all :native :write}
                                              :data-model {:schemas :none}}}
          (is (= nil (get-test-db)))))

      (let [[id-1 id-2 id-3 id-4] (map u/the-id (database/tables (mt/db)))]
        (with-all-users-data-perms! {(mt/id) {:data       {:schemas :all :native :write}
                                              :data-model {:schemas {"PUBLIC" {id-1 :all
                                                                               id-2 :none
                                                                               id-3 :none
                                                                               id-4 :none}}}}}
          (testing "If a non-admin has data model perms for a single table in a DB, the DB is returned when listing
                   all DBs"
            (is (partial= {:id (mt/id)} (get-test-db))))

          (testing "if include=tables, only tables with data model perms are included"
            (is (= [id-1] (->> (get-test-db "database?include_editable_data_model=true&include=tables")
                               :tables
                               (map :id)))))))))
  (doseq [query-param ["exclude_uneditable_details=true"
                       "include_only_uploadable=true"]]
    (testing (format "GET /api/database?%s" query-param)
      (letfn [(get-test-db
                ([] (get-test-db (str "database?" query-param)))
                ([url] (->> (mt/user-http-request :rasta :get 200 url)
                            :data
                            (filter (fn [db] (= (mt/id) (:id db))))
                            first)))]
        (testing "Sanity check: a non-admin can fetch a DB when they have 'manage' access"
          (with-all-users-data-perms! {(mt/id) {:details :yes}}
            (is (partial= {:id (mt/id)} (get-test-db)))))

        (testing "A non-admin cannot fetch a DB for which they do not not have 'manage' access"
          (with-all-users-data-perms! {(mt/id) {:details :no}}
            (is (= nil (get-test-db)))))))))

(deftest fetch-database-test
  (testing "GET /api/database/:id?include_editable_data_model=true"
    (testing "A non-admin without data model perms for a DB cannot fetch the DB when include_editable_data_model=true"
      (with-all-users-data-perms! {(mt/id) {:data       {:native :write :schemas :all}
                                            :data-model {:schemas :none}}}
        (mt/user-http-request :rasta :get 403 (format "database/%d?include_editable_data_model=true" (mt/id)))))

    (testing "A non-admin with only data model perms for a DB can fetch the DB when include_editable_data_model=true"
      (with-all-users-data-perms! {(mt/id) {:data       {:native :none :schemas :none}
                                            :data-model {:schemas :all}}}
        (mt/user-http-request :rasta :get 200 (format "database/%d?include_editable_data_model=true" (mt/id)))))))

(deftest fetch-database-metadata-test
  (testing "GET /api/database/:id/metadata?include_editable_data_model=true"
    (let [[id-1 id-2 id-3 id-4] (map u/the-id (database/tables (mt/db)))]
      (with-all-users-data-perms! {(mt/id) {:data       {:schemas :all :native :write}
                                            :data-model {:schemas {"PUBLIC" {id-1 :all
                                                                             id-2 :none
                                                                             id-3 :none
                                                                             id-4 :none}}}}}
        (let [tables (->> (mt/user-http-request :rasta
                                                :get
                                                200
                                                (format "database/%d/metadata?include_editable_data_model=true" (mt/id)))
                          :tables)]
          (is (= [id-1] (map :id tables))))))

    (testing "A user with data model perms can still fetch a DB name and tables if they have block perms for a DB"
      (let [[id-1 id-2 id-3 id-4] (map u/the-id (database/tables (mt/db)))]
        (with-all-users-data-perms! {(mt/id) {:data       {:schemas :block :native :none}
                                              :data-model {:schemas {"PUBLIC" {id-1 :all
                                                                               id-2 :none
                                                                               id-3 :none
                                                                               id-4 :none}}}}}
          (let [result (mt/user-http-request :rasta
                                             :get
                                             200
                                             (format "database/%d/metadata?include_editable_data_model=true" (mt/id)))]
            (is (= {:id (mt/id) :name (:name (mt/db))} (dissoc result :tables)))
            (is (= [id-1] (map :id (:tables result))))))))))

(deftest fetch-id-fields-test
  (testing "GET /api/database/:id/idfields?include_editable_data_model=true"
    (testing "A non-admin without data model perms for a DB cannot fetch id fields when include_editable_data_model=true"
      (with-all-users-data-perms! {(mt/id) {:data       {:native :write :schemas :all}
                                            :data-model {:schemas :none}}}
        (mt/user-http-request :rasta :get 403 (format "database/%d/idfields?include_editable_data_model=true" (mt/id)))))

    (testing "A non-admin with only data model perms for a DB can fetch id fields when include_editable_data_model=true"
      (with-all-users-data-perms! {(mt/id) {:data       {:native :none :schemas :none}
                                            :data-model {:schemas :all}}}
        (mt/user-http-request :rasta :get 200 (format "database/%d/idfields?include_editable_data_model=true" (mt/id)))))))

(deftest get-schema-with-advanced-perms-test
  (testing "Permissions: We can verify include_editable_data_model flag works for the `/:id/schema/:schema` endpoint"
    (mt/with-temp [Database {db-id :id} {}
                   Table    t1          {:db_id db-id :schema "schema1" :name "t1"}
                   Table    _t2         {:db_id db-id :schema "schema2"}
                   Table    t3          {:db_id db-id :schema "schema1" :name "t3"}]
      (testing "If a non-admin has data model perms, but no data perms"
        (with-all-users-data-perms! {db-id {:data       {:schemas :block :native :none}
                                            :data-model {:schemas :all}}}
          (testing "and if data permissions are revoked, it should be a 403"
            (is (= "You don't have permissions to do that."
                   (mt/user-http-request :rasta :get 403 (format "database/%d/schema/%s" db-id "schema1")))))
          (testing "and if include_editable_data_model=true and data permissions are revoked, it should return values"
            (is (= ["t1" "t3"]
                   (map :name (mt/user-http-request :rasta :get 200 (format "database/%d/schema/%s" db-id "schema1")
                                                    :include_editable_data_model true)))))))

      (testing "If include_editable_data_model=true and a non-admin does not have data model perms, it should respond
                with a 404"
        (with-all-users-data-perms! {db-id {:data       {:schemas :block :native :none}
                                            :data-model {:schemas :none}}}
          (is (= "Not found."
                 (mt/user-http-request :rasta :get 404 (format "database/%d/schema/%s" db-id "schema1")
                                       :include_editable_data_model true)))))

      (testing "If include_editable_data_model=true and a non-admin has data model perms for a single table in a schema,
                the table is returned"
        (with-all-users-data-perms! {db-id {:data       {:schemas :block :native :none}
                                            :data-model {:schemas {"schema1" {(u/the-id t1) :all
                                                                              (u/the-id t3) :none}}}}}
          (is (= ["t1"]
                 (map :name (mt/user-http-request :rasta :get 200 (format "database/%d/schema/%s" db-id "schema1")
                                                  :include_editable_data_model true)))))))))

(deftest get-schema-with-empty-name-and-advanced-perms-test
  (testing "Permissions: We can verify include_editable_data_model flag works for the `/:id/schema/` endpoint"
    (mt/with-temp [Database {db-id :id} {}
                   Table    t1 {:db_id db-id :schema nil :name "t1"}
                   Table    _t2 {:db_id db-id :schema "public"}
                   Table    t3 {:db_id db-id :schema "" :name "t3"}]
      (with-all-users-data-perms! {db-id {:data       {:schemas :block :native :none}
                                          :data-model {:schemas :all}}}
        (testing "If data permissions are revoked, it should be a 403"
          (is (= "You don't have permissions to do that."
                 (mt/user-http-request :rasta :get 403 (format "database/%d/schema/" db-id)))))
        (testing "If include_editable_data_model=true and data permissions are revoked, it should return tables with both
                  `nil` and \"\" as its schema"
          (is (= ["t1" "t3"]
                 (map :name (mt/user-http-request :rasta :get 200 (format "database/%d/schema/" db-id)
                                                  :include_editable_data_model true))))))

      (testing "If include_editable_data_model=true and a non-admin does not have data model perms, it should respond
                with a 404"
        (with-all-users-data-perms! {db-id {:data       {:schemas :block :native :none}
                                            :data-model {:schemas :none}}}
          (is (= "Not found."
                 (mt/user-http-request :rasta :get 404 (format "database/%d/schema/" db-id)
                                       :include_editable_data_model true)))))

      (testing "If include_editable_data_model=true and a non-admin has data model perms for a single table in an empty
                string schema, it should return the table"
        (with-all-users-data-perms! {db-id {:data       {:schemas :block :native :none}
                                            :data-model {:schemas {"" {(u/the-id t1) :all
                                                                       (u/the-id t3) :none}}}}}
          (is (= ["t1"]
                 (map :name (mt/user-http-request :rasta :get 200 (format "database/%d/schema/" db-id)
                                                  :include_editable_data_model true)))))))))

(deftest get-schemas-with-advanced-perms-test
  (testing "Permissions: We can verify include_editable_data_model flag works for the `/:id/:schemas` endpoint"
    (mt/with-temp [Database {db-id :id} {}
                   Table    t1 {:db_id db-id, :schema "schema1", :name "t1"}
                   Table    _t2 {:db_id db-id, :schema "schema2"}
                   Table    _t3 {:db_id db-id, :schema "schema1", :name "t3"}]
      (testing "If a non-admin has data model perms, but no data perms"
        (with-all-users-data-perms! {db-id {:data       {:schemas :block :native :none}
                                            :data-model {:schemas :all}}}
          (testing "if include_editable_data_model=nil, it should be a 403"
            (is (= "You don't have permissions to do that."
                   (mt/user-http-request :rasta :get 403 (format "database/%d/schemas" db-id)))))
          (testing "and if include_editable_data_model=true, it should return values"
            (is (= ["schema1" "schema2"]
                   (mt/user-http-request :rasta :get 200 (format "database/%d/schemas" db-id)
                                         :include_editable_data_model true))))
          (testing "and if the database doesn't exist, it should be a 404"
            (is (= "Not found."
                   (mt/user-http-request :rasta :get 404 (format "database/%d/schemas" Integer/MAX_VALUE)
                                         :include_editable_data_model true))))))
      (testing "If include_editable_data_model=true and a non-admin does not have data model perms, it should return []"
        (with-all-users-data-perms! {db-id {:data       {:schemas :block :native :none}
                                            :data-model {:schemas :none}}}
          (is (= []
                 (mt/user-http-request :rasta :get 200 (format "database/%d/schemas" db-id)
                                       :include_editable_data_model true)))))
      (testing "If include_editable_data_model=true and a non-admin has data model perms for a schema,
                  it should return the schema"
        (with-all-users-data-perms! {db-id {:data       {:schemas :block :native :none}
                                            :data-model {:schemas {"schema1" :all}}}}
          (is (= ["schema1"]
                 (mt/user-http-request :rasta :get 200 (format "database/%d/schemas" db-id)
                                       :include_editable_data_model true)))))
      (testing "If include_editable_data_model=true and a non-admin has data model perms for a single table in a schema,
                  it should return the schema"
        (with-all-users-data-perms! {db-id {:data       {:schemas :block :native :none}
                                            :data-model {:schemas {"schema1" {(u/the-id t1) :all}}}}}
          (is (= ["schema1"]
                 (mt/user-http-request :rasta :get 200 (format "database/%d/schemas" db-id)
                                       :include_editable_data_model true))))))))

(deftest get-field-hydrated-target-with-advanced-perms-test
  (testing "GET /api/field/:id"
    (mt/with-temp [Database {db-id :id} {}
                   Table    table1 {:db_id db-id, :schema "schema1"}
                   Table    table2 {:db_id db-id, :schema "schema2"}
                   Field    fk-field {:table_id (:id table1)}
                   Field    field {:table_id           (:id table2)
                                   :semantic_type      :type/FK
                                   :fk_target_field_id (:id fk-field)}]
      (let [expected-target (-> fk-field
                                (update :base_type u/qualified-name)
                                (update :visibility_type u/qualified-name))
            get-field       (fn []
                              (mt/user-http-request :rasta :get 200 (format "field/%d?include_editable_data_model=true" (:id field))))]
        (testing "target should be hydrated if a non-admin has data model perms for the DB"
          (with-all-users-data-perms! {db-id {:data-model {:schemas :all}}}
            (is (= expected-target
                   (:target (get-field))))))
        (testing "target should not be hydrated if a non-admin does not have data model perms for the target's schema"
          (with-all-users-data-perms! {db-id {:data-model {:schemas {"schema1" :none
                                                                     "schema2" :all}}}}
            (is (nil? (:target (get-field))))))
        (testing "target should not be hydrated if a non-admin does not have data model perms for the target's table"
          (with-all-users-data-perms! {db-id {:data-model {:schemas {"schema1" {(:id table1) :none}
                                                                     "schema2" {(:id table2) :all}}}}}
            (is (nil? (:target (get-field))))))
        (testing "target should be hydrated if a non-admin does have data model perms for the target's table"
          (with-all-users-data-perms! {db-id {:data-model {:schemas {"schema1" {(:id table1) :all}
                                                                     "schema2" {(:id table2) :all}}}}}
            (is (= expected-target
                   (:target (get-field))))))))))

(deftest update-field-hydrated-target-with-advanced-perms-test
  (testing "PUT /api/field/:id"
    (mt/with-temp [Database {db-id :id} {}
                   Table    table1 {:db_id db-id, :schema "schema1"}
                   Table    table2 {:db_id db-id, :schema "schema2"}
                   Table    table3 {:db_id db-id, :schema "schema3"}
                   Field    fk-field-1 {:table_id (:id table1)}
                   Field    fk-field-2 {:table_id (:id table2)}
                   Field    field {:table_id           (:id table3)
                                   :semantic_type      :type/FK
                                   :fk_target_field_id (:id fk-field-1)}]
      (let [expected-target (-> fk-field-2
                                (update :base_type u/qualified-name)
                                (update :visibility_type u/qualified-name))
            update-target   (fn []
                              (mt/user-http-request :rasta :put 200 (format "field/%d" (:id field)) (assoc field :fk_target_field_id (:id fk-field-2))))]
        (testing "target should be hydrated if a non-admin has data model perms for the DB"
          (with-all-users-data-perms! {db-id {:data-model {:schemas :all}}}
            (is (= expected-target
                   (:target (update-target))))))
        (testing "target should not be hydrated if a non-admin does not have data model perms for the target's schema"
          (with-all-users-data-perms! {db-id {:data-model {:schemas {"schema1" :none
                                                                     "schema2" :none
                                                                     "schema3" :all}}}}
            (is (nil? (:target (update-target))))))
        (testing "target should not be hydrated if a non-admin does not have data model perms for the target's table"
          (with-all-users-data-perms! {db-id {:data-model {:schemas {"schema1" {(:id table1) :all}
                                                                     "schema2" {(:id table2) :none}
                                                                     "schema3" {(:id table3) :all}}}}}
            (is (nil? (:target (update-target))))))
        (testing "target should be hydrated if a non-admin does have data model perms for the target's table"
          (with-all-users-data-perms! {db-id {:data-model {:schemas {"schema1" {(:id table1) :none}
                                                                     "schema2" {(:id table2) :all}
                                                                     "schema3" {(:id table3) :all}}}}}
            (is (= expected-target
                   (:target (update-target))))))))))

(deftest update-field-test
  (t2.with-temp/with-temp [Table {table-id :id}                     {:db_id (mt/id) :schema "PUBLIC"}
                           Table {table-id-2 :id}                   {:db_id (mt/id) :schema "PUBLIC"}
                           Field {field-id :id, table-id :table_id} {:name "Field" :table_id table-id}]
    (let [{table-id :id, schema :schema, db-id :db_id} (t2/select-one Table :id table-id)]
      (testing "PUT /api/field/:id"
        (let [endpoint (format "field/%d" field-id)]
          (testing "a non-admin cannot update field metadata if the advanced-permissions feature flag is not present"
            (with-all-users-data-perms! {db-id {:data-model {:schemas {schema {table-id :all}}}}}
              (mt/with-premium-features #{}
                (mt/user-http-request :rasta :put 403 endpoint {:name "Field Test 4"}))))

          (testing "a non-admin cannot update field metadata if they have no data model permissions for the DB"
            (with-all-users-data-perms! {db-id {:data-model {:schemas :none}}}
              (mt/user-http-request :rasta :put 403 endpoint {:name "Field Test 2"})))

          (testing "a non-admin cannot update field metadata if they only have data model permissions for other schemas"
            (with-all-users-data-perms! {db-id {:data-model {:schemas {schema             :none
                                                                       "different schema" :all}}}}

              (mt/user-http-request :rasta :put 403 endpoint {:name "Field Test 2"})))

          (testing "a non-admin cannot update field metadata if they only have data model permissions for other tables"
            (with-all-users-data-perms! {db-id {:data-model {:schemas {schema {table-id   :none
                                                                               table-id-2 :all}}}}}
              (mt/user-http-request :rasta :put 403 endpoint {:name "Field Test 2"})))

          (testing "a non-admin can update field metadata if they have data model perms for the DB"
            (with-all-users-data-perms! {db-id {:data-model {:schemas :all}}}
              (mt/user-http-request :rasta :put 200 endpoint {:name "Field Test 2"})))

          (testing "a non-admin can update field metadata if they have data model perms for the schema"
            (with-all-users-data-perms! {db-id {:data-model {:schemas {schema :all}}}}
              (mt/user-http-request :rasta :put 200 endpoint {:name "Field Test 3"})))

          (testing "a non-admin can update field metadata if they have data model perms for the table"
            (with-all-users-data-perms! {db-id {:data-model {:schemas {schema {table-id :all}}}}}
              (mt/user-http-request :rasta :put 200 endpoint {:name "Field Test 3"})))))

      (testing "POST /api/field/:id/rescan_values"
        (testing "A non-admin can trigger a rescan of field values if they have data model perms for the table"
          (with-all-users-data-perms! {(mt/id) {:data-model {:schemas {schema {table-id :none}}}}}
            (mt/user-http-request :rasta :post 403 (format "field/%d/rescan_values" field-id)))

          (with-all-users-data-perms! {(mt/id) {:data-model {:schemas {schema {table-id :all}}}}}
            (mt/user-http-request :rasta :post 200 (format "field/%d/rescan_values" field-id))))

        (testing "A non-admin with no data access can trigger a re-scan of field values if they have data model perms"
          (t2/delete! FieldValues :field_id (mt/id :venues :price))
          (is (= nil (t2/select-one-fn :values FieldValues, :field_id (mt/id :venues :price))))
          (with-all-users-data-perms! {(mt/id) {:data       {:schemas :block :native :none}
                                                :data-model {:schemas {"PUBLIC" {(mt/id :venues) :all}}}}}
            (mt/user-http-request :rasta :post 200 (format "field/%d/rescan_values" (mt/id :venues :price))))
          (is (= [1 2 3 4] (t2/select-one-fn :values FieldValues, :field_id (mt/id :venues :price))))))

      (testing "POST /api/field/:id/discard_values"
        (testing "A non-admin can discard field values if they have data model perms for the table"
          (with-all-users-data-perms! {(mt/id) {:data-model {:schemas {schema {table-id :none}}}}}
            (mt/user-http-request :rasta :post 403 (format "field/%d/discard_values" field-id)))

          (with-all-users-data-perms! {(mt/id) {:data-model {:schemas {schema {table-id :all}}}}}
            (mt/user-http-request :rasta :post 200 (format "field/%d/discard_values" field-id))))

        (testing "A non-admin with no data access can discard field values if they have data model perms"
          (is (= [1 2 3 4] (t2/select-one-fn :values FieldValues, :field_id (mt/id :venues :price))))
          (with-all-users-data-perms! {(mt/id) {:data       {:schemas :block :native :none}
                                                :data-model {:schemas {"PUBLIC" {(mt/id :venues) :all}}}}}
            (mt/user-http-request :rasta :post 200 (format "field/%d/discard_values" (mt/id :venues :price))))
          (is (= nil (t2/select-one-fn :values FieldValues, :field_id (mt/id :venues :price)))))))))

(deftest get-field-with-advanced-perms-test
  (testing "GET /api/field/:id?include_editable_data_model=true"
    (testing "A non-admin can fetch a field when they have data model perms if include_editable_data_model=true"
      (with-all-users-data-perms! {(mt/id) {:data       {:schemas :block :native :none}
                                            :data-model {:schemas :all}}}
        (is (partial= {:id (mt/id :users :name)}
                      (mt/user-http-request :rasta :get 200 (format "field/%d?include_editable_data_model=true" (mt/id :users :name)))))))
    (with-all-users-data-perms! {(mt/id) {:data       {:schemas :all :native :write}
                                          :data-model {:schemas {"PUBLIC" {(mt/id :categories) :all
                                                                           (mt/id :users)      :none}}}}}
      (testing "A non-admin can fetch a field for which they have data model perms if include_editable_data_model=true"
        (is (partial= {:id (mt/id :categories :name)}
                      (mt/user-http-request :rasta :get 200 (format "field/%d?include_editable_data_model=true" (mt/id :categories :name))))))
      (testing "A non-admin cannot fetch a field for which they do not have data model perms if include_editable_data_model=true"
        (is (= "You don't have permissions to do that."
               (mt/user-http-request :rasta :get 403 (format "field/%d?include_editable_data_model=true" (mt/id :users :name)))))))))

(deftest update-table-test
  (t2.with-temp/with-temp [Table {table-id :id}   {:db_id (mt/id) :schema "PUBLIC"}
                           Table {table-id-2 :id} {:db_id (mt/id) :schema "PUBLIC"}]
    (testing "PUT /api/table/:id"
      (let [endpoint (format "table/%d" table-id)]
        (testing "a non-admin cannot update table metadata if the advanced-permissions feature flag is not present"
          (with-all-users-data-perms! {(mt/id) {:data-model {:schemas :all}}}
            (mt/with-premium-features #{}
              (mt/user-http-request :rasta :put 403 endpoint {:name "Table Test 2"}))))

        (testing "a non-admin cannot update table metadata if they have no data model permissions for the DB"
          (with-all-users-data-perms! {(mt/id) {:data-model {:schemas :none}}}
            (mt/user-http-request :rasta :put 403 endpoint {:name "Table Test 2"})))

        (testing "a non-admin cannot update table metadata if they only have data model permissions for other schemas"
          (with-all-users-data-perms! {(mt/id) {:data-model {:schemas {"PUBLIC"           :none
                                                                       "different schema" :all}}}}
            (mt/user-http-request :rasta :put 403 endpoint {:name "Table Test 2"})))

        (testing "a non-admin cannot update table metadata if they only have data model permissions for other tables"
          (with-all-users-data-perms! {(mt/id) {:data-model {:schemas {"PUBLIC" {table-id   :none
                                                                                 table-id-2 :all}}}}}
            (mt/user-http-request :rasta :put 403 endpoint {:name "Table Test 2"})))

        (testing "a non-admin can update table metadata if they have data model perms for the DB"
          (with-all-users-data-perms! {(mt/id) {:data-model {:schemas :all}}}
            (mt/user-http-request :rasta :put 200 endpoint {:name "Table Test 2"})))

        (testing "a non-admin can update table metadata if they have data model perms for the schema"
          (with-all-users-data-perms! {(mt/id) {:data-model {:schemas {"PUBLIC" :all}}}}
            (mt/user-http-request :rasta :put 200 endpoint {:name "Table Test 3"})))

        (testing "a non-admin can update table metadata if they have data model perms for the table"
          (with-all-users-data-perms! {(mt/id) {:data-model {:schemas {"PUBLIC" {table-id :all}}}}}
            (mt/user-http-request :rasta :put 200 endpoint {:name "Table Test 3"})))))

    (testing "POST /api/table/:id/rescan_values"
      (testing "A non-admin can trigger a rescan of field values if they have data model perms for the table"
        (with-all-users-data-perms! {(mt/id) {:data-model {:schemas {"PUBLIC" {table-id :none}}}}}
          (mt/user-http-request :rasta :post 403 (format "table/%d/rescan_values" table-id)))

        (with-all-users-data-perms! {(mt/id) {:data-model {:schemas {"PUBLIC" {table-id :all}}}}}
          (mt/user-http-request :rasta :post 200 (format "table/%d/rescan_values" table-id))))

      (testing "A non-admin with no data access can trigger a re-scan of field values if they have data model perms"
        (t2/delete! FieldValues :field_id (mt/id :venues :price))
        (is (= nil (t2/select-one-fn :values FieldValues, :field_id (mt/id :venues :price))))
        (with-redefs [sync.concurrent/submit-task (fn [task] (task))]
          (with-all-users-data-perms! {(mt/id) {:data       {:schemas :block :native :none}
                                                :data-model {:schemas {"PUBLIC" {(mt/id :venues) :all}}}}}
            (mt/user-http-request :rasta :post 200 (format "table/%d/rescan_values" (mt/id :venues)))))
        (is (= [1 2 3 4] (t2/select-one-fn :values FieldValues, :field_id (mt/id :venues :price))))))

    (testing "POST /api/table/:id/discard_values"
      (testing "A non-admin can discard field values if they have data model perms for the table"
        (with-all-users-data-perms! {(mt/id) {:data-model {:schemas {"PUBLIC" {table-id :none}}}}}
          (mt/user-http-request :rasta :post 403 (format "table/%d/discard_values" table-id)))

        (with-all-users-data-perms! {(mt/id) {:data-model {:schemas {"PUBLIC" {table-id :all}}}}}
          (mt/user-http-request :rasta :post 200 (format "table/%d/discard_values" table-id)))))

    (testing "POST /api/table/:id/fields/order"
      (testing "A non-admin can set a custom field ordering if they have data model perms for the table"
        (mt/with-temp [Field {field-1-id :id} {:table_id table-id}
                       Field {field-2-id :id} {:table_id table-id}]
          (with-all-users-data-perms! {(mt/id) {:data-model {:schemas {"PUBLIC" {table-id :none}}}}}
            (mt/user-http-request :rasta :put 403 (format "table/%d/fields/order" table-id)
                                  [field-2-id field-1-id]))

          (with-all-users-data-perms! {(mt/id) {:data-model {:schemas {"PUBLIC" {table-id :all}}}}}
            (mt/user-http-request :rasta :put 200 (format "table/%d/fields/order" table-id)
                                  [field-2-id field-1-id])))))))

(deftest audit-log-generated-when-table-manual-scan
  (t2.with-temp/with-temp [Table {table-id :id} {:db_id (mt/id) :schema "PUBLIC"}]
    (testing "An audit log entry is generated when a manually triggered re-scan occurs"
      (mt/with-additional-premium-features #{:audit-app}
        (with-all-users-data-perms! {(mt/id) {:data-model {:schemas {"PUBLIC" {table-id :all}}}}}
          (mt/user-http-request :rasta :post 200 (format "table/%d/rescan_values" table-id))))
      (is (= table-id (:model_id (mt/latest-audit-log-entry :table-manual-scan))))
      (is (= table-id (-> (mt/latest-audit-log-entry :table-manual-scan) :details :id))))))

(deftest fetch-table-test
  (testing "GET /api/table/:id"
    (t2.with-temp/with-temp [Table {table-id :id} {:db_id (mt/id) :schema "PUBLIC"}]
      (testing "A non-admin without self-service perms for a table cannot fetch the table normally"
        (with-all-users-data-perms! {(mt/id) {:data {:native :none :schemas :none}}}
          (mt/user-http-request :rasta :get 403 (format "table/%d?include_editable_data_model=true" table-id))))

      (testing "A non-admin without self-service perms for a table can fetch the table if they have data model perms for
               the DB"
        (with-all-users-data-perms! {(mt/id) {:data       {:native :none :schemas :none}
                                              :data-model {:schemas :all}}}
          (mt/user-http-request :rasta :get 200 (format "table/%d?include_editable_data_model=true" table-id))))

      (testing "A non-admin without self-service perms for a table can fetch the table if they have data model perms for
               the schema"
        (with-all-users-data-perms! {(mt/id) {:data       {:native :none :schemas :none}
                                              :data-model {:schemas {"PUBLIC" :all}}}}
          (mt/user-http-request :rasta :get 200 (format "table/%d?include_editable_data_model=true" table-id))))

      (testing "A non-admin without self-service perms for a table can fetch the table if they have data model perms for
               the table"
        (with-all-users-data-perms! {(mt/id) {:data       {:native :none :schemas :none}
                                              :data-model {:schemas {"PUBLIC" {table-id :all}}}}}
          (mt/user-http-request :rasta :get 200 (format "table/%d?include_editable_data_model=true" table-id)))))))

(deftest fetch-query-metadata-test
  (testing "GET /api/table/:id/query_metadata?include_editable_data_model=true"
    (t2.with-temp/with-temp [Table {table-id :id} {:db_id (mt/id) :schema "PUBLIC"}]
      (testing "A non-admin without data model perms for a table cannot fetch the query metadata when
               include_editable_data_model=true"
        (with-all-users-data-perms! {(mt/id) {:data       {:native :write :schemas :all}
                                              :data-model {:schemas :none}}}
          (mt/user-http-request :rasta :get 403
                                (format "table/%d/query_metadata?include_editable_data_model=true" table-id))))

      (testing "A non-admin with only data model perms for a table can fetch the query metadata when
               include_editable_data_model=true"
        (with-all-users-data-perms! {(mt/id) {:data       {:native :none :schemas :none}
                                              :data-model {:schemas :all}}}
          (mt/user-http-request :rasta :get 200
                                (format "table/%d/query_metadata?include_editable_data_model=true" table-id)))))))

;;; +----------------------------------------------------------------------------------------------------------------+
;;; |                                  Database details permission enforcement                                       |
;;; +----------------------------------------------------------------------------------------------------------------+

(deftest update-database-test
  (testing "PUT /api/database/:id"
    (t2.with-temp/with-temp [Database {db-id :id}]
      (testing "A non-admin cannot update database metadata if the advanced-permissions feature flag is not present"
        (with-all-users-data-perms! {db-id {:details :yes}}
          (mt/with-premium-features #{}
            (is (= "You don't have permissions to do that."
                   (mt/user-http-request :rasta :put 403 (format "database/%d" db-id) {:name "Database Test"}))))))

      (testing "A non-admin cannot update database metadata if they do not have DB details permissions"
        (with-all-users-data-perms! {db-id {:details :no}}
          (is (= "You don't have permissions to do that."
                 (mt/user-http-request :rasta :put 403 (format "database/%d" db-id) {:name "Database Test"})))))

      (testing "A non-admin can update database metadata if they have DB details permissions"
        (with-all-users-data-perms! {db-id {:details :yes}}
          (is (=? {:id db-id}
                  (mt/user-http-request :rasta :put 200 (format "database/%d" db-id) {:name "Database Test"}))))))))

(deftest delete-database-test
  (t2.with-temp/with-temp [Database {db-id :id}]
    (testing "A non-admin cannot delete a database even if they have DB details permissions"
      (with-all-users-data-perms! {db-id {:details :yes}}
        (mt/user-http-request :rasta :delete 403 (format "database/%d" db-id))))))

(deftest db-operations-test
  (mt/test-helpers-set-global-values!
    (mt/with-temp [Database    {db-id :id}     {:engine "h2", :details (:details (mt/db))}
                   Table       {table-id :id}  {:db_id db-id}
                   Field       {field-id :id}  {:table_id table-id}
                   FieldValues {values-id :id} {:field_id field-id, :values [1 2 3 4]}]
      (with-redefs [api.database/*rescan-values-async* false]
        (testing "A non-admin can trigger a sync of the DB schema if they have DB details permissions"
          (with-all-users-data-perms! {db-id {:details :yes}}
            (mt/user-http-request :rasta :post 200 (format "database/%d/sync_schema" db-id))))

        (testing "A non-admin can discard saved field values if they have DB details permissions"
          (with-all-users-data-perms! {db-id {:details :yes}}
            (mt/user-http-request :rasta :post 200 (format "database/%d/discard_values" db-id))))

        (testing "A non-admin with no data access can discard field values if they have DB details perms"
          (t2/insert! FieldValues :id values-id :field_id field-id :values [1 2 3 4])
          (with-all-users-data-perms! {db-id {:data    {:schemas :block :native :none}
                                              :details :yes}}
            (mt/user-http-request :rasta :post 200 (format "database/%d/discard_values" db-id)))
          (is (= nil (t2/select-one-fn :values FieldValues, :field_id field-id)))
          (mt/user-http-request :crowberto :post 200 (format "database/%d/rescan_values" db-id)))

        ;; Use test database for rescan_values tests so we can verify that scan actually succeeds
        (testing "A non-admin can trigger a re-scan of field values if they have DB details permissions"
          (with-all-users-data-perms! {(mt/id) {:details :yes}}
            (mt/user-http-request :rasta :post 200 (format "database/%d/rescan_values" (mt/id)))))

        (testing "A non-admin with no data access can trigger a re-scan of field values if they have DB details perms"
          (t2/delete! FieldValues :field_id (mt/id :venues :price))
          (is (= nil (t2/select-one-fn :values FieldValues, :field_id (mt/id :venues :price))))
          (with-all-users-data-perms! {(mt/id) {:data    {:schemas :block :native :none}
                                                :details :yes}}
            (mt/user-http-request :rasta :post 200 (format "database/%d/rescan_values" (mt/id))))
          (is (= [1 2 3 4] (t2/select-one-fn :values FieldValues, :field_id (mt/id :venues :price)))))))))

(deftest fetch-db-test
  (t2.with-temp/with-temp [Database {db-id :id}]
    (testing "A non-admin without self-service perms for a DB cannot fetch the DB normally"
      (with-all-users-data-perms! {db-id {:data {:native :none :schemas :none}}}
        (mt/user-http-request :rasta :get 403 (format "database/%d?exclude_uneditable_details=true" db-id))))

    (testing "A non-admin without self-service perms for a DB can fetch the DB if they have DB details permissions"
      (with-all-users-data-perms! {db-id {:data    {:native :none :schemas :none}
                                          :details :yes}}
        (mt/user-http-request :rasta :get 200 (format "database/%d?exclude_uneditable_details=true" db-id))))

    (testing "A non-admin with block perms for a DB can fetch the DB if they have DB details permissions"
      (with-all-users-data-perms! {db-id {:data    {:native :none :schemas :block}
                                          :details :yes}}
        (mt/user-http-request :rasta :get 200 (format "database/%d?exclude_uneditable_details=true" db-id))))

    (testing "The returned database contains a :details field for a user with DB details permissions"
      (with-all-users-data-perms! {db-id {:data    {:native :none :schemas :block}
                                          :details :yes}}
        (is (partial= {:details {}}
                      (mt/user-http-request :rasta :get 200 (format "database/%d?exclude_uneditable_details=true" db-id))))))))

(deftest actions-test
  (mt/with-temp-copy-of-db
    (mt/with-actions-test-data
      (mt/with-actions [{:keys [action-id model-id]} {}]
        (testing "Executing dashcard with action"
          (mt/with-temp [Dashboard {dashboard-id :id} {}
                         DashboardCard {dashcard-id :id} {:dashboard_id dashboard-id
                                                          :action_id action-id
                                                          :card_id model-id}]
            (mt/with-full-data-perms-for-all-users!
              (let [execute-path (format "dashboard/%s/dashcard/%s/execute"
                                         dashboard-id
                                         dashcard-id)]
                (testing "Works with access to the DB not blocked"
                  (mt/with-actions-enabled
                    (is (= {:rows-affected 1}
                           (mt/user-http-request :rasta :post 200 execute-path
                                                 {:parameters {"id" 1}})))))
                (testing "Fails with access to the DB blocked"
                  (with-all-users-data-perms! {(u/the-id (mt/db)) {:data {:native :none :schemas :block}
                                                                   :details :yes}}
                    (mt/with-actions-enabled
                      (is (partial= {:message "You don't have permissions to do that."}
                                    (mt/user-http-request :rasta :post 403 execute-path
                                                          {:parameters {"id" 1}}))))))))))))))

(deftest settings-managers-can-have-uploads-db-access-revoked
  (perms/grant-application-permissions! (perms-group/all-users) :setting)
  (testing "Upload DB can be set with the right permission"
    (with-all-users-data-perms! {(mt/id) {:details :yes}}
      (mt/user-http-request :rasta :put 204 "setting/" {:uploads-database-id (mt/id)})))
  (testing "Upload DB cannot be set without the right permission"
    (with-all-users-data-perms! {(mt/id) {:details :no}}
      (mt/user-http-request :rasta :put 403 "setting/" {:uploads-database-id (mt/id)})))
  (perms/revoke-application-permissions! (perms-group/all-users) :setting))

(deftest upload-csv-test
  (mt/test-drivers (mt/normal-drivers-with-feature :uploads :schemas)
    (testing "Uploads should be blocked without data access"
      (mt/with-empty-db
<<<<<<< HEAD
        (let [conn-spec (sql-jdbc.conn/db->pooled-connection-spec (mt/db))]
          ;; Create not_public schema
          (jdbc/execute! conn-spec "CREATE SCHEMA \"not_public\"; CREATE TABLE \"not_public\".\"table_name\" (id INTEGER)"))
        (sync/sync-database! (mt/db))
        (let [db-id    (u/the-id (mt/db))
              table-id (t2/select-one-pk :model/Table :db_id db-id)
              upload-csv! (fn []
                            (upload-test/upload-example-csv! {:grant-permission? false
                                                              :schema-name       "not_public"
                                                              :table-prefix      "uploaded_magic_"}))]
          (doseq [[schema-perms can-upload?] {:all            true
                                              :none           false
                                              {table-id :all} false}]
            (with-all-users-data-perms! {db-id {:data {:native :none, :schemas {"public"     :all
                                                                                "not_public" schema-perms}}}}
              (if can-upload?
                (is (some? (upload-csv!)))
                (is (thrown-with-msg?
                     clojure.lang.ExceptionInfo
                     #"You don't have permissions to do that\."
                     (upload-csv!)))))
            (with-all-users-data-perms! {db-id {:data {:native :write, :schemas {"not_public" :all}}}}
              (is (some? (upload-csv!))))))))))
=======
        (let [table-name (mt/random-name)]
          (let [conn-spec (sql-jdbc.conn/db->pooled-connection-spec (mt/db))]
            (doseq [stmt ["CREATE SCHEMA IF NOT EXISTS \"not_public\";"
                          (format "CREATE TABLE \"not_public\".\"%s\" (id INTEGER);" table-name)]]
              (jdbc/execute! conn-spec stmt)))
          (upload-test/sync-upload-test-table! :database (mt/db) :table-name table-name :schema-name "not_public")
          (let [db-id    (u/the-id (mt/db))
                table-id (t2/select-one-pk :model/Table :db_id db-id :name table-name)
                upload-csv! (fn []
                              (upload-test/upload-example-csv! {:grant-permission? false
                                                                :schema-name       "not_public"
                                                                :table-prefix      "uploaded_magic_"}))]
            (doseq [[schema-perms can-upload?] {:all            true
                                                :none           false
                                                {table-id :all} false}]
              (with-all-users-data-perms! {db-id {:data {:native :none, :schemas {"public"     :all
                                                                                  "not_public" schema-perms}}}}
                (if can-upload?
                  (is (some? (upload-csv!)))
                  (is (thrown-with-msg?
                        clojure.lang.ExceptionInfo
                        #"You don't have permissions to do that\."
                        (upload-csv!)))))
              (with-all-users-data-perms! {db-id {:data {:native :write, :schemas {"not_public" :all}}}}
                (is (some? (upload-csv!)))))))))))
>>>>>>> 2571a473

(deftest append-csv-data-perms-test
  (mt/test-drivers (mt/normal-drivers-with-feature :uploads)
    (if (driver/database-supports? driver/*driver* :schemas (mt/db))
      (testing "CSV appends should be blocked without data access to the schema"
        (mt/with-empty-db
          (jdbc/execute! (sql-jdbc.conn/db->pooled-connection-spec (mt/db)) "CREATE SCHEMA IF NOT EXISTS \"not_public\";")
          (let [db-id       (u/the-id (mt/db))
                table-a     (upload-test/create-upload-table! :schema-name "not_public")
                table-b     (upload-test/create-upload-table! :schema-name "not_public")
                append-csv! #(upload-test/append-csv-with-defaults!
                              :table-id (:id table-a)
                              :user-id (mt/user->id :rasta))]
            (doseq [[schema-perms          can-append? test-string]
                    [[:all                 true        "Data permissions on schema should succeed"]
                     [:none                false       "No permissions on schema should fail"]
                     [{(:id table-a) :all} true        "Data permissions on table should succeed"]
                     [{(:id table-b) :all} false       "Data permissions only on another table in the same schema should fail"]]]
              (testing test-string
                (with-all-users-data-perms! {db-id {:data {:native :none, :schemas {"public"     :all
                                                                                    "not_public" schema-perms}}}}
                  (if can-append?
                    (is (some? (append-csv!)))
                    (is (thrown-with-msg?
                         clojure.lang.ExceptionInfo
                         #"You don't have permissions to do that\."
                         (append-csv!))))))))))
      ;; else if the database doesn't support schemas
      (testing "CSV appends should be blocked without data access to the database"
        (mt/with-empty-db
          (let [db-id       (u/the-id (mt/db))
                table-a     (upload-test/create-upload-table!)
                table-b     (upload-test/create-upload-table!)
                append-csv! #(upload-test/append-csv-with-defaults!
                              :table-id (:id table-a)
                              :user-id (mt/user->id :rasta))]
            (doseq [[perms                 can-append? test-string]
                    [[:all                 true        "Data permissions for database should succeed"]
                     [:none                false       "No permissions for database should fail"]
                     [{(:id table-a) :all} true        "Data permissions for table should succeed"]
                     [{(:id table-b) :all} false       "Data permissions only for another table in the same database should fail"]]]
              (testing test-string
                (with-all-users-data-perms! {db-id {:data {:native :none, :schemas {"" perms}}}}
                  (if can-append?
                    (is (some? (append-csv!)))
                    (is (thrown-with-msg?
                         clojure.lang.ExceptionInfo
                         #"You don't have permissions to do that\."
                         (append-csv!)))))))))))))

(deftest append-csv-block-perms-test
  (mt/test-drivers (mt/normal-drivers-with-feature :uploads)
    (testing "Appends should be blocked if the user has blocked data access to the database, unless they have native query editing perms too"
      (mt/with-empty-db
        (let [db-id       (u/the-id (mt/db))
              table-a     (upload-test/create-upload-table!)
              append-csv! #(upload-test/append-csv-with-defaults!
                            :table-id (:id table-a)
                            :user-id (mt/user->id :rasta))]
          (doseq [[perms                              can-append? test-string]
                  [[{:native :none,  :schemas :block} false       "With blocked perms it should fail"]
                   [{:native :write, :schemas :block} true        "With native query editing and blocked perms it should succeed"]]]
            (testing test-string
              (with-all-users-data-perms! {db-id {:data perms}}
                (if can-append?
                  (is (some? (append-csv!)))
                  (is (thrown-with-msg?
                       clojure.lang.ExceptionInfo
                       #"You don't have permissions to do that\."
                       (append-csv!))))))))))))

(deftest get-database-can-upload-test
  (mt/test-drivers (mt/normal-drivers-with-feature :uploads :schemas)
    (testing "GET /api/database and GET /api/database/:id responses should include can_upload depending on unrestricted data access to the upload schema"
      (mt/with-empty-db
        (let [table-name (mt/random-name)]
          (let [conn-spec (sql-jdbc.conn/db->pooled-connection-spec (mt/db))]
            (doseq [stmt ["CREATE SCHEMA IF NOT EXISTS \"not_public\";"
                          (format "CREATE TABLE \"not_public\".\"%s\" (id INTEGER);" table-name)]]
              (jdbc/execute! conn-spec stmt)))
          (sync/sync-database! (mt/db))
          (let [db-id     (u/the-id (mt/db))
                table-id (t2/select-one-pk :model/Table :db_id db-id)]
            (mt/with-temporary-setting-values [uploads-enabled      true
                                               uploads-database-id  db-id
                                               uploads-schema-name  "not_public"
                                               uploads-table-prefix "uploaded_magic_"]
              (doseq [[schema-perms can-upload?] {:all            true
                                                  :none           false
                                                  {table-id :all} false}]
                (testing (format "can_upload should be %s if the user has %s access to the upload schema"
                                 can-upload? schema-perms)
                  (with-all-users-data-perms! {db-id {:data {:native :none
                                                             :schemas {"public"     :all
                                                                       "not_public" schema-perms}}}}
                    (testing "GET /api/database"
                      (let [result (->> (mt/user-http-request :rasta :get 200 "database")
                                        :data
                                        (filter #(= (:id %) db-id))
                                        first)]
                        (is (= can-upload? (:can_upload result)))))
                    (testing "GET /api/database/:id"
                      (let [result (mt/user-http-request :rasta :get 200 (format "database/%d" db-id))]
                        (is (= can-upload? (:can_upload result)))))))))))))))<|MERGE_RESOLUTION|>--- conflicted
+++ resolved
@@ -30,16 +30,10 @@
   (let [all-users-group-id  (u/the-id (perms-group/all-users))]
     (mt/with-additional-premium-features #{:advanced-permissions}
       (perms.test-util/with-restored-perms!
-<<<<<<< HEAD
-        (u/ignore-exceptions (@#'perms/update-group-permissions! all-users-group-id graph))
-        (data-perms.graph/update-data-perms-graph! {all-users-group-id graph})
-        (f)))))
-=======
         (perms.test-util/with-restored-data-perms!
           (u/ignore-exceptions (@#'perms/update-group-permissions! all-users-group-id graph))
           (data-perms.graph/update-data-perms-graph! {all-users-group-id graph})
           (f))))))
->>>>>>> 2571a473
 
 (defmacro ^:private with-all-users-data-perms!
   "Runs `body` with perms for the All Users group temporarily set to the values in `graph`. Also enables the advanced
@@ -710,31 +704,6 @@
   (mt/test-drivers (mt/normal-drivers-with-feature :uploads :schemas)
     (testing "Uploads should be blocked without data access"
       (mt/with-empty-db
-<<<<<<< HEAD
-        (let [conn-spec (sql-jdbc.conn/db->pooled-connection-spec (mt/db))]
-          ;; Create not_public schema
-          (jdbc/execute! conn-spec "CREATE SCHEMA \"not_public\"; CREATE TABLE \"not_public\".\"table_name\" (id INTEGER)"))
-        (sync/sync-database! (mt/db))
-        (let [db-id    (u/the-id (mt/db))
-              table-id (t2/select-one-pk :model/Table :db_id db-id)
-              upload-csv! (fn []
-                            (upload-test/upload-example-csv! {:grant-permission? false
-                                                              :schema-name       "not_public"
-                                                              :table-prefix      "uploaded_magic_"}))]
-          (doseq [[schema-perms can-upload?] {:all            true
-                                              :none           false
-                                              {table-id :all} false}]
-            (with-all-users-data-perms! {db-id {:data {:native :none, :schemas {"public"     :all
-                                                                                "not_public" schema-perms}}}}
-              (if can-upload?
-                (is (some? (upload-csv!)))
-                (is (thrown-with-msg?
-                     clojure.lang.ExceptionInfo
-                     #"You don't have permissions to do that\."
-                     (upload-csv!)))))
-            (with-all-users-data-perms! {db-id {:data {:native :write, :schemas {"not_public" :all}}}}
-              (is (some? (upload-csv!))))))))))
-=======
         (let [table-name (mt/random-name)]
           (let [conn-spec (sql-jdbc.conn/db->pooled-connection-spec (mt/db))]
             (doseq [stmt ["CREATE SCHEMA IF NOT EXISTS \"not_public\";"
@@ -760,7 +729,6 @@
                         (upload-csv!)))))
               (with-all-users-data-perms! {db-id {:data {:native :write, :schemas {"not_public" :all}}}}
                 (is (some? (upload-csv!)))))))))))
->>>>>>> 2571a473
 
 (deftest append-csv-data-perms-test
   (mt/test-drivers (mt/normal-drivers-with-feature :uploads)
