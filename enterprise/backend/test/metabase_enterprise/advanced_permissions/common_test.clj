(ns metabase-enterprise.advanced-permissions.common-test
  (:require
   [cheshire.core :as json]
   [clojure.core.memoize :as memoize]
   [clojure.java.jdbc :as jdbc]
   [clojure.test :refer :all]
   [metabase.api.database :as api.database]
   [metabase.driver :as driver]
   [metabase.driver.sql-jdbc.connection :as sql-jdbc.conn]
   [metabase.models
    :refer [Dashboard DashboardCard Database Field FieldValues Table]]
   [metabase.models.database :as database]
   [metabase.models.field :as field]
   [metabase.models.permissions :as perms]
   [metabase.models.permissions-group :as perms-group]
   [metabase.permissions.test-util :as perms.test-util]
   [metabase.public-settings.premium-features-test
    :as premium-features-test]
   [metabase.sync :as sync]
   [metabase.sync.concurrent :as sync.concurrent]
   [metabase.test :as mt]
   [metabase.test.fixtures :as fixtures]
   [metabase.upload-test :as upload-test]
   [metabase.util :as u]
   [toucan2.core :as t2]
   [toucan2.tools.with-temp :as t2.with-temp]))

(use-fixtures :once (fixtures/initialize :db :test-users))

(defn- do-with-all-user-data-perms
  "Implementation for [[with-all-users-data-perms]]"
  [graph f]
  (let [all-users-group-id  (u/the-id (perms-group/all-users))]
    (premium-features-test/with-additional-premium-features #{:advanced-permissions}
      (memoize/memo-clear! @#'field/cached-perms-object-set)
      (perms.test-util/with-restored-perms!
        (u/ignore-exceptions (@#'perms/update-group-permissions! all-users-group-id graph))
        (f)))))

(defmacro ^:private with-all-users-data-perms!
  "Runs `body` with perms for the All Users group temporarily set to the values in `graph`. Also enables the advanced
  permissions feature flag, and clears the (5 second TTL) cache used for Field permissions, for convenience."
  {:style/indent 1}
  [graph & body]
  `(do-with-all-user-data-perms ~graph (fn [] ~@body)))

(deftest current-user-test
  (testing "GET /api/user/current returns additional fields if advanced-permissions is enabled"
    (premium-features-test/with-premium-features #{:advanced-permissions}
      (letfn [(user-permissions [user]
                (-> (mt/user-http-request user :get 200 "user/current")
                    :permissions))]
        (testing "admins should have full advanced permisions"
          (is (= {:can_access_setting      true
                  :can_access_subscription true
                  :can_access_monitoring   true
                  :can_access_data_model   true
                  :is_group_manager        false
                  :can_access_db_details   true}
                 (user-permissions :crowberto))))

        (testing "non-admin users should only have subscriptions enabled by default"
          (is (= {:can_access_setting      false
                  :can_access_subscription true
                  :can_access_monitoring   false
                  :can_access_data_model   false
                  :is_group_manager        false
                  :can_access_db_details   false}
                 (user-permissions :rasta))))

        (testing "can_access_data_model is true if a user has any data model perms"
          (let [[id-1 id-2 id-3 id-4] (map u/the-id (database/tables (mt/db)))]
            (with-all-users-data-perms! {(mt/id) {:data       {:schemas :all :native :write}
                                                  :data-model {:schemas {"PUBLIC" {id-1 :all
                                                                                   id-2 :none
                                                                                   id-3 :none
                                                                                   id-4 :none}}}}}
              (is (partial= {:can_access_data_model true}
                            (user-permissions :rasta))))))

        (testing "can_access_db_details is true if a user has any details perms"
          (with-all-users-data-perms! {(mt/id) {:details :yes}}
            (is (partial= {:can_access_db_details true}
                          (user-permissions :rasta)))))))))

;;; +----------------------------------------------------------------------------------------------------------------+
;;; |                                        Data model permission enforcement                                       |
;;; +----------------------------------------------------------------------------------------------------------------+

(deftest fetch-databases-test
  (testing "GET /api/database?include_editable_data_model=true"
    (letfn [(get-test-db
              ([] (get-test-db "database?include_editable_data_model=true"))
              ([url] (->> (mt/user-http-request :rasta :get 200 url)
                          :data
                          (filter (fn [db] (= (mt/id) (:id db))))
                          first)))]
      (testing "Sanity check: a non-admin can fetch a DB when they have full data access and data model perms"
        (with-all-users-data-perms! {(mt/id) {:data       {:schemas :all :native :write}
                                              :data-model {:schemas :all}}}
          (is (partial= {:id (mt/id)} (get-test-db)))))

      (testing "A non-admin cannot fetch a DB for which they do not have data model perms if
               include_editable_data_model=true"
        (with-all-users-data-perms! {(mt/id) {:data       {:schemas :all :native :write}
                                              :data-model {:schemas :none}}}
          (is (= nil (get-test-db)))))

      (let [[id-1 id-2 id-3 id-4] (map u/the-id (database/tables (mt/db)))]
        (with-all-users-data-perms! {(mt/id) {:data       {:schemas :all :native :write}
                                              :data-model {:schemas {"PUBLIC" {id-1 :all
                                                                               id-2 :none
                                                                               id-3 :none
                                                                               id-4 :none}}}}}
          (testing "If a non-admin has data model perms for a single table in a DB, the DB is returned when listing
                   all DBs"
            (is (partial= {:id (mt/id)} (get-test-db))))

          (testing "if include=tables, only tables with data model perms are included"
            (is (= [id-1] (->> (get-test-db "database?include_editable_data_model=true&include=tables")
                               :tables
                               (map :id)))))))))
  (doseq [query-param ["exclude_uneditable_details=true"
                       "include_only_uploadable=true"]]
    (testing (format "GET /api/database?%s" query-param)
      (letfn [(get-test-db
                ([] (get-test-db (str "database?" query-param)))
                ([url] (->> (mt/user-http-request :rasta :get 200 url)
                            :data
                            (filter (fn [db] (= (mt/id) (:id db))))
                            first)))]
        (testing "Sanity check: a non-admin can fetch a DB when they have 'manage' access"
          (with-all-users-data-perms! {(mt/id) {:details :yes}}
            (is (partial= {:id (mt/id)} (get-test-db)))))

        (testing "A non-admin cannot fetch a DB for which they do not not have 'manage' access"
          (with-all-users-data-perms! {(mt/id) {:details :no}}
            (is (= nil (get-test-db)))))))))

(deftest fetch-database-test
  (testing "GET /api/database/:id?include_editable_data_model=true"
    (testing "A non-admin without data model perms for a DB cannot fetch the DB when include_editable_data_model=true"
      (with-all-users-data-perms! {(mt/id) {:data       {:native :write :schemas :all}
                                            :data-model {:schemas :none}}}
        (mt/user-http-request :rasta :get 403 (format "database/%d?include_editable_data_model=true" (mt/id)))))

    (testing "A non-admin with only data model perms for a DB can fetch the DB when include_editable_data_model=true"
      (with-all-users-data-perms! {(mt/id) {:data       {:native :none :schemas :none}
                                            :data-model {:schemas :all}}}
        (mt/user-http-request :rasta :get 200 (format "database/%d?include_editable_data_model=true" (mt/id)))))))

(deftest fetch-database-metadata-test
  (testing "GET /api/database/:id/metadata?include_editable_data_model=true"
    (let [[id-1 id-2 id-3 id-4] (map u/the-id (database/tables (mt/db)))]
      (with-all-users-data-perms! {(mt/id) {:data       {:schemas :all :native :write}
                                            :data-model {:schemas {"PUBLIC" {id-1 :all
                                                                             id-2 :none
                                                                             id-3 :none
                                                                             id-4 :none}}}}}
        (let [tables (->> (mt/user-http-request :rasta
                                                :get
                                                200
                                                (format "database/%d/metadata?include_editable_data_model=true" (mt/id)))
                          :tables)]
          (is (= [id-1] (map :id tables))))))

    (testing "A user with data model perms can still fetch a DB name and tables if they have block perms for a DB"
      (let [[id-1 id-2 id-3 id-4] (map u/the-id (database/tables (mt/db)))]
        (with-all-users-data-perms! {(mt/id) {:data       {:schemas :block :native :none}
                                              :data-model {:schemas {"PUBLIC" {id-1 :all
                                                                               id-2 :none
                                                                               id-3 :none
                                                                               id-4 :none}}}}}
          (let [result (mt/user-http-request :rasta
                                             :get
                                             200
                                             (format "database/%d/metadata?include_editable_data_model=true" (mt/id)))]
            (is (= {:id (mt/id) :name (:name (mt/db))} (dissoc result :tables)))
            (is (= [id-1] (map :id (:tables result))))))))))

(deftest fetch-id-fields-test
  (testing "GET /api/database/:id/idfields?include_editable_data_model=true"
    (testing "A non-admin without data model perms for a DB cannot fetch id fields when include_editable_data_model=true"
      (with-all-users-data-perms! {(mt/id) {:data       {:native :write :schemas :all}
                                            :data-model {:schemas :none}}}
        (mt/user-http-request :rasta :get 403 (format "database/%d/idfields?include_editable_data_model=true" (mt/id)))))

    (testing "A non-admin with only data model perms for a DB can fetch id fields when include_editable_data_model=true"
      (with-all-users-data-perms! {(mt/id) {:data       {:native :none :schemas :none}
                                            :data-model {:schemas :all}}}
        (mt/user-http-request :rasta :get 200 (format "database/%d/idfields?include_editable_data_model=true" (mt/id)))))))

(deftest get-schema-with-advanced-perms-test
  (testing "Permissions: We can verify include_editable_data_model flag works for the `/:id/schema/:schema` endpoint"
    (mt/with-temp [Database {db-id :id} {}
                   Table    t1          {:db_id db-id :schema "schema1" :name "t1"}
                   Table    _t2         {:db_id db-id :schema "schema2"}
                   Table    t3          {:db_id db-id :schema "schema1" :name "t3"}]
      (testing "If a non-admin has data model perms, but no data perms"
        (with-all-users-data-perms! {db-id {:data       {:schemas :block :native :none}
                                            :data-model {:schemas :all}}}
          (testing "and if data permissions are revoked, it should be a 403"
            (is (= "You don't have permissions to do that."
                   (mt/user-http-request :rasta :get 403 (format "database/%d/schema/%s" db-id "schema1")))))
          (testing "and if include_editable_data_model=true and data permissions are revoked, it should return values"
            (is (= ["t1" "t3"]
                   (map :name (mt/user-http-request :rasta :get 200 (format "database/%d/schema/%s" db-id "schema1")
                                                    :include_editable_data_model true)))))))

      (testing "If include_editable_data_model=true and a non-admin does not have data model perms, it should respond
                with a 404"
        (with-all-users-data-perms! {db-id {:data       {:schemas :block :native :none}
                                            :data-model {:schemas :none}}}
          (is (= "Not found."
                 (mt/user-http-request :rasta :get 404 (format "database/%d/schema/%s" db-id "schema1")
                                       :include_editable_data_model true)))))

      (testing "If include_editable_data_model=true and a non-admin has data model perms for a single table in a schema,
                the table is returned"
        (with-all-users-data-perms! {db-id {:data       {:schemas :block :native :none}
                                            :data-model {:schemas {"schema1" {(u/the-id t1) :all
                                                                              (u/the-id t3) :none}}}}}
          (is (= ["t1"]
                 (map :name (mt/user-http-request :rasta :get 200 (format "database/%d/schema/%s" db-id "schema1")
                                                  :include_editable_data_model true)))))))))

(deftest get-schema-with-empty-name-and-advanced-perms-test
  (testing "Permissions: We can verify include_editable_data_model flag works for the `/:id/schema/` endpoint"
    (mt/with-temp [Database {db-id :id} {}
                   Table    t1 {:db_id db-id :schema nil :name "t1"}
                   Table    _t2 {:db_id db-id :schema "public"}
                   Table    t3 {:db_id db-id :schema "" :name "t3"}]
      (with-all-users-data-perms! {db-id {:data       {:schemas :block :native :none}
                                          :data-model {:schemas :all}}}
        (perms/revoke-data-perms! (perms-group/all-users) db-id)
        (testing "If data permissions are revoked, it should be a 403"
          (is (= "You don't have permissions to do that."
                 (mt/user-http-request :rasta :get 403 (format "database/%d/schema/" db-id)))))
        (testing "If include_editable_data_model=true and data permissions are revoked, it should return tables with both
                  `nil` and \"\" as its schema"
          (is (= ["t1" "t3"]
                 (map :name (mt/user-http-request :rasta :get 200 (format "database/%d/schema/" db-id)
                                                  :include_editable_data_model true))))))

      (testing "If include_editable_data_model=true and a non-admin does not have data model perms, it should respond
                with a 404"
        (with-all-users-data-perms! {db-id {:data       {:schemas :block :native :none}
                                            :data-model {:schemas :none}}}
          (is (= "Not found."
                 (mt/user-http-request :rasta :get 404 (format "database/%d/schema/" db-id)
                                       :include_editable_data_model true)))))

      (testing "If include_editable_data_model=true and a non-admin has data model perms for a single table in an empty
                string schema, it should return the table"
        (with-all-users-data-perms! {db-id {:data       {:schemas :block :native :none}
                                            :data-model {:schemas {"" {(u/the-id t1) :all
                                                                       (u/the-id t3) :none}}}}}
          (is (= ["t1"]
                 (map :name (mt/user-http-request :rasta :get 200 (format "database/%d/schema/" db-id)
                                                  :include_editable_data_model true)))))))))

(deftest get-schemas-with-advanced-perms-test
  (testing "Permissions: We can verify include_editable_data_model flag works for the `/:id/:schemas` endpoint"
    (mt/with-temp [Database {db-id :id} {}
                   Table    t1 {:db_id db-id, :schema "schema1", :name "t1"}
                   Table    _t2 {:db_id db-id, :schema "schema2"}
                   Table    _t3 {:db_id db-id, :schema "schema1", :name "t3"}]
      (testing "If a non-admin has data model perms, but no data perms"
        (with-all-users-data-perms! {db-id {:data       {:schemas :block :native :none}
                                            :data-model {:schemas :all}}}
          (testing "if include_editable_data_model=nil, it should be a 403"
            (is (= "You don't have permissions to do that."
                   (mt/user-http-request :rasta :get 403 (format "database/%d/schemas" db-id)))))
          (testing "and if include_editable_data_model=true, it should return values"
            (is (= ["schema1" "schema2"]
                   (mt/user-http-request :rasta :get 200 (format "database/%d/schemas" db-id)
                                         :include_editable_data_model true))))
          (testing "and if the database doesn't exist, it should be a 404"
            (is (= "Not found."
                   (mt/user-http-request :rasta :get 404 (format "database/%d/schemas" Integer/MAX_VALUE)
                                         :include_editable_data_model true))))))
      (testing "If include_editable_data_model=true and a non-admin does not have data model perms, it should return []"
        (with-all-users-data-perms! {db-id {:data       {:schemas :block :native :none}
                                            :data-model {:schemas :none}}}
          (is (= []
                 (mt/user-http-request :rasta :get 200 (format "database/%d/schemas" db-id)
                                       :include_editable_data_model true)))))
      (testing "If include_editable_data_model=true and a non-admin has data model perms for a schema,
                  it should return the schema"
        (with-all-users-data-perms! {db-id {:data       {:schemas :block :native :none}
                                            :data-model {:schemas {"schema1" :all}}}}
          (is (= ["schema1"]
                 (mt/user-http-request :rasta :get 200 (format "database/%d/schemas" db-id)
                                       :include_editable_data_model true)))))
      (testing "If include_editable_data_model=true and a non-admin has data model perms for a single table in a schema,
                  it should return the schema"
        (with-all-users-data-perms! {db-id {:data       {:schemas :block :native :none}
                                            :data-model {:schemas {"schema1" {(u/the-id t1) :all}}}}}
          (is (= ["schema1"]
                 (mt/user-http-request :rasta :get 200 (format "database/%d/schemas" db-id)
                                       :include_editable_data_model true))))))))

(deftest get-field-hydrated-target-with-advanced-perms-test
  (testing "GET /api/field/:id"
    (mt/with-temp [Database {db-id :id} {}
                   Table    table1 {:db_id db-id, :schema "schema1"}
                   Table    table2 {:db_id db-id, :schema "schema2"}
                   Field    fk-field {:table_id (:id table1)}
                   Field    field {:table_id           (:id table2)
                                   :semantic_type      :type/FK
                                   :fk_target_field_id (:id fk-field)}]
      (let [expected-target (-> fk-field
                                (update :base_type u/qualified-name)
                                (update :visibility_type u/qualified-name))
            get-field       (fn []
                              (mt/user-http-request :rasta :get 200 (format "field/%d?include_editable_data_model=true" (:id field))))]
        (testing "target should be hydrated if a non-admin has data model perms for the DB"
          (with-all-users-data-perms! {db-id {:data-model {:schemas :all}}}
            (is (= expected-target
                   (:target (get-field))))))
        (testing "target should not be hydrated if a non-admin does not have data model perms for the target's schema"
          (with-all-users-data-perms! {db-id {:data-model {:schemas {"schema1" :none
                                                                     "schema2" :all}}}}
            (is (nil? (:target (get-field))))))
        (testing "target should not be hydrated if a non-admin does not have data model perms for the target's table"
          (with-all-users-data-perms! {db-id {:data-model {:schemas {"schema1" {(:id table1) :none}
                                                                     "schema2" {(:id table2) :all}}}}}
            (is (nil? (:target (get-field))))))
        (testing "target should be hydrated if a non-admin does have data model perms for the target's table"
          (with-all-users-data-perms! {db-id {:data-model {:schemas {"schema1" {(:id table1) :all}
                                                                     "schema2" {(:id table2) :all}}}}}
            (is (= expected-target
                   (:target (get-field))))))))))

(deftest update-field-hydrated-target-with-advanced-perms-test
  (testing "PUT /api/field/:id"
    (mt/with-temp [Database {db-id :id} {}
                   Table    table1 {:db_id db-id, :schema "schema1"}
                   Table    table2 {:db_id db-id, :schema "schema2"}
                   Table    table3 {:db_id db-id, :schema "schema3"}
                   Field    fk-field-1 {:table_id (:id table1)}
                   Field    fk-field-2 {:table_id (:id table2)}
                   Field    field {:table_id           (:id table3)
                                   :semantic_type      :type/FK
                                   :fk_target_field_id (:id fk-field-1)}]
      (let [expected-target (-> fk-field-2
                                (update :base_type u/qualified-name)
                                (update :visibility_type u/qualified-name))
            update-target   (fn []
                              (mt/user-http-request :rasta :put 200 (format "field/%d" (:id field)) (assoc field :fk_target_field_id (:id fk-field-2))))]
        (testing "target should be hydrated if a non-admin has data model perms for the DB"
          (with-all-users-data-perms! {db-id {:data-model {:schemas :all}}}
            (is (= expected-target
                   (:target (update-target))))))
        (testing "target should not be hydrated if a non-admin does not have data model perms for the target's schema"
          (with-all-users-data-perms! {db-id {:data-model {:schemas {"schema1" :none
                                                                     "schema2" :none
                                                                     "schema3" :all}}}}
            (is (nil? (:target (update-target))))))
        (testing "target should not be hydrated if a non-admin does not have data model perms for the target's table"
          (with-all-users-data-perms! {db-id {:data-model {:schemas {"schema1" {(:id table1) :all}
                                                                     "schema2" {(:id table2) :none}
                                                                     "schema3" {(:id table3) :all}}}}}
            (is (nil? (:target (update-target))))))
        (testing "target should be hydrated if a non-admin does have data model perms for the target's table"
          (with-all-users-data-perms! {db-id {:data-model {:schemas {"schema1" {(:id table1) :none}
                                                                     "schema2" {(:id table2) :all}
                                                                     "schema3" {(:id table3) :all}}}}}
            (is (= expected-target
                   (:target (update-target))))))))))

(deftest update-field-test
  (t2.with-temp/with-temp [Field {field-id :id, table-id :table_id} {:name "Field "}]
    (let [{table-id :id, schema :schema, db-id :db_id} (t2/select-one Table :id table-id)]
      (testing "PUT /api/field/:id"
        (let [endpoint (format "field/%d" field-id)]
          (testing "a non-admin cannot update field metadata if the advanced-permissions feature flag is not present"
            (with-all-users-data-perms! {db-id {:data-model {:schemas {schema {table-id :all}}}}}
              (premium-features-test/with-premium-features #{}
                (mt/user-http-request :rasta :put 403 endpoint {:name "Field Test 4"}))))

          (testing "a non-admin cannot update field metadata if they have no data model permissions for the DB"
            (with-all-users-data-perms! {db-id {:data-model {:schemas :none}}}
              (mt/user-http-request :rasta :put 403 endpoint {:name "Field Test 2"})))

          (testing "a non-admin cannot update field metadata if they only have data model permissions for other schemas"
            (with-all-users-data-perms! {db-id {:data-model {:schemas {schema             :none
                                                                       "different schema" :all}}}}

              (mt/user-http-request :rasta :put 403 endpoint {:name "Field Test 2"})))

          (testing "a non-admin cannot update field metadata if they only have data model permissions for other tables"
            (with-all-users-data-perms! {db-id {:data-model {:schemas {schema {table-id       :none
                                                                               (inc table-id) :all}}}}}
              (mt/user-http-request :rasta :put 403 endpoint {:name "Field Test 2"})))

          (testing "a non-admin can update field metadata if they have data model perms for the DB"
            (with-all-users-data-perms! {db-id {:data-model {:schemas :all}}}
              (mt/user-http-request :rasta :put 200 endpoint {:name "Field Test 2"})))

          (testing "a non-admin can update field metadata if they have data model perms for the schema"
            (with-all-users-data-perms! {db-id {:data-model {:schemas {schema :all}}}}
              (mt/user-http-request :rasta :put 200 endpoint {:name "Field Test 3"})))

          (testing "a non-admin can update field metadata if they have data model perms for the table"
            (with-all-users-data-perms! {db-id {:data-model {:schemas {schema {table-id :all}}}}}
              (mt/user-http-request :rasta :put 200 endpoint {:name "Field Test 3"})))))

      (testing "POST /api/field/:id/rescan_values"
        (testing "A non-admin can trigger a rescan of field values if they have data model perms for the table"
          (with-all-users-data-perms! {(mt/id) {:data-model {:schemas {schema {table-id :none}}}}}
            (mt/user-http-request :rasta :post 403 (format "field/%d/rescan_values" field-id)))

          (with-all-users-data-perms! {(mt/id) {:data-model {:schemas {schema {table-id :all}}}}}
            (mt/user-http-request :rasta :post 200 (format "field/%d/rescan_values" field-id))))

        (testing "A non-admin with no data access can trigger a re-scan of field values if they have data model perms"
          (t2/delete! FieldValues :field_id (mt/id :venues :price))
          (is (= nil (t2/select-one-fn :values FieldValues, :field_id (mt/id :venues :price))))
          (with-all-users-data-perms! {(mt/id) {:data       {:schemas :block :native :none}
                                                :data-model {:schemas {"PUBLIC" {(mt/id :venues) :all}}}}}
            (mt/user-http-request :rasta :post 200 (format "field/%d/rescan_values" (mt/id :venues :price))))
          (is (= [1 2 3 4] (t2/select-one-fn :values FieldValues, :field_id (mt/id :venues :price))))))

      (testing "POST /api/field/:id/discard_values"
        (testing "A non-admin can discard field values if they have data model perms for the table"
          (with-all-users-data-perms! {(mt/id) {:data-model {:schemas {schema {table-id :none}}}}}
            (mt/user-http-request :rasta :post 403 (format "field/%d/discard_values" field-id)))

          (with-all-users-data-perms! {(mt/id) {:data-model {:schemas {schema {table-id :all}}}}}
            (mt/user-http-request :rasta :post 200 (format "field/%d/discard_values" field-id))))

        (testing "A non-admin with no data access can discard field values if they have data model perms"
          (is (= [1 2 3 4] (t2/select-one-fn :values FieldValues, :field_id (mt/id :venues :price))))
          (with-all-users-data-perms! {(mt/id) {:data       {:schemas :block :native :none}
                                                :data-model {:schemas {"PUBLIC" {(mt/id :venues) :all}}}}}
            (mt/user-http-request :rasta :post 200 (format "field/%d/discard_values" (mt/id :venues :price))))
          (is (= nil (t2/select-one-fn :values FieldValues, :field_id (mt/id :venues :price)))))))))

(deftest get-field-with-advanced-perms-test
  (testing "GET /api/field/:id?include_editable_data_model=true"
    (testing "A non-admin can fetch a field when they have data model perms if include_editable_data_model=true"
      (with-all-users-data-perms! {(mt/id) {:data       {:schemas :block :native :none}
                                            :data-model {:schemas :all}}}
        (is (partial= {:id (mt/id :users :name)}
                      (mt/user-http-request :rasta :get 200 (format "field/%d?include_editable_data_model=true" (mt/id :users :name)))))))
    (with-all-users-data-perms! {(mt/id) {:data       {:schemas :all :native :write}
                                          :data-model {:schemas {"PUBLIC" {(mt/id :categories) :all
                                                                           (mt/id :users)      :none}}}}}
      (testing "A non-admin can fetch a field for which they have data model perms if include_editable_data_model=true"
        (is (partial= {:id (mt/id :categories :name)}
                      (mt/user-http-request :rasta :get 200 (format "field/%d?include_editable_data_model=true" (mt/id :categories :name))))))
      (testing "A non-admin cannot fetch a field for which they do not have data model perms if include_editable_data_model=true"
        (is (= "You don't have permissions to do that."
               (mt/user-http-request :rasta :get 403 (format "field/%d?include_editable_data_model=true" (mt/id :users :name)))))))))

(deftest update-table-test
  (t2.with-temp/with-temp [Table {table-id :id} {:db_id (mt/id) :schema "PUBLIC"}]
    (testing "PUT /api/table/:id"
      (let [endpoint (format "table/%d" table-id)]
        (testing "a non-admin cannot update table metadata if the advanced-permissions feature flag is not present"
          (with-all-users-data-perms! {(mt/id) {:data-model {:schemas :all}}}
            (premium-features-test/with-premium-features #{}
              (mt/user-http-request :rasta :put 403 endpoint {:name "Table Test 2"}))))

        (testing "a non-admin cannot update table metadata if they have no data model permissions for the DB"
          (with-all-users-data-perms! {(mt/id) {:data-model {:schemas :none}}}
            (mt/user-http-request :rasta :put 403 endpoint {:name "Table Test 2"})))

        (testing "a non-admin cannot update table metadata if they only have data model permissions for other schemas"
          (with-all-users-data-perms! {(mt/id) {:data-model {:schemas {"PUBLIC"           :none
                                                                       "different schema" :all}}}}
            (mt/user-http-request :rasta :put 403 endpoint {:name "Table Test 2"})))

        (testing "a non-admin cannot update table metadata if they only have data model permissions for other tables"
          (with-all-users-data-perms! {(mt/id) {:data-model {:schemas {"PUBLIC" {table-id       :none
                                                                                 (inc table-id) :all}}}}}
            (mt/user-http-request :rasta :put 403 endpoint {:name "Table Test 2"})))

        (testing "a non-admin can update table metadata if they have data model perms for the DB"
          (with-all-users-data-perms! {(mt/id) {:data-model {:schemas :all}}}
            (mt/user-http-request :rasta :put 200 endpoint {:name "Table Test 2"})))

        (testing "a non-admin can update table metadata if they have data model perms for the schema"
          (with-all-users-data-perms! {(mt/id) {:data-model {:schemas {"PUBLIC" :all}}}}
            (mt/user-http-request :rasta :put 200 endpoint {:name "Table Test 3"})))

        (testing "a non-admin can update table metadata if they have data model perms for the table"
          (with-all-users-data-perms! {(mt/id) {:data-model {:schemas {"PUBLIC" {table-id :all}}}}}
            (mt/user-http-request :rasta :put 200 endpoint {:name "Table Test 3"})))))

    (testing "POST /api/table/:id/rescan_values"
      (testing "A non-admin can trigger a rescan of field values if they have data model perms for the table"
        (with-all-users-data-perms! {(mt/id) {:data-model {:schemas {"PUBLIC" {table-id :none}}}}}
          (mt/user-http-request :rasta :post 403 (format "table/%d/rescan_values" table-id)))

        (with-all-users-data-perms! {(mt/id) {:data-model {:schemas {"PUBLIC" {table-id :all}}}}}
          (mt/user-http-request :rasta :post 200 (format "table/%d/rescan_values" table-id))))

      (testing "A non-admin with no data access can trigger a re-scan of field values if they have data model perms"
        (t2/delete! FieldValues :field_id (mt/id :venues :price))
        (is (= nil (t2/select-one-fn :values FieldValues, :field_id (mt/id :venues :price))))
        (with-redefs [sync.concurrent/submit-task (fn [task] (task))]
          (with-all-users-data-perms! {(mt/id) {:data       {:schemas :block :native :none}
                                                :data-model {:schemas {"PUBLIC" {(mt/id :venues) :all}}}}}
            (mt/user-http-request :rasta :post 200 (format "table/%d/rescan_values" (mt/id :venues)))))
        (is (= [1 2 3 4] (t2/select-one-fn :values FieldValues, :field_id (mt/id :venues :price))))))

    (testing "POST /api/table/:id/discard_values"
      (testing "A non-admin can discard field values if they have data model perms for the table"
        (with-all-users-data-perms! {(mt/id) {:data-model {:schemas {"PUBLIC" {table-id :none}}}}}
          (mt/user-http-request :rasta :post 403 (format "table/%d/discard_values" table-id)))

        (with-all-users-data-perms! {(mt/id) {:data-model {:schemas {"PUBLIC" {table-id :all}}}}}
          (mt/user-http-request :rasta :post 200 (format "table/%d/discard_values" table-id)))))

    (testing "POST /api/table/:id/fields/order"
      (testing "A non-admin can set a custom field ordering if they have data model perms for the table"
        (mt/with-temp [Field {field-1-id :id} {:table_id table-id}
                       Field {field-2-id :id} {:table_id table-id}]
          (with-all-users-data-perms! {(mt/id) {:data-model {:schemas {"PUBLIC" {table-id :none}}}}}
            (mt/user-http-request :rasta :put 403 (format "table/%d/fields/order" table-id)
                                  {:request-options {:body (json/encode [field-2-id field-1-id])}}))

          (with-all-users-data-perms! {(mt/id) {:data-model {:schemas {"PUBLIC" {table-id :all}}}}}
            (mt/user-http-request :rasta :put 200 (format "table/%d/fields/order" table-id)
                                  {:request-options {:body (json/encode [field-2-id field-1-id])}})))))))

(deftest audit-log-generated-when-table-manual-scan
  (t2.with-temp/with-temp [Table {table-id :id} {:db_id (mt/id) :schema "PUBLIC"}]
    (testing "An audit log entry is generated when a manually triggered re-scan occurs"
      (premium-features-test/with-additional-premium-features #{:audit-app}
        (with-all-users-data-perms! {(mt/id) {:data-model {:schemas {"PUBLIC" {table-id :all}}}}}
          (mt/user-http-request :rasta :post 200 (format "table/%d/rescan_values" table-id))))
      (is (= table-id (:model_id (mt/latest-audit-log-entry :table-manual-scan))))
      (is (= table-id (-> (mt/latest-audit-log-entry :table-manual-scan) :details :id))))))

(deftest fetch-table-test
  (testing "GET /api/table/:id"
    (t2.with-temp/with-temp [Table {table-id :id} {:db_id (mt/id) :schema "PUBLIC"}]
      (testing "A non-admin without self-service perms for a table cannot fetch the table normally"
        (with-all-users-data-perms! {(mt/id) {:data {:native :none :schemas :none}}}
          (mt/user-http-request :rasta :get 403 (format "table/%d?include_editable_data_model=true" table-id))))

      (testing "A non-admin without self-service perms for a table can fetch the table if they have data model perms for
               the DB"
        (with-all-users-data-perms! {(mt/id) {:data       {:native :none :schemas :none}
                                              :data-model {:schemas :all}}}
          (mt/user-http-request :rasta :get 200 (format "table/%d?include_editable_data_model=true" table-id))))

      (testing "A non-admin without self-service perms for a table can fetch the table if they have data model perms for
               the schema"
        (with-all-users-data-perms! {(mt/id) {:data       {:native :none :schemas :none}
                                              :data-model {:schemas {"PUBLIC" :all}}}}
          (mt/user-http-request :rasta :get 200 (format "table/%d?include_editable_data_model=true" table-id))))

      (testing "A non-admin without self-service perms for a table can fetch the table if they have data model perms for
               the table"
        (with-all-users-data-perms! {(mt/id) {:data       {:native :none :schemas :none}
                                              :data-model {:schemas {"PUBLIC" {table-id :all}}}}}
          (mt/user-http-request :rasta :get 200 (format "table/%d?include_editable_data_model=true" table-id)))))))

(deftest fetch-query-metadata-test
  (testing "GET /api/table/:id/query_metadata?include_editable_data_model=true"
    (t2.with-temp/with-temp [Table {table-id :id} {:db_id (mt/id) :schema "PUBLIC"}]
      (testing "A non-admin without data model perms for a table cannot fetch the query metadata when
               include_editable_data_model=true"
        (with-all-users-data-perms! {(mt/id) {:data       {:native :write :schemas :all}
                                              :data-model {:schemas :none}}}
          (mt/user-http-request :rasta :get 403
                                (format "table/%d/query_metadata?include_editable_data_model=true" table-id))))

      (testing "A non-admin with only data model perms for a table can fetch the query metadata when
               include_editable_data_model=true"
        (with-all-users-data-perms! {(mt/id) {:data       {:native :none :schemas :none}
                                              :data-model {:schemas :all}}}
          (mt/user-http-request :rasta :get 200
                                (format "table/%d/query_metadata?include_editable_data_model=true" table-id)))))))

;;; +----------------------------------------------------------------------------------------------------------------+
;;; |                                  Database details permission enforcement                                       |
;;; +----------------------------------------------------------------------------------------------------------------+

(deftest update-database-test
  (testing "PUT /api/database/:id"
    (t2.with-temp/with-temp [Database {db-id :id}]
      (testing "A non-admin cannot update database metadata if the advanced-permissions feature flag is not present"
        (with-all-users-data-perms! {db-id {:details :yes}}
          (premium-features-test/with-premium-features #{}
            (is (= "You don't have permissions to do that."
                   (mt/user-http-request :rasta :put 403 (format "database/%d" db-id) {:name "Database Test"}))))))

      (testing "A non-admin cannot update database metadata if they do not have DB details permissions"
        (with-all-users-data-perms! {db-id {:details :no}}
          (is (= "You don't have permissions to do that."
                 (mt/user-http-request :rasta :put 403 (format "database/%d" db-id) {:name "Database Test"})))))

      (testing "A non-admin can update database metadata if they have DB details permissions"
        (with-all-users-data-perms! {db-id {:details :yes}}
          (is (=? {:id db-id}
                  (mt/user-http-request :rasta :put 200 (format "database/%d" db-id) {:name "Database Test"}))))))))

(deftest delete-database-test
  (t2.with-temp/with-temp [Database {db-id :id}]
    (testing "A non-admin cannot delete a database even if they have DB details permissions"
      (with-all-users-data-perms! {db-id {:details :yes}}
        (mt/user-http-request :rasta :delete 403 (format "database/%d" db-id))))))

(deftest db-operations-test
<<<<<<< HEAD
  (mt/with-test-helpers-set-global-values!
    (mt/with-temp [Database    {db-id :id}     {:engine "h2", :details (:details (mt/db))}
                   Table       {table-id :id}  {:db_id db-id}
                   Field       {field-id :id}  {:table_id table-id}
                   FieldValues {values-id :id} {:field_id field-id, :values [1 2 3 4]}]
      (with-redefs [api.database/*rescan-values-async* false]
        (testing "A non-admin can trigger a sync of the DB schema if they have DB details permissions"
          (with-all-users-data-perms {db-id {:details :yes}}
            (mt/user-http-request :rasta :post 200 (format "database/%d/sync_schema" db-id))))

        (testing "A non-admin can discard saved field values if they have DB details permissions"
          (with-all-users-data-perms {db-id {:details :yes}}
            (mt/user-http-request :rasta :post 200 (format "database/%d/discard_values" db-id))))

        (testing "A non-admin with no data access can discard field values if they have DB details perms"
          (t2/insert! FieldValues :id values-id :field_id field-id :values [1 2 3 4])
          (with-all-users-data-perms {db-id {:data    {:schemas :block :native :none}
                                             :details :yes}}
            (mt/user-http-request :rasta :post 200 (format "database/%d/discard_values" db-id)))
          (is (= nil (t2/select-one-fn :values FieldValues, :field_id field-id)))
          (mt/user-http-request :crowberto :post 200 (format "database/%d/rescan_values" db-id)))

        ;; Use test database for rescan_values tests so we can verify that scan actually succeeds
        (testing "A non-admin can trigger a re-scan of field values if they have DB details permissions"
          (with-all-users-data-perms {(mt/id) {:details :yes}}
            (mt/user-http-request :rasta :post 200 (format "database/%d/rescan_values" (mt/id)))))

        (testing "A non-admin with no data access can trigger a re-scan of field values if they have DB details perms"
          (t2/delete! FieldValues :field_id (mt/id :venues :price))
          (is (= nil (t2/select-one-fn :values FieldValues, :field_id (mt/id :venues :price))))
          (with-all-users-data-perms {(mt/id) {:data   {:schemas :block :native :none}
                                               :details :yes}}
            (mt/user-http-request :rasta :post 200 (format "database/%d/rescan_values" (mt/id))))
          (is (= [1 2 3 4] (t2/select-one-fn :values FieldValues, :field_id (mt/id :venues :price)))))))))
=======
  (mt/with-temp! [Database    {db-id :id}     {:engine "h2", :details (:details (mt/db))}
                  Table       {table-id :id}  {:db_id db-id}
                  Field       {field-id :id}  {:table_id table-id}
                  FieldValues {values-id :id} {:field_id field-id, :values [1 2 3 4]}]
    (with-redefs [api.database/*rescan-values-async* false]
      (testing "A non-admin can trigger a sync of the DB schema if they have DB details permissions"
        (with-all-users-data-perms! {db-id {:details :yes}}
          (mt/user-http-request :rasta :post 200 (format "database/%d/sync_schema" db-id))))

      (testing "A non-admin can discard saved field values if they have DB details permissions"
        (with-all-users-data-perms! {db-id {:details :yes}}
          (mt/user-http-request :rasta :post 200 (format "database/%d/discard_values" db-id))))

      (testing "A non-admin with no data access can discard field values if they have DB details perms"
        (t2/insert! FieldValues :id values-id :field_id field-id :values [1 2 3 4])
        (with-all-users-data-perms! {db-id {:data    {:schemas :block :native :none}
                                            :details :yes}}
          (mt/user-http-request :rasta :post 200 (format "database/%d/discard_values" db-id)))
        (is (= nil (t2/select-one-fn :values FieldValues, :field_id field-id)))
        (mt/user-http-request :crowberto :post 200 (format "database/%d/rescan_values" db-id)))

      ;; Use test database for rescan_values tests so we can verify that scan actually succeeds
      (testing "A non-admin can trigger a re-scan of field values if they have DB details permissions"
        (with-all-users-data-perms! {(mt/id) {:details :yes}}
          (mt/user-http-request :rasta :post 200 (format "database/%d/rescan_values" (mt/id)))))

      (testing "A non-admin with no data access can trigger a re-scan of field values if they have DB details perms"
        (t2/delete! FieldValues :field_id (mt/id :venues :price))
        (is (= nil (t2/select-one-fn :values FieldValues, :field_id (mt/id :venues :price))))
        (with-all-users-data-perms! {(mt/id) {:data   {:schemas :block :native :none}
                                              :details :yes}}
          (mt/user-http-request :rasta :post 200 (format "database/%d/rescan_values" (mt/id))))
        (is (= [1 2 3 4] (t2/select-one-fn :values FieldValues, :field_id (mt/id :venues :price))))))))
>>>>>>> 70f02074

(deftest fetch-db-test
  (t2.with-temp/with-temp [Database {db-id :id}]
    (testing "A non-admin without self-service perms for a DB cannot fetch the DB normally"
      (with-all-users-data-perms! {db-id {:data {:native :none :schemas :none}}}
        (mt/user-http-request :rasta :get 403 (format "database/%d?exclude_uneditable_details=true" db-id))))

    (testing "A non-admin without self-service perms for a DB can fetch the DB if they have DB details permissions"
      (with-all-users-data-perms! {db-id {:data    {:native :none :schemas :none}
                                          :details :yes}}
        (mt/user-http-request :rasta :get 200 (format "database/%d?exclude_uneditable_details=true" db-id))))

    (testing "A non-admin with block perms for a DB can fetch the DB if they have DB details permissions"
      (with-all-users-data-perms! {db-id {:data    {:native :none :schemas :block}
                                          :details :yes}}
        (mt/user-http-request :rasta :get 200 (format "database/%d?exclude_uneditable_details=true" db-id))))

    (testing "The returned database contains a :details field for a user with DB details permissions"
      (with-all-users-data-perms! {db-id {:data    {:native :none :schemas :block}
                                          :details :yes}}
        (is (partial= {:details {}}
                      (mt/user-http-request :rasta :get 200 (format "database/%d?exclude_uneditable_details=true" db-id))))))))

(deftest actions-test
  (mt/with-temp-copy-of-db
    (mt/with-actions-test-data
      (mt/with-actions [{:keys [action-id model-id]} {}]
        (testing "Executing dashcard with action"
          (mt/with-temp [Dashboard {dashboard-id :id} {}
                         DashboardCard {dashcard-id :id} {:dashboard_id dashboard-id
                                                          :action_id action-id
                                                          :card_id model-id}]
            (let [execute-path (format "dashboard/%s/dashcard/%s/execute"
                                       dashboard-id
                                       dashcard-id)]
              (testing "Fails with access to the DB blocked"
                (with-all-users-data-perms! {(u/the-id (mt/db)) {:data    {:native :none :schemas :block}
                                                                 :details :yes}}
                  (mt/with-actions-enabled
                    (is (partial= {:message "You don't have permissions to do that."}
                                  (mt/user-http-request :rasta :post 403 execute-path
                                                        {:parameters {"id" 1}}))))))
              (testing "Works with access to the DB not blocked"
                (mt/with-actions-enabled
                  (is (= {:rows-affected 1}
                         (mt/user-http-request :rasta :post 200 execute-path
                                               {:parameters {"id" 1}}))))))))))))

(deftest settings-managers-can-have-uploads-db-access-revoked
  (perms/grant-application-permissions! (perms-group/all-users) :setting)
  (testing "Upload DB can be set with the right permission"
    (with-all-users-data-perms! {(mt/id) {:details :yes}}
      (mt/user-http-request :rasta :put 204 "setting/" {:uploads-database-id (mt/id)})))
  (testing "Upload DB cannot be set without the right permission"
    (with-all-users-data-perms! {(mt/id) {:details :no}}
      (mt/user-http-request :rasta :put 403 "setting/" {:uploads-database-id (mt/id)})))
  (perms/revoke-application-permissions! (perms-group/all-users) :setting))

(deftest upload-csv-test
  (mt/test-drivers (mt/normal-drivers-with-feature :uploads :schemas)
    (testing "Uploads should be blocked without data access"
      (mt/with-empty-db
        (let [conn-spec (sql-jdbc.conn/db->pooled-connection-spec (mt/db))]
          ;; Create not_public schema
          (jdbc/execute! conn-spec "CREATE SCHEMA \"not_public\"; CREATE TABLE \"not_public\".\"table_name\" (id INTEGER)"))
        (sync/sync-database! (mt/db))
        (let [db-id    (u/the-id (mt/db))
              table-id (t2/select-one-pk :model/Table :db_id db-id)
              upload-csv! (fn []
                            (upload-test/upload-example-csv! {:grant-permission? false
                                                              :schema-name       "not_public"
                                                              :table-prefix      "uploaded_magic_"}))]
          (doseq [[schema-perms can-upload?] {:all            true
                                              :none           false
                                              {table-id :all} false}]
            (with-all-users-data-perms! {db-id {:data {:native :none, :schemas {"public"     :all
                                                                                "not_public" schema-perms}}}}
              (if can-upload?
                (is (some? (upload-csv!)))
                (is (thrown-with-msg?
                     clojure.lang.ExceptionInfo
                     #"You don't have permissions to do that\."
                     (upload-csv!)))))
            (with-all-users-data-perms! {db-id {:data {:native :write, :schemas ["not_public"]}}}
              (is (some? (upload-csv!))))))))))

(deftest append-csv-data-perms-test
  (mt/test-drivers (mt/normal-drivers-with-feature :uploads)
    (if (driver/database-supports? driver/*driver* :schemas (mt/db))
      (testing "CSV appends should be blocked without data access to the schema"
        (mt/with-empty-db
          (jdbc/execute! (sql-jdbc.conn/db->pooled-connection-spec (mt/db)) "CREATE SCHEMA \"not_public\";")
          (let [db-id       (u/the-id (mt/db))
                table-a     (upload-test/create-upload-table! :schema-name "not_public")
                table-b     (upload-test/create-upload-table! :schema-name "not_public")
                append-csv! #(upload-test/append-csv-with-defaults!
                              :table-id (:id table-a)
                              :user-id (mt/user->id :rasta))]
            (doseq [[schema-perms          can-append? test-string]
                    [[:all                 true        "Data permissions on schema should succeed"]
                     [:none                false       "No permissions on schema should fail"]
                     [{(:id table-a) :all} true        "Data permissions on table should succeed"]
                     [{(:id table-b) :all} false       "Data permissions only on another table in the same schema should fail"]]]
              (testing test-string
                (with-all-users-data-perms! {db-id {:data {:native :none, :schemas {"public"     :all
                                                                                    "not_public" schema-perms}}}}
                  (if can-append?
                    (is (some? (append-csv!)))
                    (is (thrown-with-msg?
                         clojure.lang.ExceptionInfo
                         #"You don't have permissions to do that\."
                         (append-csv!))))))))))
      ;; else if the database doesn't support schemas
      (testing "CSV appends should be blocked without data access to the database"
        (mt/with-empty-db
          (let [db-id       (u/the-id (mt/db))
                table-a     (upload-test/create-upload-table!)
                table-b     (upload-test/create-upload-table!)
                append-csv! #(upload-test/append-csv-with-defaults!
                              :table-id (:id table-a)
                              :user-id (mt/user->id :rasta))]
            (doseq [[perms                 can-append? test-string]
                    [[:all                 true        "Data permissions for database should succeed"]
                     [:none                false       "No permissions for database should fail"]
                     [{(:id table-a) :all} true        "Data permissions for table should succeed"]
                     [{(:id table-b) :all} false       "Data permissions only for another table in the same database should fail"]]]
              (testing test-string
                (with-all-users-data-perms! {db-id {:data {:native :none, :schemas {"" perms}}}}
                  (if can-append?
                    (is (some? (append-csv!)))
                    (is (thrown-with-msg?
                         clojure.lang.ExceptionInfo
                         #"You don't have permissions to do that\."
                         (append-csv!)))))))))))))

(deftest append-csv-block-perms-test
  (mt/test-drivers (mt/normal-drivers-with-feature :uploads)
    (testing "Appends should be blocked if the user has blocked data access to the database, unless they have native query editing perms too"
      (mt/with-empty-db
        (let [db-id       (u/the-id (mt/db))
              table-a     (upload-test/create-upload-table!)
              append-csv! #(upload-test/append-csv-with-defaults!
                            :table-id (:id table-a)
                            :user-id (mt/user->id :rasta))]
          (doseq [[perms                              can-append? test-string]
                  [[{:native :none,  :schemas :block} false       "With blocked perms it should fail"]
                   [{:native :write, :schemas :block} true        "With native query editing and blocked perms it should succeed"]]]
            (testing test-string
              (with-all-users-data-perms! {db-id {:data perms}}
                (if can-append?
                  (is (some? (append-csv!)))
                  (is (thrown-with-msg?
                       clojure.lang.ExceptionInfo
                       #"You don't have permissions to do that\."
                       (append-csv!))))))))))))

(deftest get-database-can-upload-test
  (mt/test-drivers (mt/normal-drivers-with-feature :uploads :schemas)
    (testing "GET /api/database and GET /api/database/:id responses should include can_upload depending on unrestricted data access to the upload schema"
      (mt/with-empty-db
        (let [conn-spec (sql-jdbc.conn/db->pooled-connection-spec (mt/db))]
          (jdbc/execute! conn-spec "CREATE SCHEMA \"not_public\"; CREATE TABLE \"not_public\".\"table_name\" (id INTEGER)"))
        (sync/sync-database! (mt/db))
        (let [db-id     (u/the-id (mt/db))
              table-id (t2/select-one-pk :model/Table :db_id db-id)]
          (mt/with-temporary-setting-values [uploads-enabled      true
                                             uploads-database-id  db-id
                                             uploads-schema-name  "not_public"
                                             uploads-table-prefix "uploaded_magic_"]
            (doseq [[schema-perms can-upload?] {:all            true
                                                :none           false
                                                {table-id :all} false}]
              (testing (format "can_upload should be %s if the user has %s access to the upload schema"
                               can-upload? schema-perms)
                (with-all-users-data-perms! {db-id {:data {:native :none
                                                           :schemas {"public"     :all
                                                                     "not_public" schema-perms}}}}
                  (testing "GET /api/database"
                    (let [result (->> (mt/user-http-request :rasta :get 200 "database")
                                      :data
                                      (filter #(= (:id %) db-id))
                                      first)]
                      (is (= can-upload? (:can_upload result)))))
                  (testing "GET /api/database/:id"
                    (let [result (mt/user-http-request :rasta :get 200 (format "database/%d" db-id))]
                      (is (= can-upload? (:can_upload result))))))))))))))<|MERGE_RESOLUTION|>--- conflicted
+++ resolved
@@ -607,46 +607,11 @@
         (mt/user-http-request :rasta :delete 403 (format "database/%d" db-id))))))
 
 (deftest db-operations-test
-<<<<<<< HEAD
   (mt/with-test-helpers-set-global-values!
     (mt/with-temp [Database    {db-id :id}     {:engine "h2", :details (:details (mt/db))}
                    Table       {table-id :id}  {:db_id db-id}
                    Field       {field-id :id}  {:table_id table-id}
-                   FieldValues {values-id :id} {:field_id field-id, :values [1 2 3 4]}]
-      (with-redefs [api.database/*rescan-values-async* false]
-        (testing "A non-admin can trigger a sync of the DB schema if they have DB details permissions"
-          (with-all-users-data-perms {db-id {:details :yes}}
-            (mt/user-http-request :rasta :post 200 (format "database/%d/sync_schema" db-id))))
-
-        (testing "A non-admin can discard saved field values if they have DB details permissions"
-          (with-all-users-data-perms {db-id {:details :yes}}
-            (mt/user-http-request :rasta :post 200 (format "database/%d/discard_values" db-id))))
-
-        (testing "A non-admin with no data access can discard field values if they have DB details perms"
-          (t2/insert! FieldValues :id values-id :field_id field-id :values [1 2 3 4])
-          (with-all-users-data-perms {db-id {:data    {:schemas :block :native :none}
-                                             :details :yes}}
-            (mt/user-http-request :rasta :post 200 (format "database/%d/discard_values" db-id)))
-          (is (= nil (t2/select-one-fn :values FieldValues, :field_id field-id)))
-          (mt/user-http-request :crowberto :post 200 (format "database/%d/rescan_values" db-id)))
-
-        ;; Use test database for rescan_values tests so we can verify that scan actually succeeds
-        (testing "A non-admin can trigger a re-scan of field values if they have DB details permissions"
-          (with-all-users-data-perms {(mt/id) {:details :yes}}
-            (mt/user-http-request :rasta :post 200 (format "database/%d/rescan_values" (mt/id)))))
-
-        (testing "A non-admin with no data access can trigger a re-scan of field values if they have DB details perms"
-          (t2/delete! FieldValues :field_id (mt/id :venues :price))
-          (is (= nil (t2/select-one-fn :values FieldValues, :field_id (mt/id :venues :price))))
-          (with-all-users-data-perms {(mt/id) {:data   {:schemas :block :native :none}
-                                               :details :yes}}
-            (mt/user-http-request :rasta :post 200 (format "database/%d/rescan_values" (mt/id))))
-          (is (= [1 2 3 4] (t2/select-one-fn :values FieldValues, :field_id (mt/id :venues :price)))))))))
-=======
-  (mt/with-temp! [Database    {db-id :id}     {:engine "h2", :details (:details (mt/db))}
-                  Table       {table-id :id}  {:db_id db-id}
-                  Field       {field-id :id}  {:table_id table-id}
-                  FieldValues {values-id :id} {:field_id field-id, :values [1 2 3 4]}]
+                   FieldValues {values-id :id} {:field_id field-id, :values [1 2 3 4]}])
     (with-redefs [api.database/*rescan-values-async* false]
       (testing "A non-admin can trigger a sync of the DB schema if they have DB details permissions"
         (with-all-users-data-perms! {db-id {:details :yes}}
@@ -676,7 +641,6 @@
                                               :details :yes}}
           (mt/user-http-request :rasta :post 200 (format "database/%d/rescan_values" (mt/id))))
         (is (= [1 2 3 4] (t2/select-one-fn :values FieldValues, :field_id (mt/id :venues :price))))))))
->>>>>>> 70f02074
 
 (deftest fetch-db-test
   (t2.with-temp/with-temp [Database {db-id :id}]
