(ns metabase-enterprise.sandbox.api.dashboard-test
  "Tests for special behavior of `/api/metabase/dashboard` endpoints in the Metabase Enterprise Edition."
  (:require
   [clojure.test :refer :all]
   [metabase-enterprise.test :as met]
   [metabase.api.dashboard-test :as api.dashboard-test]
<<<<<<< HEAD
   [metabase.models :refer [DashboardCard FieldValues]]
   [metabase.models.params.chain-filter :as chain-filter]
=======
   [metabase.models :refer [Card Dashboard DashboardCard FieldValues]]
>>>>>>> 50ca0eb0
   [metabase.models.params.chain-filter-test :as chain-filter-test]
   [metabase.models.permissions :as perms]
   [metabase.models.permissions-group :as perms-group]
   [metabase.test :as mt]
   [metabase.util :as u]
   [schema.core :as s]
   [toucan.db :as db]))

(deftest chain-filter-sandboxed-field-values-test
  (testing "When chain filter endpoints would normally return cached FieldValues (#13832), make sure sandboxing is respected"
    (met/with-gtaps {:gtaps {:categories {:query (mt/mbql-query categories {:filter [:< $id 3]})}}}
      (mt/with-temp-vals-in-db FieldValues (u/the-id (db/select-one-id FieldValues :field_id (mt/id :categories :name))) {:values ["Good" "Bad"]}
        (api.dashboard-test/with-chain-filter-fixtures [{:keys [dashboard]}]
          ;; turn off caching:
          (with-redefs [chain-filter/use-cached-field-values? (constantly false)]
            (testing "GET /api/dashboard/:id/params/:param-key/values"
              (api.dashboard-test/let-url [url (api.dashboard-test/chain-filter-values-url dashboard "_CATEGORY_NAME_")]
                (is (= {:values          ["African" "American"]
                        :has_more_values false}
                       (chain-filter-test/take-n-values 2 (mt/user-http-request :rasta :get 200 url))))))
            (testing "GET /api/dashboard/:id/params/:param-key/search/:query"
              (api.dashboard-test/let-url [url (api.dashboard-test/chain-filter-search-url dashboard "_CATEGORY_NAME_" "a")]
                (is (= {:values          ["African" "American"]
                        :has_more_values false}
                       (mt/user-http-request :rasta :get 200 url)))))))))))

(deftest add-card-parameter-mapping-permissions-test
  (testing "POST /api/dashboard/:id/cards"
    (testing "Should check current user's data permissions for the `parameter_mapping`"
      (met/with-gtaps {:gtaps {:venues {}}}
        (api.dashboard-test/do-with-add-card-parameter-mapping-permissions-fixtures
         (fn [{:keys [card-id mappings add-card! dashcards]}]
           (testing "Should be able to add a card with `parameter_mapping` with only sandboxed perms"
             (perms/grant-permissions! (perms-group/all-users) (perms/table-segmented-query-path (mt/id :venues)))
             (is (schema= {:card_id            (s/eq card-id)
                           :parameter_mappings [(s/one
                                                 {:parameter_id (s/eq "_CATEGORY_ID_")
                                                  :target       (s/eq ["dimension" ["field" (mt/id :venues :category_id) nil]])
                                                  s/Keyword     s/Any}
                                                 "mapping")]
                           s/Keyword           s/Any}
                          (add-card! 200)))
             (is (schema= [(s/one {:card_id            (s/eq card-id)
                                   :parameter_mappings (s/eq mappings)
                                   s/Keyword           s/Any}
                                  "DashboardCard")]
                          (dashcards))))))))))

(deftest update-cards-parameter-mapping-permissions-test
  (testing "PUT /api/dashboard/:id/cards"
    (testing "Should check current user's data permissions for the `parameter_mapping`"
      (met/with-gtaps {:gtaps {:venues {}}}
        (api.dashboard-test/do-with-update-cards-parameter-mapping-permissions-fixtures
         (fn [{:keys [dashboard-id card-id update-mappings! new-mappings]}]
           (testing "Should be able to update `:parameter_mappings` *with* only sandboxed perms"
             (perms/grant-permissions! (perms-group/all-users) (perms/table-segmented-query-path (mt/id :venues)))
             (is (= {:status "ok"}
                    (update-mappings! 200)))
             (is (= new-mappings
                    (db/select-one-field :parameter_mappings DashboardCard :dashboard_id dashboard-id, :card_id card-id))))))))))

(deftest parameters-with-source-is-card-test
  (testing "dashboard with a parameter that has source is a card, it should respects sandboxing"
    (met/with-gtaps {:gtaps {:categories {:query (mt/mbql-query categories {:filter [:<= $id 3]})}}}
      (mt/with-temp*
        [Card      [{card-id         :id}
                    (merge (mt/card-with-source-metadata-for-query (mt/mbql-query categories))
                           {:database_id     (mt/id)
                            :table_id        (mt/id :categories)})]
         Dashboard [{dashboard-id :id}
                    {:parameters [{:id                   "abc"
                                   :type                 "category"
                                   :name                 "CATEGORY"
                                   :values_source_type   "card"
                                   :values_source_config {:card_id     card-id
                                                          :value_field (mt/$ids $categories.name)}}]}]]

        (testing "when getting values"
          (api.dashboard-test/let-url [url (api.dashboard-test/chain-filter-values-url dashboard-id "abc")]
            (is (= {:values          ["African" "American" "Artisan"]
                    :has_more_values false}
                   (mt/user-http-request :rasta :get 200 url)))))

        (testing "when search values"
          (api.dashboard-test/let-url [url (api.dashboard-test/chain-filter-search-url dashboard-id "abc" "red")]
            (is (= {:values          []
                    :has_more_values false}
                   (mt/user-http-request :rasta :get 200 url)))))))))<|MERGE_RESOLUTION|>--- conflicted
+++ resolved
@@ -4,12 +4,8 @@
    [clojure.test :refer :all]
    [metabase-enterprise.test :as met]
    [metabase.api.dashboard-test :as api.dashboard-test]
-<<<<<<< HEAD
-   [metabase.models :refer [DashboardCard FieldValues]]
+   [metabase.models :refer [Card Dashboard DashboardCard FieldValues]]
    [metabase.models.params.chain-filter :as chain-filter]
-=======
-   [metabase.models :refer [Card Dashboard DashboardCard FieldValues]]
->>>>>>> 50ca0eb0
    [metabase.models.params.chain-filter-test :as chain-filter-test]
    [metabase.models.permissions :as perms]
    [metabase.models.permissions-group :as perms-group]
