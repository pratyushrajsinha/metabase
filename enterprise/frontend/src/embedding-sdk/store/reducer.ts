--- conflicted
+++ resolved
@@ -2,7 +2,7 @@
 import { createReducer } from "@reduxjs/toolkit";
 import { createAction } from "redux-actions";
 
-import type { SdkState, SdkStoreState } from "embedding-sdk/store/types";
+import type {EmbeddingSessionTokenState, SdkState, SdkStoreState} from "embedding-sdk/store/types";
 import { createAsyncThunk } from "metabase/lib/redux";
 
 import { getSessionTokenState } from "./selectors";
@@ -18,16 +18,11 @@
 
 export const getOrRefreshSession = createAsyncThunk(
   GET_OR_REFRESH_SESSION,
-<<<<<<< HEAD
   async (
     url: string,
     { dispatch, getState },
   ): Promise<EmbeddingSessionTokenState["token"] | null> => {
-    const state = getSessionTokenState(getState() as SdkState);
-=======
-  async (url: string, { dispatch, getState }) => {
     const state = getSessionTokenState(getState() as SdkStoreState);
->>>>>>> 8e463220
     const token = state?.token;
 
     const isTokenValid = token && token.exp * 1000 >= Date.now();
@@ -50,24 +45,6 @@
   },
 );
 
-<<<<<<< HEAD
-const tokenReducer = createReducer(initialState, builder =>
-  builder
-    .addCase(refreshTokenAsync.pending, state => {
-      state.loading = true;
-    })
-    .addCase(refreshTokenAsync.fulfilled, (state, action) => {
-      state.token = action.payload;
-      state.error = null;
-      state.loading = false;
-    })
-    .addCase(refreshTokenAsync.rejected, (state, action) => {
-      state.token = null;
-      state.error = action.error;
-      state.loading = false;
-    }),
-);
-=======
 const initialState: SdkState = {
   token: {
     token: null,
@@ -77,7 +54,6 @@
   isLoggedIn: false,
   isInitialized: false,
 };
->>>>>>> 8e463220
 
 export const sdk = createReducer(initialState, {
   [refreshTokenAsync.pending.type]: state => {
