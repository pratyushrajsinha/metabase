{
  "name": "@metabase/embedding-sdk-react",
<<<<<<< HEAD
  "version": "0.1.35",
=======
  "version": "0.1.36",
>>>>>>> 82b13c25
  "description": "Metabase Embedding SDK for React",
  "bin": "./dist/cli.js",
  "repository": {
    "url": "git+https://github.com/metabase/metabase.git"
  },
  "license": "SEE LICENSE IN LICENSE.txt",
  "main": "./dist/main.bundle.js",
  "types": "./dist/enterprise/frontend/src/embedding-sdk/index.d.ts",
  "peerDependencies": {
    "react": ">=17 <=18",
    "react-dom": ">=17 <=18"
  }
}<|MERGE_RESOLUTION|>--- conflicted
+++ resolved
@@ -1,10 +1,6 @@
 {
   "name": "@metabase/embedding-sdk-react",
-<<<<<<< HEAD
-  "version": "0.1.35",
-=======
   "version": "0.1.36",
->>>>>>> 82b13c25
   "description": "Metabase Embedding SDK for React",
   "bin": "./dist/cli.js",
   "repository": {
