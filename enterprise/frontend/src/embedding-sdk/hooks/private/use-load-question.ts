import { useReducer, useRef } from "react";
import { useAsyncFn, useUnmount } from "react-use";

import {
  runQuestionOnLoadSdk,
  updateQuestionSdk,
  runQuestionOnNavigateSdk,
} from "embedding-sdk/lib/interactive-question";
import { runQuestionQuerySdk } from "embedding-sdk/lib/interactive-question/run-question-query";
import type {
  LoadSdkQuestionParams,
  NavigateToNewCardParams,
  SdkQuestionState,
} from "embedding-sdk/types/question";
import { defer, type Deferred } from "metabase/lib/promise";
import { useDispatch } from "metabase/lib/redux";
import type Question from "metabase-lib/v1/Question";

type LoadQuestionResult = Promise<
  SdkQuestionState & { originalQuestion?: Question }
>;

export interface LoadQuestionHookResult {
  question?: Question;
  originalQuestion?: Question;

  queryResults?: any[];

  isQuestionLoading: boolean;
  isQueryRunning: boolean;

  runQuestion(): Promise<void>;
  loadQuestion(): LoadQuestionResult;

  updateQuestion(
    question: Question,
    options?: { run?: boolean },
  ): Promise<void>;

  navigateToNewCard(params: NavigateToNewCardParams): Promise<void>;
}

export function useLoadQuestion({
  cardId,
  options,
  deserializedCard,
}: LoadSdkQuestionParams): LoadQuestionHookResult {
  const dispatch = useDispatch();

  // Keep track of the latest question and query results.
  // They can be updated from the below actions.
  const [questionState, setQuestionState] = useReducer(questionReducer, {});
  const { question, queryResults } = questionState;

  const deferredRef = useRef<Deferred>();

  function deferred() {
    // Cancel the previous query when a new one is started.
    deferredRef.current?.resolve();
    deferredRef.current = defer();

    return deferredRef.current;
  }

  // Cancel the running query when the component unmounts.
  useUnmount(() => {
    deferredRef.current?.resolve();
  });

  const [loadQuestionState, loadQuestion] = useAsyncFn(async () => {
    const state = await dispatch(
      runQuestionOnLoadSdk({
        options,
        deserializedCard,
        cardId,
        cancelDeferred: deferred(),
      }),
    );

    setQuestionState(state);

<<<<<<< HEAD
    return state;
  }, [dispatch, location, params]);
=======
    return result;
  }, [dispatch, options, deserializedCard, cardId]);
>>>>>>> 9a33e108

  const { originalQuestion } = loadQuestionState.value ?? {};

  const [runQuestionState, runQuestion] = useAsyncFn(async () => {
    if (!question) {
      return;
    }

    const state = await runQuestionQuerySdk({
      question,
      originalQuestion,
      cancelDeferred: deferred(),
    });

    setQuestionState(state);
  }, [dispatch, question, originalQuestion]);

  const [updateQuestionState, updateQuestion] = useAsyncFn(
    async (nextQuestion: Question, options: { run?: boolean }) => {
      const { run = false } = options ?? {};

      if (!question) {
        return;
      }

      const state = await dispatch(
        updateQuestionSdk({
          nextQuestion,
          previousQuestion: question,
          originalQuestion,
          cancelDeferred: deferred(),
          onQuestionChange: question => setQuestionState({ question }),
          run,
        }),
      );

      setQuestionState(state);
    },
    [dispatch, question, originalQuestion],
  );

  const [navigateToNewCardState, navigateToNewCard] = useAsyncFn(
    async (params: NavigateToNewCardParams) => {
      const state = await dispatch(
        runQuestionOnNavigateSdk({
          ...params,
          originalQuestion,
          cancelDeferred: deferred(),
          onQuestionChange: question => setQuestionState({ question }),
        }),
      );

      if (!state) {
        return;
      }

      setQuestionState(state);
    },
    [dispatch, originalQuestion],
  );

  const isQueryRunning =
    runQuestionState.loading ||
    updateQuestionState.loading ||
    navigateToNewCardState.loading;

  return {
    question,
    originalQuestion,

    queryResults,

    isQuestionLoading: loadQuestionState.loading,
    isQueryRunning,

    runQuestion,
    loadQuestion,
    updateQuestion,
    navigateToNewCard,
  };
}

const questionReducer = (state: SdkQuestionState, next: SdkQuestionState) => ({
  ...state,
  ...next,
});<|MERGE_RESOLUTION|>--- conflicted
+++ resolved
@@ -79,13 +79,8 @@
 
     setQuestionState(state);
 
-<<<<<<< HEAD
     return state;
-  }, [dispatch, location, params]);
-=======
-    return result;
   }, [dispatch, options, deserializedCard, cardId]);
->>>>>>> 9a33e108
 
   const { originalQuestion } = loadQuestionState.value ?? {};
 
