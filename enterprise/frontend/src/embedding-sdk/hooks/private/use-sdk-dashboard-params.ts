--- conflicted
+++ resolved
@@ -19,12 +19,9 @@
   withCardTitle?: boolean;
   withDownloads?: boolean;
   hiddenParameters?: string[];
-<<<<<<< HEAD
-  initialTab?: number;
-=======
   className?: string;
   style?: CSSProperties;
->>>>>>> c3c2e8ee
+  initialTab?: number;
 };
 
 export const useSdkDashboardParams = ({
