import userEvent from "@testing-library/user-event";

import {
  setupAlertsEndpoints,
  setupCardEndpoints,
  setupCardQueryEndpoints,
  setupCardQueryMetadataEndpoint,
  setupDatabaseEndpoints,
  setupTableEndpoints,
} from "__support__/server-mocks";
import { renderWithProviders, screen } from "__support__/ui";
import { createMockAuthProviderUriConfig } from "embedding-sdk/test/mocks/config";
import { setupSdkState } from "embedding-sdk/test/server-mocks/sdk-init";
import { QuestionNotebookButton } from "metabase/query_builder/components/view/ViewHeader/components";
import {
  createMockCard,
  createMockCardQueryMetadata,
  createMockColumn,
  createMockDatabase,
  createMockDataset,
  createMockDatasetData,
  createMockTable,
  createMockUser,
} from "metabase-types/api/mocks";

import { InteractiveQuestion } from "./InteractiveQuestion";

const TEST_USER = createMockUser();
const TEST_DB_ID = 1;
const TEST_DB = createMockDatabase({ id: TEST_DB_ID });

const TEST_TABLE_ID = 1;
const TEST_TABLE = createMockTable({ id: TEST_TABLE_ID, db_id: TEST_DB_ID });

const TEST_COLUMN = createMockColumn({
  display_name: "Test Column",
  name: "Test Column",
});

const TEST_DATASET = createMockDataset({
  data: createMockDatasetData({
    cols: [TEST_COLUMN],
    rows: [["Test Row"]],
  }),
});

const setup = ({
  isOpen = true,
}: {
  isOpen?: boolean;
} = {}) => {
  const { state } = setupSdkState({
    currentUser: TEST_USER,
  });

  const TEST_CARD = createMockCard({
    can_delete: true,
    enable_embedding: true,
  });

  setupCardEndpoints(TEST_CARD);
  setupCardQueryMetadataEndpoint(
    TEST_CARD,
    createMockCardQueryMetadata({
      databases: [TEST_DB],
      tables: [TEST_TABLE], // to be editable, card must have table and database metadata
    }),
  );

  setupAlertsEndpoints(TEST_CARD, []);
  setupDatabaseEndpoints(TEST_DB);

  setupTableEndpoints(TEST_TABLE);

  setupCardQueryEndpoints(TEST_CARD, TEST_DATASET);

  const clickSpy = jest.fn();

  renderWithProviders(
    <InteractiveQuestion questionId={TEST_CARD.id}>
      <div>Look! A Button! 👇</div>
      <InteractiveQuestion.NotebookButton onClick={clickSpy} isOpen={isOpen} />
    </InteractiveQuestion>,
    {
      mode: "sdk",
      sdkProviderProps: {
<<<<<<< HEAD
        config: createMockAuthProviderUriConfig({
=======
        authConfig: createMockAuthProviderUriConfig({
>>>>>>> cfe32222
          authProviderUri: "http://TEST_URI/sso/metabase",
        }),
      },
      storeInitialState: state,
    },
  );

  return { clickSpy };
};

describe("InteractiveQuestion.EditorButton", () => {
  beforeEach(() => {
    jest.clearAllMocks();
  });

  it("should render the editor button", async () => {
    const shouldRenderSpy = jest.spyOn(QuestionNotebookButton, "shouldRender");

    setup({ isOpen: true });

    expect(await screen.findByTestId("notebook-button")).toBeInTheDocument();
    expect(shouldRenderSpy).toHaveBeenCalledTimes(1);
  });

  it("should fire click handler when clicking the notebook button", async () => {
    const shouldRenderSpy = jest.spyOn(QuestionNotebookButton, "shouldRender");
    const { clickSpy } = setup({ isOpen: true });

    await userEvent.click(await screen.findByTestId("notebook-button"));
    expect(shouldRenderSpy).toHaveBeenCalledTimes(1);
    expect(clickSpy).toHaveBeenCalledTimes(1);
  });
});<|MERGE_RESOLUTION|>--- conflicted
+++ resolved
@@ -84,11 +84,7 @@
     {
       mode: "sdk",
       sdkProviderProps: {
-<<<<<<< HEAD
-        config: createMockAuthProviderUriConfig({
-=======
         authConfig: createMockAuthProviderUriConfig({
->>>>>>> cfe32222
           authProviderUri: "http://TEST_URI/sso/metabase",
         }),
       },
