import { type ReactNode, type JSX, useEffect } from "react";
import { memo } from "react";
import { Provider } from "react-redux";

import { AppInitializeController } from "embedding-sdk/components/private/AppInitializeController";
import type { SdkPluginsConfig } from "embedding-sdk/lib/plugins";
import { store } from "embedding-sdk/store";
import { setPlugins } from "embedding-sdk/store/reducer";
<<<<<<< HEAD
import type { MetabaseTheme } from "embedding-sdk/theme/types";
import type { SDKConfigType } from "embedding-sdk/types";
=======
import type { SDKConfig } from "embedding-sdk/types";
>>>>>>> dd9e126b
import { EmotionCacheProvider } from "metabase/styled-components/components/EmotionCacheProvider";
import { ThemeProvider } from "metabase/ui/components/theme/ThemeProvider";

import "metabase/css/vendor.css";
import "metabase/css/index.module.css";

interface MetabaseProviderProps {
  children: ReactNode;
  config: SDKConfig;
  pluginsConfig?: SdkPluginsConfig;
  theme?: MetabaseTheme;
}

const MetabaseProviderInternal = ({
  children,
  config,
  pluginsConfig,
  theme,
}: MetabaseProviderProps): JSX.Element => {
  useEffect(() => {
    store.dispatch(setPlugins(pluginsConfig || null));
  }, [pluginsConfig]);

  return (
    <Provider store={store}>
      <EmotionCacheProvider>
        <ThemeProvider theme={theme}>
          <AppInitializeController config={config}>
            {children}
          </AppInitializeController>
        </ThemeProvider>
      </EmotionCacheProvider>
    </Provider>
  );
};

export const MetabaseProvider = memo(MetabaseProviderInternal);<|MERGE_RESOLUTION|>--- conflicted
+++ resolved
@@ -6,12 +6,8 @@
 import type { SdkPluginsConfig } from "embedding-sdk/lib/plugins";
 import { store } from "embedding-sdk/store";
 import { setPlugins } from "embedding-sdk/store/reducer";
-<<<<<<< HEAD
 import type { MetabaseTheme } from "embedding-sdk/theme/types";
-import type { SDKConfigType } from "embedding-sdk/types";
-=======
 import type { SDKConfig } from "embedding-sdk/types";
->>>>>>> dd9e126b
 import { EmotionCacheProvider } from "metabase/styled-components/components/EmotionCacheProvider";
 import { ThemeProvider } from "metabase/ui/components/theme/ThemeProvider";
 
