--- conflicted
+++ resolved
@@ -85,11 +85,7 @@
   renderWithProviders(<CollectionBrowserInner {...props} />, {
     mode: "sdk",
     sdkProviderProps: {
-<<<<<<< HEAD
-      config: createMockAuthProviderUriConfig({
-=======
       authConfig: createMockAuthProviderUriConfig({
->>>>>>> cfe32222
         authProviderUri: "http://TEST_URI/sso/metabase",
       }),
     },
