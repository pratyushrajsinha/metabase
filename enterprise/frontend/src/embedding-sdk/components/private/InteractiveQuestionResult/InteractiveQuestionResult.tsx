import { useDisclosure } from "@mantine/hooks";
import cx from "classnames";
import { type ReactElement, type ReactNode, useState } from "react";
import { match } from "ts-pattern";
import { t } from "ttag";

import {
  SdkError,
  SdkLoader,
} from "embedding-sdk/components/private/PublicComponentWrapper";
import { SaveQuestionModal } from "metabase/containers/SaveQuestionModal";
import { Box, Button, Group, Icon } from "metabase/ui";

import { InteractiveQuestion } from "../../public/InteractiveQuestion";
import { useInteractiveQuestionContext } from "../InteractiveQuestion/context";
import {
  FlexibleSizeComponent,
  type FlexibleSizeProps,
} from "../util/FlexibleSizeComponent";

import InteractiveQuestionS from "./InteractiveQuestionResult.module.css";

export interface InteractiveQuestionResultProps {
  withResetButton?: boolean;
  withTitle?: boolean;
  customTitle?: ReactNode;
}

type QuestionView = "editor" | "filter" | "visualization";

const ContentView = ({
  questionView,
  onReturnToVisualization,
}: {
  questionView: QuestionView;
  onReturnToVisualization: () => void;
}) =>
  match<QuestionView>(questionView)
    .with("filter", () => (
      <InteractiveQuestion.Filter onClose={onReturnToVisualization} />
    ))
    .with("editor", () => (
      <InteractiveQuestion.Editor onApply={onReturnToVisualization} />
    ))
    .otherwise(() => (
      <InteractiveQuestion.QuestionVisualization height="100%" />
    ));

export const InteractiveQuestionResult = ({
  height,
  width,
  className,
  style,
  withTitle,
  customTitle,
  withResetButton,
}: InteractiveQuestionResultProps & FlexibleSizeProps): ReactElement => {
  const [questionView, setQuestionView] =
    useState<QuestionView>("visualization");

  const {
    question,
    queryResults,
    isQuestionLoading,
    originalQuestion,
    onCreate,
    onSave,
    isSaveEnabled,
    saveToCollectionId,
  } = useInteractiveQuestionContext();

  const [isChartSelectorOpen, { toggle: toggleChartTypeSelector }] =
    useDisclosure(false);

  const [isSaveModalOpen, { open: openSaveModal, close: closeSaveModal }] =
    useDisclosure(false);

  if (isQuestionLoading) {
    return <SdkLoader />;
  }

  if (!question || !queryResults) {
    return <SdkError message={t`Question not found`} />;
  }

  return (
    <FlexibleSizeComponent
      height={height}
      width={width}
      className={cx(InteractiveQuestionS.Container, className)}
      style={style}
    >
      <Group className={InteractiveQuestionS.TopBar} position="apart" p="md">
        <InteractiveQuestion.BackButton />
        {withTitle && (customTitle ?? <InteractiveQuestion.Title />)}
        <Group spacing="xs">
          {withResetButton && <InteractiveQuestion.ResetButton />}
          <InteractiveQuestion.FilterButton
            onClick={() =>
              setQuestionView(
                questionView === "filter" ? "visualization" : "filter",
              )
            }
          />
<<<<<<< HEAD
          <InteractiveQuestion.Summarize />
          <InteractiveQuestion.Breakout />
=======
          <InteractiveQuestion.SummarizeDropdown />
>>>>>>> fd4f749e
          <InteractiveQuestion.EditorButton
            isOpen={questionView === "editor"}
            onClick={() =>
              setQuestionView(
                questionView === "editor" ? "visualization" : "editor",
              )
            }
          />

          {isSaveEnabled && !isSaveModalOpen && (
            <InteractiveQuestion.SaveButton onClick={openSaveModal} />
          )}
        </Group>
      </Group>

      <Group className={InteractiveQuestionS.MidBar} py={0} px="md">
        {questionView === "visualization" && (
          <Button
            compact
            radius="xl"
            py="sm"
            px="md"
            variant="filled"
            color="brand"
            onClick={toggleChartTypeSelector}
          >
            <Group>
              <Icon
                name={
                  questionView === "visualization"
                    ? "arrow_left"
                    : "arrow_right"
                }
              />
              <Icon name="eye" />
            </Group>
          </Button>
        )}
        <Box style={{ flex: 1 }}>
          <InteractiveQuestion.FilterBar />
        </Box>
      </Group>
      <Box className={InteractiveQuestionS.Main} p="md" w="100%" h="100%">
        <Box className={InteractiveQuestionS.ChartTypeSelector}>
          {isChartSelectorOpen && questionView === "visualization" ? (
            <InteractiveQuestion.ChartTypeSelector />
          ) : null}
        </Box>
        <Box className={InteractiveQuestionS.Content}>
          <ContentView
            questionView={questionView}
            onReturnToVisualization={() => setQuestionView("visualization")}
          />
        </Box>
      </Box>

      {/* Refer to the SaveQuestionProvider for context on why we have to do it like this */}
      {isSaveEnabled && isSaveModalOpen && question && (
        <SaveQuestionModal
          question={question}
          originalQuestion={originalQuestion ?? null}
          opened
          closeOnSuccess
          onClose={closeSaveModal}
          onCreate={onCreate}
          onSave={onSave}
          saveToCollectionId={saveToCollectionId}
        />
      )}
    </FlexibleSizeComponent>
  );
};<|MERGE_RESOLUTION|>--- conflicted
+++ resolved
@@ -102,12 +102,8 @@
               )
             }
           />
-<<<<<<< HEAD
-          <InteractiveQuestion.Summarize />
-          <InteractiveQuestion.Breakout />
-=======
           <InteractiveQuestion.SummarizeDropdown />
->>>>>>> fd4f749e
+          <InteractiveQuestion.BreakoutDropdown />
           <InteractiveQuestion.EditorButton
             isOpen={questionView === "editor"}
             onClick={() =>
