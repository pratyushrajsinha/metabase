--- conflicted
+++ resolved
@@ -202,11 +202,8 @@
     "chromatic": "^6.3.3",
     "concurrently": "^3.1.0",
     "css-loader": "^0.28.7",
-<<<<<<< HEAD
     "cy2": "^1.3.0",
-=======
     "cypress": "^9.5.2",
->>>>>>> 0cb39acd
     "cypress-grep": "^2.5.2",
     "cypress-real-events": "^1.7.0",
     "documentation": "^13.2.5",
