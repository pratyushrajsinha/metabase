((nil . ((indent-tabs-mode . nil)       ; always use spaces for tabs
         (require-final-newline . t)))  ; add final newline on save
 (js2-mode . ((js2-mode-show-parse-errors . nil)      ; these settings will let flycheck do everything through eslint,
              (js2-mode-show-strict-warnings . nil))) ; because js2-mode can't handle flowtype
 (clojure-mode . ((eval . (progn
                            ;; Specify which arg is the docstring for certain macros
                            ;; (Add more as needed)
                            (put 'defendpoint 'clojure-doc-string-elt 3)
                            (put 'defendpoint-async 'clojure-doc-string-elt 3)
                            (put 'api/defendpoint 'clojure-doc-string-elt 3)
                            (put 'api/defendpoint-async 'clojure-doc-string-elt 3)
                            (put 'defsetting 'clojure-doc-string-elt 2)
                            (put 'setting/defsetting 'clojure-doc-string-elt 2)
                            (put 's/defn 'clojure-doc-string-elt 2)
                            (put 'p.types/defprotocol+ 'clojure-doc-string-elt 2)

                            ;; Define custom indentation for functions inside metabase.
                            ;; This list isn't complete; add more forms as we come across them.
                            (define-clojure-indent
                              (db/insert-many! 1)
                              (let-404)
                              (macros/case 0)
                              (match 1)
                              (mbql.match/match 1)
                              (mt/test-drivers 1)
                              (mt/query 1)
                              (mbql.match/match-one 1)
                              (mbql.match/replace 1)
                              (mbql.match/replace-in 2)
                              (impl/test-migrations 2)
                              (l/matche '(1 (:defn)))
                              (l/matcha '(1 (:defn)))
                              (p/defprotocol+ '(1 (:defn)))
                              (p.types/defprotocol+ '(1 (:defn)))
                              (p.types/def-abstract-type '(1 (:defn)))
                              (p.types/deftype+ '(2 nil nil (:defn)))
                              (p/def-map-type '(2 nil nil (:defn)))
                              (p.types/defrecord+ '(2 nil nil (:defn)))
<<<<<<< HEAD
=======
                              (qp.streaming/streaming-response 1)
>>>>>>> 99da074b
                              (prop/for-all 1)
                              (tools.macro/macrolet '(1 (:defn))))))
                  (cider-clojure-cli-aliases . "dev")
                  (clojure-indent-style . always-align)
                  ;; if you're using clj-refactor (highly recommended!)
                  (cljr-favor-prefix-notation . nil)
                  ;; prefer keeping source width about ~118, GitHub seems to cut off stuff at either 119 or 120 and
                  ;; it's nicer to look at code in GH when you don't have to scroll back and forth
                  (fill-column . 118)
                  (clojure-docstring-fill-column . 118)
                  ;; (cider-preferred-build-tool . lein)
                  )))<|MERGE_RESOLUTION|>--- conflicted
+++ resolved
@@ -36,10 +36,7 @@
                               (p.types/deftype+ '(2 nil nil (:defn)))
                               (p/def-map-type '(2 nil nil (:defn)))
                               (p.types/defrecord+ '(2 nil nil (:defn)))
-<<<<<<< HEAD
-=======
                               (qp.streaming/streaming-response 1)
->>>>>>> 99da074b
                               (prop/for-all 1)
                               (tools.macro/macrolet '(1 (:defn))))))
                   (cider-clojure-cli-aliases . "dev")
