--- conflicted
+++ resolved
@@ -121,12 +121,6 @@
 (defn start!
   []
   (server/start-web-server! #'handler/app)
-<<<<<<< HEAD
-  (when config/is-dev?
-    (prune-deleted-inmem-databases!)
-    (with-out-str (malli-dev/start!)))
-=======
->>>>>>> a96e7770
   (when-not @initialized?
     (init!))
   (when config/is-dev?
