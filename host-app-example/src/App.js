--- conflicted
+++ resolved
@@ -1,84 +1,56 @@
 import { useState } from "react";
-import {  
+import {
+  MetabaseProvider,
   QueryVisualizationSdk,
 } from "metabase-embedding-sdk";
 
-import { HelloName } from "./HelloName";
 import { Welcome } from "./Welcome";
-<<<<<<< HEAD
 import { ChooseQuestionInput } from "./ChooseQuestionInput";
+import { QuestionList } from "./QuestionList";
 import "./App.css";
 
 function App() {
-  const [questionId, setQuestionId] = useState(77);
+  const [questionId, setQuestionId] = useState(null);
   const [apiKey, setApiKey] = useState(
     "mb_FqhtoYzE5yotRQY/awukXR5O8OQpLiz1agJK4ucOCdk=",
   );
   const [font, setFont] = useState("Oswald");
 
   return (
-    <div>
-      <ChooseQuestionInput
-        questionId={questionId}
-        setQuestionId={setQuestionId}
-        apiKey={apiKey}
-        setApiKey={setApiKey}
-        font={font}
-        setFont={setFont}
-      />
+    <div className="App-container">
+      <div className="App-header">
+        <ChooseQuestionInput
+          apiKey={apiKey}
+          setApiKey={setApiKey}
+          font={font}
+          setFont={setFont}
+        />
+      </div>
 
       <MetabaseProvider
         apiUrl={"http://localhost:3000"}
         apiKey={apiKey}
         font={font}
       >
-        <div className="App-container">
-          <div className="App-header">
-            <Welcome />
-            <HelloName />
-          </div>
+        <div className="App-body">
+          <Welcome />
+          <QuestionList
+            className="QuestionsList"
+            selectedQuestionId={questionId}
+            setSelectedQuestionId={setQuestionId}
+          />
 
-          <div className="App-body">
-            <div className="QueryVisualization-container">
-              <QueryVisualizationSdk questionId={questionId} font={font} />
-            </div>
+          <div className="QueryVisualization-container">
+            {questionId ? (
+              <QueryVisualizationSdk questionId={questionId} />
+            ) : (
+              <div className="QueryVisualization-placeholder">
+                Select a question to display here.
+              </div>
+            )}
           </div>
         </div>
       </MetabaseProvider>
-=======
-import { QuestionList } from "./QuestionList";
-import "./App.css";
-
-function App() {
-  const [questionId, setQuestionId] = useState(null);
-
-  return (
-    <div className="App-container">
-      <div className="App-header">
-        <Welcome />
-        <HelloName />
-      </div>
-
-      <div className="App-body">
-        <QuestionList
-          className="QuestionList-container"
-          selectedQuestionId={questionId}
-          setSelectedQuestionId={setQuestionId}
-        />
-
-        <div className="QueryVisualization-container">
-          {questionId ? (
-            <QueryVisualizationSdk
-              questionId={questionId}
-            />
-          ) : (
-            <div className="QueryVisualization-placeholder">
-              Select a question to display here.
-            </div>
-          )}
-        </div>
-      </div>
->>>>>>> ac9b9620
     </div>
   );
 }
