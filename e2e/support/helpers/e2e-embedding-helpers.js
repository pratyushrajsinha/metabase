--- conflicted
+++ resolved
@@ -115,7 +115,20 @@
   });
 }
 
-<<<<<<< HEAD
+/**
+ * Get page iframe body wrapped in `cy` helper
+ * @param {string} [selector]
+ */
+export function getIframeBody(selector = "iframe") {
+  return cy
+    .get(selector)
+    .its("0.contentDocument")
+    .should("exist")
+    .its("body")
+    .should("not.be.null")
+    .then(cy.wrap);
+}
+
 export function openPublicLinkPopoverFromMenu() {
   cy.icon("share").click();
   cy.findByTestId("embed-header-menu")
@@ -164,18 +177,4 @@
 
 export function createPublicDashboardLink(dashboardId) {
   cy.request("POST", `/api/dashboard/${dashboardId}/public_link`, {});
-=======
-/**
- * Get page iframe body wrapped in `cy` helper
- * @param {string} [selector]
- */
-export function getIframeBody(selector = "iframe") {
-  return cy
-    .get(selector)
-    .its("0.contentDocument")
-    .should("exist")
-    .its("body")
-    .should("not.be.null")
-    .then(cy.wrap);
->>>>>>> 355c35ed
 }