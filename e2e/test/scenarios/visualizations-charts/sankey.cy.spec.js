--- conflicted
+++ resolved
@@ -7,11 +7,8 @@
   createNativeQuestion,
   echartsContainer,
   modal,
-<<<<<<< HEAD
   openVizType,
-=======
   popover,
->>>>>>> 80d5f5a4
   restore,
   sankeyEdge,
   visitDashboard,
