import { H } from "e2e/support";
import { SAMPLE_DB_ID } from "e2e/support/cypress_data";
import { SAMPLE_DATABASE } from "e2e/support/cypress_sample_database";

const { PRODUCTS, PRODUCTS_ID, ORDERS_ID, ORDERS, PEOPLE } = SAMPLE_DATABASE;

const testQuery = {
  type: "query",
  query: {
    "source-table": PRODUCTS_ID,
    aggregation: [["count"]],
    breakout: [["field", PRODUCTS.CATEGORY, null]],
  },
  database: SAMPLE_DB_ID,
};

const twoRingQuery = {
  database: 1,
  type: "query",
  query: {
    "source-table": ORDERS_ID,
    aggregation: [["count"]],
    breakout: [
      [
        "field",
        ORDERS.CREATED_AT,
        { "base-type": "type/DateTime", "temporal-unit": "day-of-week" },
      ],
      [
        "field",
        PRODUCTS.CATEGORY,
        { "base-type": "type/Text", "source-field": ORDERS.PRODUCT_ID },
      ],
    ],
  },
};

const threeRingQuery = {
  database: 1,
  type: "query",
  query: {
    "source-table": ORDERS_ID,
    aggregation: [["count"]],
    breakout: [
      [
        "field",
        ORDERS.CREATED_AT,
        { "base-type": "type/DateTime", "temporal-unit": "year" },
      ],
      [
        "field",
        PEOPLE.SOURCE,
        { "base-type": "type/Text", "source-field": ORDERS.USER_ID },
      ],
      [
        "field",
        PRODUCTS.CATEGORY,
        { "base-type": "type/Text", "source-field": ORDERS.PRODUCT_ID },
      ],
    ],
  },
};

describe("scenarios > visualizations > pie chart", () => {
  beforeEach(() => {
    H.restore();
    cy.signInAsNormalUser();
  });

  it("should render a pie chart (metabase#12506) (#35244)", () => {
    H.visitQuestionAdhoc({
      dataset_query: testQuery,
      display: "pie",
    });

    ensurePieChartRendered(
      ["Doohickey", "Gadget", "Gizmo", "Widget"],
      null,
      null,
      200,
    );

    // chart should be centered (#48123)
    cy.findByTestId("chart-legend").then(([legend]) => {
      const legendWidth = legend.getBoundingClientRect().width;

      cy.findByTestId("chart-legend-spacer").then(([spacer]) => {
        const spacerWidth = spacer.getBoundingClientRect().width;

        expect(legendWidth).to.be.equal(spacerWidth);
      });
    });

    cy.log("#35244");
    cy.findByLabelText("Switch to data").click();
    H.tableHeaderClick("Count");
    H.popover().within(() => {
      cy.findByRole("img", { name: /filter/ }).should("exist");
      cy.findByRole("img", { name: /gear/ }).should("not.exist");
      cy.findByRole("img", { name: /eye_crossed_out/ }).should("not.exist");
    });
  });

  it("should mute items in legend when hovering (metabase#29224)", () => {
    H.visitQuestionAdhoc({
      dataset_query: testQuery,
      display: "pie",
    });

    cy.findByTestId("chart-legend").findByText("Doohickey").realHover();
    [
      ["Doohickey", "true"],
      ["Gadget", "false"],
      ["Gizmo", "false"],
      ["Widget", "false"],
    ].map(args => checkLegendItemAriaCurrent(args[0], args[1]));
  });

  it("should not truncate legend titles when enabling percentages (metabase#48207)", () => {
    H.visitQuestionAdhoc({
      dataset_query: testQuery,
      display: "pie",
      visualization_settings: {
        "pie.percent_visibility": "off",
      },
    });

    cy.findByTestId("viz-settings-button").click();

    H.leftSidebar().within(() => {
      cy.findByText("Display").click();
      cy.findByText("In legend").click();
    });

    cy.findByTestId("chart-legend").within(() => {
      cy.findByText("Widget").then(([element]) => {
        // When text is truncated, offsetWidth will be less than scrollWidth
        expect(element.offsetWidth).to.eq(element.scrollWidth);
      });
    });
  });

  it("should instantly toggle the total after changing the setting", () => {
    H.visitQuestionAdhoc({
      dataset_query: testQuery,
      display: "pie",
    });

    cy.findByTestId("viz-settings-button").click();

    H.leftSidebar().within(() => {
      cy.findByText("Display").click();
      cy.findByText("Show total").click();
    });

    cy.findByTestId("query-visualization-root").within(() => {
      cy.findByText("TOTAL").should("not.exist");
    });

    H.leftSidebar().within(() => {
      cy.findByText("Show total").click();
    });

    cy.findByTestId("query-visualization-root").within(() => {
      cy.findByText("TOTAL").should("be.visible");
    });
  });

  // Skipping since the mousemove trigger flakes too often, and there's already a loki
  // test to cover truncation
  it.skip("should truncate the center dimension label if it overflows", () => {
    H.visitQuestionAdhoc({
      dataset_query: {
        type: "query",
        query: {
          "source-table": PRODUCTS_ID,
          expressions: {
            category_foo: [
              "concat",
              ["field", PRODUCTS.CATEGORY, null],
              " the quick brown fox jumps over the lazy dog",
            ],
          },
          aggregation: [["count"]],
          breakout: [["expression", "category_foo"]],
        },
        database: SAMPLE_DB_ID,
      },
      display: "pie",
    });

    H.chartPathWithFillColor("#A989C5").as("slice");
    cy.get("@slice").trigger("mousemove");

    cy.findByTestId("query-visualization-root")
      .findByText("WIDGET THE QUICK BROWN FOX JUMP…")
      .should("be.visible");
  });

  it("should add new slices to the chart if they appear in the query result", () => {
    H.visitQuestionAdhoc({
      dataset_query: getLimitedQuery(testQuery, 2),
      display: "pie",
    });

    ensurePieChartRendered(["Gadget", "Doohickey"]);

    changeRowLimit(2, 4);

    ensurePieChartRendered(["Widget", "Gadget", "Gizmo", "Doohickey"]);
  });

  it("should preserve a slice's settings if its row is removed then reappears in the query result", () => {
    H.visitQuestionAdhoc({
      dataset_query: getLimitedQuery(testQuery, 4),
      display: "pie",
    });

    ensurePieChartRendered(["Widget", "Gadget", "Gizmo", "Doohickey"]);

    cy.findByTestId("viz-settings-button").click();

    // Open color picker
    cy.findByLabelText("#F2A86F").click();

    H.popover().within(() => {
      // Change color
      cy.findByLabelText("#509EE3").click();
    });

    cy.findByTestId("Widget-settings-button").click();

    cy.findByDisplayValue("Widget").type("{selectall}Woooget").realPress("Tab");

    H.moveDnDKitElement(H.getDraggableElements().contains("Woooget"), {
      vertical: 100,
    });

    ensurePieChartRendered(["Woooget", "Gadget", "Gizmo", "Doohickey"]);
    H.chartPathWithFillColor("#509EE3").should("be.visible");

    cy.findByTestId("chart-legend").within(() => {
      cy.get("li").eq(2).contains("Woooget");
    });

    changeRowLimit(4, 2);
    ensurePieChartRendered(["Gadget", "Doohickey"]);

    // Ensure row settings should show only two rows
    cy.findByTestId("viz-settings-button").click();
    H.getDraggableElements().should("have.length", 2);
    H.getDraggableElements().contains("Woooget").should("not.exist");
    H.getDraggableElements().contains("Gizmo").should("not.exist");

    cy.findByTestId("Gadget-settings-button").click();
    cy.findByDisplayValue("Gadget").type("{selectall}Katget").realPress("Tab");
    H.moveDnDKitElement(H.getDraggableElements().contains("Katget"), {
      vertical: 30,
    });

    changeRowLimit(2, 4);
    ensurePieChartRendered(["Doohickey", "Katget", "Gizmo", "Woooget"]);

    cy.findByTestId("chart-legend").findByText("Woooget").realHover();
    H.chartPathWithFillColor("#509EE3").should("be.visible");

    cy.findByTestId("chart-legend").within(() => {
      cy.get("li").eq(1).contains("Katget");
      cy.get("li").eq(3).contains("Woooget");
    });
  });

  it("should automatically map dimension columns in query to rings", () => {
    H.visitQuestionAdhoc({
      dataset_query: twoRingQuery,
      display: "pie",
    });

    ensurePieChartRendered(
      [
        "Sunday",
        "Monday",
        "Tuesday",
        "Wednesday",
        "Thursday",
        "Friday",
        "Saturday",
      ],
      ["Doohickey", "Gadget", "Gizmo", "Widget"],
    );
  });

  it("should allow the user to edit rings", () => {
    H.visitQuestionAdhoc({
      dataset_query: threeRingQuery,
      display: "pie",
      visualization_settings: {
        "pie.slice_threshold": 0,
      },
    });

    ensurePieChartRendered(
      ["2022", "2023", "2024", "2025", "2026"],
      ["Affiliate", "Facebook", "Google", "Organic", "Twitter"],
      ["Doohickey", "Gadget", "Gizmo", "Widget"],
    );

    cy.findByTestId("viz-settings-button").click();

    cy.findAllByTestId("chartsettings-field-picker")
      .last()
      .within(() => {
        cy.icon("close").click();
      });

    ensurePieChartRendered(
      ["2022", "2023", "2024", "2025", "2026"],
      ["Affiliate", "Facebook", "Google", "Organic", "Twitter"],
    );

    cy.findAllByTestId("chartsettings-field-picker")
      .last()
      .within(() => {
        cy.icon("chevrondown").click();
      });

    cy.get("[data-element-id=list-section]").last().click();

    ensurePieChartRendered(
      ["2022", "2023", "2024", "2025", "2026"],
      ["Doohickey", "Gadget", "Gizmo", "Widget"],
    );

    H.leftSidebar().within(() => {
      cy.findByText("Add Ring").click();
    });

    cy.get("[data-element-id=list-section]").last().click();

    ensurePieChartRendered(
      ["2022", "2023", "2024", "2025", "2026"],
      ["Doohickey", "Gadget", "Gizmo", "Widget"],
      ["Affiliate", "Facebook", "Google", "Organic", "Twitter"],
    );
  });

  it("should handle hover and drill throughs correctly", () => {
    H.visitQuestionAdhoc({
      dataset_query: twoRingQuery,
      display: "pie",
      visualization_settings: {
        "pie.slice_threshold": 0,
      },
    });

    ensurePieChartRendered(
      [
        "Sunday",
        "Monday",
        "Tuesday",
        "Wednesday",
        "Thursday",
        "Friday",
        "Saturday",
      ],
      ["Doohickey", "Gadget", "Gizmo", "Widget"],
    );

    H.echartsContainer().within(() => {
      cy.findByText("Saturday").as("saturdaySlice").trigger("mousemove");
    });

<<<<<<< HEAD
    assertEChartsTooltip({
=======
    H.assertEChartsTooltip({
>>>>>>> cfe32222
      header: "Created At: Day of week",
      rows: [
        {
          color: "#51528D",
          name: "Saturday",
          value: "2,747",
          secondaryValue: "14.64 %",
        },
        {
          color: "#ED8535",
          name: "Thursday",
          value: "2,698",
          secondaryValue: "14.38 %",
        },
        {
          color: "#E75454",
          name: "Tuesday",
          value: "2,695",
          secondaryValue: "14.37 %",
        },
        {
          color: "#689636",
          name: "Sunday",
          value: "2,671",
          secondaryValue: "14.24 %",
        },
        {
          color: "#8A5EB0",
          name: "Monday",
          value: "2,664",
          secondaryValue: "14.20 %",
        },
        {
          color: "#69C8C8",
          name: "Friday",
          value: "2,662",
          secondaryValue: "14.19 %",
        },
        {
          color: "#F7C41F",
          name: "Wednesday",
          value: "2,623",
          secondaryValue: "13.98 %",
        },
      ],
    });

    cy.get("@saturdaySlice").click({ force: true });

    H.popover().within(() => {
      cy.findByText("=").click();
    });

    cy.findByTestId("qb-filters-panel").within(() => {
      cy.findByText("Count is equal to 2747").should("be.visible");
    });

    cy.go("back");

    ensurePieChartRendered(
      [
        "Sunday",
        "Monday",
        "Tuesday",
        "Wednesday",
        "Thursday",
        "Friday",
        "Saturday",
      ],
      ["Doohickey", "Gadget", "Gizmo", "Widget"],
    );

    H.echartsContainer().within(() => {
      cy.findAllByText("Doohickey")
        .first()
        .as("doohickeySlice")
        .trigger("mousemove");
    });

    H.assertEChartsTooltip({
      header: "Saturday",
      rows: [
        {
          name: "Doohickey",
          value: "606",
          secondaryValue: "22.06 %",
        },
        {
          name: "Gadget",
          value: "740",
          secondaryValue: "26.94 %",
        },
        {
          name: "Gizmo",
          value: "640",
          secondaryValue: "23.30 %",
        },
        {
          name: "Widget",
          value: "761",
          secondaryValue: "27.70 %",
        },
      ],
    });

    cy.get("@doohickeySlice").click({ force: true });

    H.popover().within(() => {
      cy.findByText("=").click();
    });

    cy.findByTestId("qb-filters-panel").within(() => {
      cy.findByText("Count is equal to 606").should("be.visible");
    });
  });

  it("should handle click behavior correctly", () => {
    H.createQuestionAndDashboard({
      questionDetails: {
        query: threeRingQuery.query,
        display: "pie",
        visualization_settings: {
          click_behavior: {
            type: "link",
            linkType: "url",
            linkTemplate: "question/{{count}}",
          },
        },
      },
      cardDetails: {
        size_x: 30,
        size_y: 15,
      },
    }).then(({ body: { dashboard_id } }) => {
      H.visitDashboard(dashboard_id);
    });

    confirmSliceClickBehavior("2025", 6578);
    confirmSliceClickBehavior("Affiliate", 1270, 0);
    confirmSliceClickBehavior("Doohickey", 282, 0);

    confirmSliceClickBehavior("2024", 5834);
    confirmSliceClickBehavior("Organic", 1180, 1);
    confirmSliceClickBehavior("Gizmo", 354, 8);
  });

  it("should handle min percentage setting correctly", () => {
    H.createQuestionAndDashboard({
      questionDetails: {
        query: threeRingQuery.query,
        display: "pie",
        visualization_settings: {
          "pie.slice_threshold": 20.6,
          "pie.percent_visibility": "inside",
          "pie.show_labels": false,
        },
      },
      cardDetails: {
        size_x: 30,
        size_y: 15,
      },
    }).then(({ body: { dashboard_id } }) => {
      H.visitDashboard(dashboard_id);
    });

    // Other slice percentage
    H.echartsContainer().findByText("79%").realHover();

    H.assertEChartsTooltip({
      header: "2024",
      rows: [
        {
          name: "Affiliate",
          value: "1,046",
          secondaryValue: "22.68 %",
        },
        {
          name: "Google",
          value: "1,195",
          secondaryValue: "25.92 %",
        },
        {
          name: "Organic",
          value: "1,180",
          secondaryValue: "25.59 %",
        },
        {
          name: "Twitter",
          value: "1,190",
          secondaryValue: "25.81 %",
        },
        {
          name: "Total",
          value: "4,611",
          secondaryValue: "100 %",
        },
      ],
    });
  });

  it("should handle datasets with all negative values correctly (metabase#50692)", () => {
    const query = `select 'foo' x, -100 y
      union all select 'bar', -100
      union all select 'baz', -200
      union all select 'qux', -200`;

    H.visitQuestionAdhoc({
      display: "pie",
      dataset_query: {
        type: "native",
        native: {
          query,
        },
        database: SAMPLE_DB_ID,
      },
      visualization_settings: {
        "pie.show_labels": true,
      },
    });

    // Percentages should be positive
    cy.findByTestId("chart-legend")
      .findByTestId("legend-item-foo")
      .findByText("16.7%");

    H.echartsContainer().within(() => {
      // Negative Total
      cy.findByText("-600");
      cy.findByText("qux").realHover();
    });

    H.assertEChartsTooltip({
      header: "X",
      rows: [
        {
          name: "foo",
          value: "-100",
          secondaryValue: "16.67 %",
        },
        {
          name: "bar",
          value: "-100",
          secondaryValue: "16.67 %",
        },
        {
          name: "baz",
          value: "-200",
          secondaryValue: "33.33 %",
        },
        {
          name: "qux",
          value: "-200",
          secondaryValue: "33.33 %",
        },
      ],
      footer: {
        name: "Total",
        value: "-600",
        secondaryValue: "100 %",
      },
    });
  });
});

function ensurePieChartRendered(rows, middleRows, outerRows, totalValue) {
  cy.findByTestId("query-visualization-root").within(() => {
    // detail
    if (totalValue != null) {
      cy.findByText("TOTAL").should("be.visible");
      cy.findByText(totalValue).should("be.visible");
    }

    // slices
    let rowCount = rows.length;
    const hasMiddleRows = middleRows != null && middleRows.length > 0;
    const hasOuterRows = outerRows != null && outerRows.length > 0;

    if (hasMiddleRows) {
      rowCount += rows.length * middleRows.length;
    }
    if (hasMiddleRows && hasOuterRows) {
      rowCount += rows.length * middleRows.length * outerRows.length;
    }
    H.pieSlices().should("have.length", rowCount);

    // legend
    rows.forEach((name, i) => {
      cy.findAllByTestId("legend-item").contains(name).should("be.visible");
    });
  });
}

function checkLegendItemAriaCurrent(title, value) {
  cy.findByTestId("chart-legend")
    .findByTestId(`legend-item-${title}`)
    .should("have.attr", "aria-current", value);
}

function getLimitedQuery(query, limit) {
  return {
    ...query,
    query: {
      ...query.query,
      limit,
    },
  };
}

function changeRowLimit(from, to) {
  H.openNotebook();
  H.getNotebookStep("limit").within(() => {
    cy.findByDisplayValue(String(from))
      .type(`{selectall}${String(to)}`)
      .realPress("Tab");
  });

  H.visualize();
}

function confirmSliceClickBehavior(sliceLabel, value, elementIndex) {
  H.echartsContainer().within(() => {
    if (elementIndex == null) {
      cy.findByText(sliceLabel).click({ force: true });
    } else {
      cy.findAllByText(sliceLabel).eq(elementIndex).click({ force: true });
    }
  });

  cy.location("pathname").should("eq", `/question/${value}`);
  H.main().within(() => {
    cy.findByText("We're a little lost...");
  });
  cy.go("back");
}<|MERGE_RESOLUTION|>--- conflicted
+++ resolved
@@ -370,11 +370,7 @@
       cy.findByText("Saturday").as("saturdaySlice").trigger("mousemove");
     });
 
-<<<<<<< HEAD
-    assertEChartsTooltip({
-=======
     H.assertEChartsTooltip({
->>>>>>> cfe32222
       header: "Created At: Day of week",
       rows: [
         {
