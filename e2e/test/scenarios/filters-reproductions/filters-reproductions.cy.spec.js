--- conflicted
+++ resolved
@@ -5,40 +5,6 @@
   WRITABLE_DB_ID,
 } from "e2e/support/cypress_data";
 import { SAMPLE_DATABASE } from "e2e/support/cypress_sample_database";
-<<<<<<< HEAD
-import {
-  POPOVER_ELEMENT,
-  assertQueryBuilderRowCount,
-  cartesianChartCircle,
-  createNativeQuestion,
-  createQuestion,
-  enterCustomColumnDetails,
-  entityPickerModal,
-  entityPickerModalTab,
-  filter,
-  filterWidget,
-  getNotebookStep,
-  modal,
-  openNativeEditor,
-  openNotebook,
-  openOrdersTable,
-  openPeopleTable,
-  openProductsTable,
-  popover,
-  queryBuilderHeader,
-  queryBuilderMain,
-  resetTestTable,
-  restore,
-  resyncDatabase,
-  selectFilterOperator,
-  sidebar,
-  startNewQuestion,
-  tableHeaderClick,
-  visitQuestionAdhoc,
-  visualize,
-} from "e2e/support/helpers";
-=======
->>>>>>> cfe32222
 
 const {
   ORDERS_ID,
@@ -1556,11 +1522,6 @@
   });
 });
 
-<<<<<<< HEAD
-describe("issue 44665", () => {
-  beforeEach(() => {
-    restore();
-=======
 describe("issue 49642", () => {
   beforeEach(() => {
     H.restore();
@@ -1620,41 +1581,18 @@
 describe("issue 44665", () => {
   beforeEach(() => {
     H.restore();
->>>>>>> cfe32222
     cy.signInAsNormalUser();
   });
 
   it("should use the correct widget for the default value picker (metabase#44665)", () => {
-<<<<<<< HEAD
-    openNativeEditor().type("select * from {{param");
-    sidebar()
-=======
     H.openNativeEditor().type("select * from {{param");
     H.sidebar()
->>>>>>> cfe32222
       .last()
       .within(() => {
         cy.findByText("Search box").click();
         cy.findByText("Edit").click();
       });
 
-<<<<<<< HEAD
-    modal().within(() => {
-      cy.findByText("Custom list").click();
-      cy.findByRole("textbox").type("foo\nbar\nbaz");
-      cy.button("Done").click();
-    });
-
-    sidebar().last().findByText("Enter a default value…").click();
-    popover().within(() => {
-      cy.findByPlaceholderText("Enter a default value…").should("be.visible");
-      cy.findByText("foo").should("be.visible");
-      cy.findByText("bar").should("be.visible");
-      cy.findByText("baz").should("be.visible");
-    });
-
-    sidebar()
-=======
     H.modal().within(() => {
       cy.findByText("Custom list").click();
       cy.findByRole("textbox").type("foo\nbar\nbaz\nfoobar");
@@ -1674,7 +1612,6 @@
     });
 
     H.sidebar()
->>>>>>> cfe32222
       .last()
       .within(() => {
         cy.findByText("Enter a default value…").click();
@@ -1682,13 +1619,6 @@
         cy.findByText("Enter a default value…").click();
       });
 
-<<<<<<< HEAD
-    popover().within(() => {
-      cy.findByPlaceholderText("Enter a default value…").should("be.visible");
-      cy.findByText("foo").should("be.visible");
-      cy.findByText("bar").should("be.visible");
-      cy.findByText("baz").should("be.visible");
-=======
     H.popover().within(() => {
       cy.findByPlaceholderText("Enter a default value…").should("be.visible");
 
@@ -1696,7 +1626,6 @@
       cy.findByText("bar").should("be.visible");
       cy.findByText("baz").should("be.visible");
       cy.findByText("foobar").should("be.visible");
->>>>>>> cfe32222
     });
   });
 });