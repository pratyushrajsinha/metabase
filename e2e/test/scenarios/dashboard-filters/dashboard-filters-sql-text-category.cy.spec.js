--- conflicted
+++ resolved
@@ -30,19 +30,6 @@
   it("should work when set through the filter widget", () => {
     Object.entries(DASHBOARD_SQL_TEXT_FILTERS).forEach(([filter]) => {
       cy.log(`Make sure we can connect ${filter} filter`);
-<<<<<<< HEAD
-      setFilter("Text or Category", filter);
-
-      cy.findByText("Select…").click();
-      popover().contains(filter).click();
-    });
-
-    saveDashboard();
-
-    Object.entries(DASHBOARD_SQL_TEXT_FILTERS).forEach(
-      ([filter, { value, representativeResult }], index) => {
-        filterWidget().eq(index).click();
-=======
       H.setFilter("Text or Category", filter);
 
       cy.findByText("Select…").click();
@@ -54,7 +41,6 @@
     Object.entries(DASHBOARD_SQL_TEXT_FILTERS).forEach(
       ([filter, { value, representativeResult }], index) => {
         H.filterWidget().eq(index).click();
->>>>>>> cfe32222
         applyFilterByType(filter, value);
 
         cy.log(`Make sure ${filter} filter returns correct result`);
@@ -62,11 +48,7 @@
           cy.contains(representativeResult);
         });
 
-<<<<<<< HEAD
-        clearFilterWidget(index);
-=======
         H.clearFilterWidget(index);
->>>>>>> cfe32222
         cy.wait("@dashcardQuery");
       },
     );
