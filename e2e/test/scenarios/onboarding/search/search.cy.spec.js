import {
  createAction,
  describeEE,
  describeWithSnowplow,
  enableTracking,
  expectGoodSnowplowEvents,
  expectNoBadSnowplowEvents,
  modal,
  popover,
  resetSnowplow,
  restore,
  setActionsEnabledForDB,
  setTokenFeatures,
  summarize,
} from "e2e/support/helpers";
import {
  NORMAL_USER_ID,
  ORDERS_QUESTION_ID,
  ORDERS_COUNT_QUESTION_ID,
  ADMIN_USER_ID,
} from "e2e/support/cypress_sample_instance_data";
import { SAMPLE_DATABASE } from "e2e/support/cypress_sample_database";
import { SAMPLE_DB_ID } from "e2e/support/cypress_data";

const typeFilters = [
  {
    label: "Question",
    filterName: "card",
    resultInfoText: "Saved question in",
  },
  {
    label: "Dashboard",
    filterName: "dashboard",
    resultInfoText: "Dashboard in",
  },
  {
    label: "Collection",
    filterName: "collection",
    resultInfoText: "Collection",
  },
  {
    label: "Table",
    filterName: "table",
    resultInfoText: "Table in",
  },
  {
    label: "Database",
    filterName: "database",
    resultInfoText: "Database",
  },
  {
    label: "Model",
    filterName: "dataset",
    resultInfoText: "Model in",
  },
  {
    label: "Action",
    filterName: "action",
    resultInfoText: "for",
  },
];

const { ORDERS_ID } = SAMPLE_DATABASE;

const NORMAL_USER_TEST_QUESTION = {
  name: `Robert's Super Duper Reviews`,
  query: { "source-table": ORDERS_ID, limit: 1 },
  collection_id: null,
};

const ADMIN_TEST_QUESTION = {
  name: `Admin Super Duper Reviews`,
  query: { "source-table": ORDERS_ID, limit: 1 },
  collection_id: null,
};

<<<<<<< HEAD
// Using these names in the `last_edited_by` section to reduce confusion
const LAST_EDITED_BY_ADMIN_QUESTION = NORMAL_USER_TEST_QUESTION;
const LAST_EDITED_BY_NORMAL_USER_QUESTION = ADMIN_TEST_QUESTION;

const REVIEWS_TABLE_NAME = "Reviews";
=======
const TEST_NATIVE_QUESTION_NAME = "GithubUptimeisMagnificentlyHigh";
>>>>>>> 965d3249

describe("scenarios > search", () => {
  beforeEach(() => {
    restore();
    cy.intercept("GET", "/api/search?q=*").as("search");
    cy.signInAsAdmin();
  });

  describe("universal search", () => {
    it("should work for admin (metabase#20018)", () => {
      cy.visit("/");
      getSearchBar().as("searchBox").type("product").blur();

      cy.findByTestId("search-results-list").within(() => {
        getProductsSearchResults();
      });

      cy.get("@searchBox").type("{enter}");
      cy.wait("@search");

      cy.findAllByTestId("search-result-item")
        .first()
        .within(() => {
          getProductsSearchResults();
        });
    });

    it("should work for user with permissions (metabase#12332)", () => {
      cy.signInAsNormalUser();
      cy.visit("/");
      getSearchBar().type("product{enter}");
      cy.wait("@search");
      cy.findByTestId("search-app").within(() => {
        cy.findByText("Products");
      });
    });

    it("should work for user without data permissions (metabase#16855)", () => {
      cy.signIn("nodata");
      cy.visit("/");
      getSearchBar().type("product{enter}");
      cy.wait("@search");
      cy.findByTestId("search-app").within(() => {
        cy.findByText("Didn't find anything");
      });
    });

    it("allows to select a search result using keyboard", () => {
      cy.signInAsNormalUser();
      cy.visit("/");
      getSearchBar().type("ord");

      cy.wait("@search");

      cy.findByTestId("app-bar").findByDisplayValue("ord");
      cy.findAllByTestId("search-result-item-name")
        .first()
        .should("have.text", "Orders");

      cy.realPress("ArrowDown");
      cy.realPress("Enter");

      cy.location("pathname").should(
        "eq",
        `/question/${ORDERS_QUESTION_ID}-orders`,
      );

      cy.get("@search.all").should("have.length", 1);
    });
  });
  describe("accessing full page search with `Enter`", () => {
    it("should not render full page search if user has not entered a text query ", () => {
      cy.intercept("GET", "/api/activity/recent_views").as("getRecentViews");

      cy.visit("/");

      getSearchBar().click().type("{enter}");

      cy.wait("@getRecentViews");

      cy.findByTestId("search-results-floating-container").within(() => {
        cy.findByText("Recently viewed").should("exist");
      });
      cy.location("pathname").should("eq", "/");
    });

    it("should render full page search when search text is present and user clicks 'Enter'", () => {
      cy.visit("/");

      getSearchBar().click().type("orders{enter}");
      cy.wait("@search");

      cy.findByTestId("search-app").within(() => {
        cy.findByText('Results for "orders"').should("exist");
      });

      cy.location().should(loc => {
        expect(loc.pathname).to.eq("/search");
        expect(loc.search).to.eq("?q=orders");
      });
    });
  });
  describe("applying search filters", () => {
    describe("no filters", () => {
      it("hydrating search from URL", () => {
        cy.visit("/search?q=orders");
        cy.wait("@search");

        getSearchBar().should("have.value", "orders");
        cy.findByTestId("search-app").within(() => {
          cy.findByText('Results for "orders"').should("exist");
        });
      });
    });

    describe("type filter", () => {
      beforeEach(() => {
        setActionsEnabledForDB(SAMPLE_DB_ID);

        cy.createQuestion({
          name: "Orders Model",
          query: { "source-table": ORDERS_ID },
          dataset: true,
        }).then(({ body: { id } }) => {
          createAction({
            name: "Update orders quantity",
            description: "Set orders quantity to the same value",
            type: "query",
            model_id: id,
            database_id: SAMPLE_DB_ID,
            dataset_query: {
              database: SAMPLE_DB_ID,
              native: {
                query: "UPDATE orders SET quantity = quantity",
              },
              type: "native",
            },
            parameters: [],
            visualization_settings: {
              type: "button",
            },
          });
        });
      });

      typeFilters.forEach(({ label, filterName, resultInfoText }) => {
        it(`should hydrate search with search text and ${label} filter`, () => {
          cy.visit(`/search?q=e&type=${filterName}`);
          cy.wait("@search");

          getSearchBar().should("have.value", "e");

          cy.findByTestId("search-app").within(() => {
            cy.findByText('Results for "e"').should("exist");
          });

          cy.findAllByTestId("result-link-info-text").each(result => {
            cy.wrap(result).should("contain.text", resultInfoText);
          });

          cy.findByTestId("type-search-filter").within(() => {
            cy.findByText(label).should("exist");
            cy.findByLabelText("close icon").should("exist");
          });
        });

        it(`should filter results by ${label}`, () => {
          cy.visit("/");

          getSearchBar().clear().type("e{enter}");
          cy.wait("@search");

          cy.findByTestId("type-search-filter").click();
          popover().within(() => {
            cy.findByText(label).click();
            cy.findByText("Apply filters").click();
          });

          cy.findAllByTestId("result-link-info-text").each(result => {
            if (resultInfoText) {
              cy.wrap(result).should("contain.text", resultInfoText);
            }
          });
        });
      });

      it("should remove type filter when `X` is clicked on search filter", () => {
        const { label, filterName } = typeFilters[0];
        cy.visit(`/search?q=e&type=${filterName}`);
        cy.wait("@search");

        cy.findByTestId("type-search-filter").within(() => {
          cy.findByText(label).should("exist");
          cy.findByLabelText("close icon").click();
          cy.findByText(label).should("not.exist");
          cy.findByText("Content type").should("exist");
        });

        cy.url().should("not.contain", "type");

        // Check that we're getting elements other than Questions by checking the
        // result text and checking if there's more than one result-link-info-text text
        cy.findAllByTestId("result-link-info-text").then(
          $resultTypeDescriptions => {
            const uniqueTypeDescriptions = new Set(
              $resultTypeDescriptions.toArray().map(el => el.textContent),
            );
            expect(uniqueTypeDescriptions.size).to.be.greaterThan(1);
          },
        );
      });
    });

    describe("created_by filter", () => {
      beforeEach(() => {
        // create a question from a normal and admin user, then we can query the question
        // created by that user as an admin
        cy.signInAsNormalUser();
        cy.createQuestion(NORMAL_USER_TEST_QUESTION);
        cy.signOut();

        cy.signInAsAdmin();
        cy.createQuestion(ADMIN_TEST_QUESTION);
      });

      it("should hydrate created_by filter", () => {
        cy.visit(
          `/search?created_by=${ADMIN_USER_ID}&created_by=${NORMAL_USER_ID}&q=reviews`,
        );

        cy.wait("@search");

        cy.findByTestId("created_by-search-filter").within(() => {
          cy.findByText("2 users selected").should("exist");
          cy.findByLabelText("close icon").should("exist");
        });

        expectSearchResultItemNameContent({
          itemNames: [NORMAL_USER_TEST_QUESTION.name, ADMIN_TEST_QUESTION.name],
        });

        // TODO: Add more assertions for search results when we redesign the search result elements to include users.
      });

      it("should filter results by one user", () => {
        cy.visit("/");

        getSearchBar().clear();
        getSearchBar().type("reviews{enter}");
        cy.wait("@search");

        expectSearchResultItemNameContent({
          itemNames: [
            NORMAL_USER_TEST_QUESTION.name,
            ADMIN_TEST_QUESTION.name,
            REVIEWS_TABLE_NAME,
          ],
        });

        cy.findByTestId("created_by-search-filter").click();

        popover().within(() => {
          cy.findByText("Robert Tableton").click();
          cy.findByText("Apply filters").click();
        });
        cy.url().should("contain", "created_by");

        expectSearchResultItemNameContent({
          itemNames: [NORMAL_USER_TEST_QUESTION.name],
        });
      });

      it("should filter results by more than one user", () => {
        cy.visit("/");

        getSearchBar().clear().type("reviews{enter}");
        cy.wait("@search");

        expectSearchResultItemNameContent({
          itemNames: [
            NORMAL_USER_TEST_QUESTION.name,
            ADMIN_TEST_QUESTION.name,
            REVIEWS_TABLE_NAME,
          ],
        });

        cy.findByTestId("created_by-search-filter").click();

        popover().within(() => {
          cy.findByText("Robert Tableton").click();
          cy.findByText("Bobby Tables").click();
          cy.findByText("Apply filters").click();
        });
        cy.url().should("contain", "created_by");

        expectSearchResultItemNameContent({
          itemNames: [NORMAL_USER_TEST_QUESTION.name, ADMIN_TEST_QUESTION.name],
        });
      });

      it("should be able to remove a user from the `created_by` filter", () => {
        cy.visit(
          `/search?q=reviews&created_by=${NORMAL_USER_ID}&created_by=${ADMIN_USER_ID}`,
        );

        cy.wait("@search");

        expectSearchResultItemNameContent({
          itemNames: [NORMAL_USER_TEST_QUESTION.name, ADMIN_TEST_QUESTION.name],
        });

        cy.findByTestId("created_by-search-filter").click();
        popover().within(() => {
          // remove Robert Tableton from the created_by filter
          cy.findByTestId("search-user-select-box")
            .findByText("Robert Tableton")
            .click();
          cy.findByText("Apply filters").click();
        });

        expectSearchResultItemNameContent({
          itemNames: [ADMIN_TEST_QUESTION.name],
        });
      });

      it("should remove created_by filter when `X` is clicked on filter", () => {
        cy.visit(`/search?q=reviews&created_by=${NORMAL_USER_ID}`);

        expectSearchResultItemNameContent({
          itemNames: [NORMAL_USER_TEST_QUESTION.name],
        });

        cy.findByTestId("created_by-search-filter").within(() => {
          cy.findByText("Robert Tableton").should("exist");
          cy.findByLabelText("close icon").click();
        });

        expectSearchResultItemNameContent({
          itemNames: [
            NORMAL_USER_TEST_QUESTION.name,
            ADMIN_TEST_QUESTION.name,
            REVIEWS_TABLE_NAME,
          ],
        });
      });
    });

    describe("last_edited_by filter", () => {
      beforeEach(() => {
        cy.signInAsAdmin();
        // We'll create a question as a normal user, then edit it as an admin user
        cy.createQuestion(LAST_EDITED_BY_NORMAL_USER_QUESTION).then(
          ({ body: { id: questionId } }) => {
            cy.signInAsNormalUser();
            cy.visit(`/question/${questionId}`);
            summarize();
            cy.findByTestId("sidebar-right").findByText("Done").click();
            cy.findByTestId("qb-header-action-panel")
              .findByText("Save")
              .click();
            modal().findByText("Save").click();
          },
        );

        // We'll create a question as an admin user, then edit it as a normal user
        cy.createQuestion(LAST_EDITED_BY_ADMIN_QUESTION).then(
          ({ body: { id: questionId } }) => {
            cy.signInAsAdmin();
            cy.visit(`/question/${questionId}`);
            summarize();
            cy.findByTestId("sidebar-right").findByText("Done").click();
            cy.findByTestId("qb-header-action-panel")
              .findByText("Save")
              .click();
            modal().findByText("Save").click();
          },
        );
      });

      it("should hydrate last_edited_by filter", () => {
        cy.intercept("GET", "/api/user").as("getUsers");

        cy.visit(`/search?q=reviews&last_edited_by=${NORMAL_USER_ID}`);

        cy.wait("@search");

        cy.findByTestId("last_edited_by-search-filter").within(() => {
          cy.findByText("Robert Tableton").should("exist");
          cy.findByLabelText("close icon").should("exist");
        });

        expectSearchResultItemNameContent({
          itemNames: [LAST_EDITED_BY_NORMAL_USER_QUESTION.name],
        });
      });

      it("should filter last_edited results by one user", () => {
        cy.visit("/");

        getSearchBar().clear().type("reviews{enter}");
        cy.wait("@search");

        cy.findByTestId("last_edited_by-search-filter").click();

        expectSearchResultItemNameContent({
          itemNames: [
            LAST_EDITED_BY_NORMAL_USER_QUESTION.name,
            LAST_EDITED_BY_ADMIN_QUESTION.name,
            REVIEWS_TABLE_NAME,
          ],
        });

        popover().within(() => {
          cy.findByText("Robert Tableton").click();
          cy.findByText("Apply filters").click();
        });
        cy.url().should("contain", "last_edited_by");

        cy.findByTestId("search-result-item-name").should(
          "contain.text",
          LAST_EDITED_BY_NORMAL_USER_QUESTION.name,
        );
      });

      it("should filter last_edited results by more than user", () => {
        cy.visit("/");

        getSearchBar().clear().type("reviews{enter}");
        cy.wait("@search");

        cy.findByTestId("last_edited_by-search-filter").click();

        expectSearchResultItemNameContent({
          itemNames: [
            LAST_EDITED_BY_NORMAL_USER_QUESTION.name,
            LAST_EDITED_BY_ADMIN_QUESTION.name,
            REVIEWS_TABLE_NAME,
          ],
        });

        popover().within(() => {
          cy.findByText("Robert Tableton").click();
          cy.findByText("Bobby Tables").click();
          cy.findByText("Apply filters").click();
        });
        cy.url().should("contain", "last_edited_by");

        expectSearchResultItemNameContent({
          itemNames: [
            LAST_EDITED_BY_NORMAL_USER_QUESTION.name,
            LAST_EDITED_BY_ADMIN_QUESTION.name,
          ],
        });
      });

      it("should allow to remove a user from the `last_edited_by` filter", () => {
        cy.visit(
          `/search?q=reviews&last_edited_by=${NORMAL_USER_ID}&last_edited_by=${ADMIN_USER_ID}`,
        );

        cy.wait("@search");

        expectSearchResultItemNameContent({
          itemNames: [
            LAST_EDITED_BY_NORMAL_USER_QUESTION.name,
            LAST_EDITED_BY_ADMIN_QUESTION.name,
          ],
        });

        cy.findByTestId("last_edited_by-search-filter").click();
        popover().within(() => {
          // remove Robert Tableton from the last_edited_by filter
          cy.findByTestId("search-user-select-box")
            .findByText("Robert Tableton")
            .click();
          cy.findByText("Apply filters").click();
        });

        expectSearchResultItemNameContent({
          itemNames: [LAST_EDITED_BY_ADMIN_QUESTION.name],
        });
      });

      it("should remove last_edited_by filter when `X` is clicked on filter", () => {
        cy.visit(
          `/search?q=reviews&last_edited_by=${NORMAL_USER_ID}&last_edited_by=${ADMIN_USER_ID}`,
        );

        expectSearchResultItemNameContent({
          itemNames: [
            LAST_EDITED_BY_NORMAL_USER_QUESTION.name,
            LAST_EDITED_BY_ADMIN_QUESTION.name,
          ],
        });

        cy.findByTestId("last_edited_by-search-filter").within(() => {
          cy.findByText("2 users selected").should("exist");
          cy.findByLabelText("close icon").click();
        });

        expectSearchResultItemNameContent({
          itemNames: [
            LAST_EDITED_BY_NORMAL_USER_QUESTION.name,
            LAST_EDITED_BY_ADMIN_QUESTION.name,
            REVIEWS_TABLE_NAME,
          ],
        });
      });
    });

    describeEE("verified filter", () => {
      beforeEach(() => {
        setTokenFeatures("all");
        cy.createModerationReview({
          status: "verified",
          moderated_item_type: "card",
          moderated_item_id: ORDERS_COUNT_QUESTION_ID,
        });
      });

      it("should hydrate search with search text and verified filter", () => {
        cy.visit("/search?q=orders&verified=true");
        cy.wait("@search");

        getSearchBar().should("have.value", "orders");

        cy.findByTestId("search-app").within(() => {
          cy.findByText('Results for "orders"').should("exist");
        });

        cy.findAllByTestId("search-result-item").each(result => {
          cy.wrap(result).within(() => {
            cy.findByLabelText("verified icon").should("exist");
          });
        });
      });

      it("should filter results by verified items", () => {
        cy.visit("/");

        getSearchBar().clear().type("e{enter}");
        cy.wait("@search");

        cy.findByTestId("verified-search-filter")
          .findByTestId("toggle-filter-switch")
          .click();

        cy.findAllByTestId("search-result-item").each(result => {
          cy.wrap(result).within(() => {
            cy.findByLabelText("verified icon").should("exist");
          });
        });
      });

      it("should not filter results when verified items is off", () => {
        cy.visit("/search?q=e&verified=true");

        cy.wait("@search");

        cy.findByTestId("verified-search-filter")
          .findByTestId("toggle-filter-switch")
          .click();
        cy.url().should("not.include", "verified=true");

        let verifiedElementCount = 0;
        let unverifiedElementCount = 0;
        cy.findAllByTestId("search-result-item")
          .each($el => {
            if (!$el.find('[aria-label="verified icon"]').length) {
              unverifiedElementCount++;
            } else {
              verifiedElementCount++;
            }
          })
          .then(() => {
            expect(verifiedElementCount).to.eq(1);
            expect(unverifiedElementCount).to.be.gt(0);
          });
      });
    });

    describe("native query filter", () => {
      beforeEach(() => {
        cy.signInAsAdmin();
        cy.createNativeQuestion({
          name: TEST_NATIVE_QUESTION_NAME,
          native: {
            query: "SELECT 'reviews';",
          },
        });

        cy.createNativeQuestion({
          name: "Native Query",
          native: {
            query: `SELECT '${TEST_NATIVE_QUESTION_NAME}';`,
          },
        });
      });

      it("should hydrate search with search text and native query filter", () => {
        cy.visit(
          `/search?q=${TEST_NATIVE_QUESTION_NAME}&search_native_query=true`,
        );
        cy.wait("@search");

        getSearchBar().should("have.value", TEST_NATIVE_QUESTION_NAME);

        cy.findByTestId("search-app").within(() => {
          cy.findByText(`Results for "${TEST_NATIVE_QUESTION_NAME}"`).should(
            "exist",
          );
        });

        cy.findAllByTestId("search-result-item-name").then(
          $searchResultItemNames => {
            const uniqueSearchResultItemNames = new Set(
              $searchResultItemNames.toArray().map(el => el.textContent),
            );
            expect(uniqueSearchResultItemNames.size).to.eq(2);
            expect(uniqueSearchResultItemNames).to.contain("Native Query");

            expect(uniqueSearchResultItemNames).to.contain(
              TEST_NATIVE_QUESTION_NAME,
            );
          },
        );
      });

      it("should include results that contain native query data when the toggle is on", () => {
        cy.visit(`/search?q=${TEST_NATIVE_QUESTION_NAME}`);
        cy.wait("@search");

        cy.findAllByTestId("search-result-item-name").then(
          $searchResultItemNames => {
            const uniqueSearchResultItemNames = new Set(
              $searchResultItemNames.toArray().map(el => el.textContent),
            );
            expect(uniqueSearchResultItemNames.size).to.eq(1);
            expect(uniqueSearchResultItemNames).to.contain(
              TEST_NATIVE_QUESTION_NAME,
            );
          },
        );

        cy.findByTestId("search_native_query-search-filter").within(() => {
          cy.findByTestId("toggle-filter-switch").click();
        });

        cy.url().should("include", "search_native_query=true");

        cy.findAllByTestId("search-result-item-name").then(
          $searchResultItemNames => {
            const uniqueSearchResultItemNames = new Set(
              $searchResultItemNames.toArray().map(el => el.textContent),
            );
            expect(uniqueSearchResultItemNames.size).to.eq(2);
            expect(uniqueSearchResultItemNames).to.contain("Native Query");

            expect(uniqueSearchResultItemNames).to.contain(
              TEST_NATIVE_QUESTION_NAME,
            );
          },
        );
      });

      it("should not include results that contain native query data if the toggle is off", () => {
        cy.visit(
          `/search?q=${TEST_NATIVE_QUESTION_NAME}&search_native_query=true`,
        );
        cy.wait("@search");

        cy.findAllByTestId("search-result-item-name").then(
          $searchResultItemNames => {
            const uniqueSearchResultItemNames = new Set(
              $searchResultItemNames.toArray().map(el => el.textContent),
            );
            expect(uniqueSearchResultItemNames.size).to.eq(2);
            expect(uniqueSearchResultItemNames).to.contain("Native Query");

            expect(uniqueSearchResultItemNames).to.contain(
              TEST_NATIVE_QUESTION_NAME,
            );
          },
        );

        cy.findByTestId("search_native_query-search-filter").within(() => {
          cy.findByTestId("toggle-filter-switch").click();
        });

        cy.findAllByTestId("search-result-item-name").then(
          $searchResultItemNames => {
            const uniqueSearchResultItemNames = new Set(
              $searchResultItemNames.toArray().map(el => el.textContent),
            );
            expect(uniqueSearchResultItemNames.size).to.eq(1);
            expect(uniqueSearchResultItemNames).to.contain(
              TEST_NATIVE_QUESTION_NAME,
            );
          },
        );
      });
    });

    it("should persist filters when the user changes the text query", () => {
      cy.visit("/search?q=orders");

      // add created_by filter
      cy.findByTestId("created_by-search-filter").click();
      popover().within(() => {
        cy.findByText("Bobby Tables").click();
        cy.findByText("Apply filters").click();
      });

      // add last_edited_by filter
      cy.findByTestId("last_edited_by-search-filter").click();
      popover().within(() => {
        cy.findByText("Bobby Tables").click();
        cy.findByText("Apply filters").click();
      });

      // add type filter
      cy.findByTestId("type-search-filter").click();
      popover().within(() => {
        cy.findByText("Question").click();
        cy.findByText("Apply filters").click();
      });

      expectSearchResultItemNameContent({
        itemNames: [
          "Orders",
          "Orders, Count",
          "Orders, Count, Grouped by Created At (year)",
        ],
      });

      getSearchBar().clear().type("count{enter}");

      expectSearchResultItemNameContent({
        itemNames: [
          "Orders, Count",
          "Orders, Count, Grouped by Created At (year)",
        ],
      });
    });
  });
});

describeWithSnowplow("scenarios > search", () => {
  const PAGE_VIEW_EVENT = 1;

  beforeEach(() => {
    restore();
    resetSnowplow();
    cy.signInAsAdmin();
    enableTracking();
  });

  afterEach(() => {
    expectNoBadSnowplowEvents();
  });

  it("should send snowplow events for global search queries", () => {
    cy.visit("/");
    expectGoodSnowplowEvents(PAGE_VIEW_EVENT);
    getSearchBar().type("Orders").blur();
    expectGoodSnowplowEvents(PAGE_VIEW_EVENT + 1); // new_search_query
  });
});

function getProductsSearchResults() {
  cy.findByText("Products");
  // This part about the description reproduces metabase#20018
  cy.findByText(
    "Includes a catalog of all the products ever sold by the famed Sample Company.",
  );
}

function getSearchBar() {
  return cy.findByPlaceholderText("Search…");
}

function expectSearchResultItemNameContent({ itemNames }) {
  cy.findAllByTestId("search-result-item-name").then($searchResultLabel => {
    const searchResultLabelList = $searchResultLabel
      .toArray()
      .map(el => el.textContent);

<<<<<<< HEAD
    expect(searchResultLabelList).to.have.length(itemNames.length);
    expect(searchResultLabelList).to.include.members(itemNames);
=======
    expect(searchResultLabelList).to.deep.eq(itemNames);
>>>>>>> 965d3249
  });
}<|MERGE_RESOLUTION|>--- conflicted
+++ resolved
@@ -74,15 +74,13 @@
   collection_id: null,
 };
 
-<<<<<<< HEAD
 // Using these names in the `last_edited_by` section to reduce confusion
 const LAST_EDITED_BY_ADMIN_QUESTION = NORMAL_USER_TEST_QUESTION;
 const LAST_EDITED_BY_NORMAL_USER_QUESTION = ADMIN_TEST_QUESTION;
 
 const REVIEWS_TABLE_NAME = "Reviews";
-=======
+
 const TEST_NATIVE_QUESTION_NAME = "GithubUptimeisMagnificentlyHigh";
->>>>>>> 965d3249
 
 describe("scenarios > search", () => {
   beforeEach(() => {
@@ -870,11 +868,6 @@
       .toArray()
       .map(el => el.textContent);
 
-<<<<<<< HEAD
-    expect(searchResultLabelList).to.have.length(itemNames.length);
-    expect(searchResultLabelList).to.include.members(itemNames);
-=======
     expect(searchResultLabelList).to.deep.eq(itemNames);
->>>>>>> 965d3249
   });
 }