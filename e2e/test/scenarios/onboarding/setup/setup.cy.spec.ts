--- conflicted
+++ resolved
@@ -378,17 +378,11 @@
   });
 
   it("should send snowplow events", () => {
-<<<<<<< HEAD
     let goodEvents = 0;
 
     goodEvents++; // 1 - new_instance_created
     goodEvents++; // 2 - pageview
     cy.visit(`/setup`);
-=======
-    // 1 - new_instance_created
-    // 2 - pageview
-    cy.visit("/setup");
->>>>>>> fb6921f8
 
     goodEvents++; // 3 - setup/step_seen "welcome"
     expectGoodSnowplowEvent({
