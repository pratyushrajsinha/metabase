--- conflicted
+++ resolved
@@ -464,11 +464,7 @@
       cy.findByText("Q1 - 17879").click();
       cy.findByText("Created At").click();
 
-<<<<<<< HEAD
-      popover().within(() => {
-=======
       H.popover().within(() => {
->>>>>>> cfe32222
         cy.findByText(
           "Created At: " + capitalize(sourceDateUnit.replace(/-/g, " ")),
         ).click();
