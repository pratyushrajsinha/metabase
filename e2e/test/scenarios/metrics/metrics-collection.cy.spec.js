--- conflicted
+++ resolved
@@ -55,13 +55,8 @@
   });
 
   it("should show metrics in collections", () => {
-<<<<<<< HEAD
-    createQuestion(ORDERS_SCALAR_METRIC);
-    createQuestion(ORDERS_TIMESERIES_METRIC);
-=======
     H.createQuestion(ORDERS_SCALAR_METRIC);
     H.createQuestion(ORDERS_TIMESERIES_METRIC);
->>>>>>> cfe32222
     cy.visit("/collection/root");
     H.getPinnedSection().within(() => {
       cy.findByText("Metrics").should("be.visible");
