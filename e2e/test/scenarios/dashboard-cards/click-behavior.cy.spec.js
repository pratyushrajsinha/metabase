--- conflicted
+++ resolved
@@ -2909,10 +2909,7 @@
   cy.findByTestId("sidebar-content")
     .findByTestId("Line-container")
     .should("have.attr", "aria-selected", "true");
-<<<<<<< HEAD
   cy.button("Done").click();
-=======
-  cy.findByTestId("viz-type-button").click();
 }
 
 function getClickMapping(columnName) {
@@ -3101,5 +3098,4 @@
       ],
     ],
   };
->>>>>>> a367af76
 }