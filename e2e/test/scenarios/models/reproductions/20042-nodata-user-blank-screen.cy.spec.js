--- conflicted
+++ resolved
@@ -1,9 +1,5 @@
 import { restore } from "e2e/support/helpers";
-<<<<<<< HEAD
-import { ORDERS_QUESTION_ID } from "e2e/support/cypress_data";
-=======
 import { ORDERS_QUESTION_ID } from "e2e/support/cypress_sample_instance_data";
->>>>>>> 5f6f1d23
 
 describe("issue 20042", () => {
   beforeEach(() => {
@@ -12,11 +8,7 @@
     restore();
     cy.signInAsAdmin();
 
-<<<<<<< HEAD
-    cy.request("PUT", `/api/card${ORDERS_QUESTION_ID}`, {
-=======
     cy.request("PUT", `/api/card/${ORDERS_QUESTION_ID}`, {
->>>>>>> 5f6f1d23
       name: "Orders Model",
       dataset: true,
     });
