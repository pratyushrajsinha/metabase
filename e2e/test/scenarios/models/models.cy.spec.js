--- conflicted
+++ resolved
@@ -19,20 +19,12 @@
   openQuestionsSidebar,
 } from "e2e/support/helpers";
 
-<<<<<<< HEAD
-import {
-  SAMPLE_DB_ID,
-  ORDERS_QUESTION_ID,
-  ORDERS_BY_YEAR_QUESTION_ID,
-} from "e2e/support/cypress_data";
-=======
 import { SAMPLE_DB_ID } from "e2e/support/cypress_data";
 import {
   ORDERS_QUESTION_ID,
   ORDERS_BY_YEAR_QUESTION_ID,
 } from "e2e/support/cypress_sample_instance_data";
 
->>>>>>> 5f6f1d23
 import { SAMPLE_DATABASE } from "e2e/support/cypress_sample_database";
 import { questionInfoButton } from "e2e/support/helpers/e2e-ui-elements-helpers";
 
@@ -176,13 +168,8 @@
   });
 
   it("allows to turn a model back into a saved question", () => {
-<<<<<<< HEAD
-    cy.request("PUT", `/api/card${ORDERS_QUESTION_ID}`, { dataset: true });
-    cy.intercept("PUT", `/api/card${ORDERS_QUESTION_ID}`).as("cardUpdate");
-=======
     cy.request("PUT", `/api/card/${ORDERS_QUESTION_ID}`, { dataset: true });
     cy.intercept("PUT", `/api/card/${ORDERS_QUESTION_ID}`).as("cardUpdate");
->>>>>>> 5f6f1d23
     cy.visit(`/model/${ORDERS_QUESTION_ID}`);
 
     openQuestionActions();
@@ -211,11 +198,7 @@
   });
 
   it("redirects to /model URL when opening a model with /question URL", () => {
-<<<<<<< HEAD
-    cy.request("PUT", `/api/card${ORDERS_QUESTION_ID}`, { dataset: true });
-=======
     cy.request("PUT", `/api/card/${ORDERS_QUESTION_ID}`, { dataset: true });
->>>>>>> 5f6f1d23
     // Important - do not use visitQuestion(ORDERS_QUESTION_ID) here!
     cy.visit("/question/" + ORDERS_QUESTION_ID);
     cy.wait("@dataset");
@@ -227,11 +210,7 @@
   describe("data picker", () => {
     beforeEach(() => {
       cy.intercept("GET", "/api/search*").as("search");
-<<<<<<< HEAD
-      cy.request("PUT", `/api/card${ORDERS_QUESTION_ID}`, { dataset: true });
-=======
       cy.request("PUT", `/api/card/${ORDERS_QUESTION_ID}`, { dataset: true });
->>>>>>> 5f6f1d23
     });
 
     it("transforms the data picker", () => {
@@ -338,11 +317,7 @@
 
   describe("simple mode", () => {
     beforeEach(() => {
-<<<<<<< HEAD
-      cy.request("PUT", `/api/card${ORDERS_QUESTION_ID}`, {
-=======
       cy.request("PUT", `/api/card/${ORDERS_QUESTION_ID}`, {
->>>>>>> 5f6f1d23
         name: "Orders Model",
         dataset: true,
       });
@@ -418,11 +393,7 @@
     });
 
     it("can edit model info", () => {
-<<<<<<< HEAD
-      cy.intercept("PUT", `/api/card${ORDERS_QUESTION_ID}`).as("updateCard");
-=======
       cy.intercept("PUT", `/api/card/${ORDERS_QUESTION_ID}`).as("updateCard");
->>>>>>> 5f6f1d23
       cy.visit(`/model/${ORDERS_QUESTION_ID}`);
       cy.wait("@dataset");
 
@@ -550,11 +521,7 @@
 
   describe("listing", () => {
     beforeEach(() => {
-<<<<<<< HEAD
-      cy.request("PUT", `/api/card${ORDERS_QUESTION_ID}`, {
-=======
       cy.request("PUT", `/api/card/${ORDERS_QUESTION_ID}`, {
->>>>>>> 5f6f1d23
         name: "Orders Model",
         dataset: true,
       });
