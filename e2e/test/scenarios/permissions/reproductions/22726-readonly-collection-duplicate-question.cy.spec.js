--- conflicted
+++ resolved
@@ -5,16 +5,8 @@
   openQuestionActions,
   getFullName,
 } from "e2e/support/helpers";
-<<<<<<< HEAD
-import {
-  USERS,
-  USER_GROUPS,
-  ORDERS_QUESTION_ID,
-} from "e2e/support/cypress_data";
-=======
 import { USERS, USER_GROUPS } from "e2e/support/cypress_data";
 import { ORDERS_QUESTION_ID } from "e2e/support/cypress_sample_instance_data";
->>>>>>> 5f6f1d23
 
 const { nocollection } = USERS;
 
