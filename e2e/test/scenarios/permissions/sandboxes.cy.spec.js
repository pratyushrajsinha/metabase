--- conflicted
+++ resolved
@@ -624,11 +624,7 @@
       beforeEach(() => {
         cy.intercept("POST", "/api/dataset").as("datasetQuery");
         cy.log("Remap Product ID's display value to `title`");
-<<<<<<< HEAD
-        remapDisplayValueToFK({
-=======
         H.remapDisplayValueToFK({
->>>>>>> cfe32222
           display_value: ORDERS.PRODUCT_ID,
           name: "Product ID",
           fk: PRODUCTS.TITLE,
@@ -677,23 +673,14 @@
         cy.signOut();
         cy.signInAsSandboxedUser();
 
-<<<<<<< HEAD
-        openOrdersTable({
-=======
         H.openOrdersTable({
->>>>>>> cfe32222
           callback: xhr => expect(xhr.response.body.error).not.to.exist,
         });
 
         cy.wait("@datasetQuery");
 
-<<<<<<< HEAD
-        assertQueryBuilderRowCount(11); // test that user is sandboxed - normal users has over 2000 rows
-        assertDatasetReqIsSandboxed({
-=======
         H.assertQueryBuilderRowCount(11); // test that user is sandboxed - normal users has over 2000 rows
         H.assertDatasetReqIsSandboxed({
->>>>>>> cfe32222
           requestAlias: "@datasetQuery",
           columnId: ORDERS.USER_ID,
           columnAssertion: USERS.sandboxed.login_attributes.attr_uid,
@@ -702,11 +689,7 @@
         cy.findByTestId("TableInteractive-root")
           .findByText("Awesome Concrete Shoes")
           .click();
-<<<<<<< HEAD
-        popover()
-=======
         H.popover()
->>>>>>> cfe32222
           .findByText(/View details/i)
           .click();
 
@@ -776,8 +759,7 @@
         cy.signOut();
         cy.signInAsSandboxedUser();
 
-<<<<<<< HEAD
-        openOrdersTable();
+        H.openOrdersTable();
 
         cy.log("Reported failing on v1.36.x");
 
@@ -828,69 +810,11 @@
 
         cy.signOut();
         cy.signInAsSandboxedUser();
-        openOrdersTable({
-          callback: xhr => expect(xhr.response.body.error).not.to.exist,
-        });
-        assertQueryBuilderRowCount(11); // test that user is sandboxed - normal users has over 2000 rows
-        assertDatasetReqIsSandboxed({
-=======
-        H.openOrdersTable();
-
-        cy.log("Reported failing on v1.36.x");
-
-        cy.log("It should show remapped Display Values instead of Product ID");
-        cy.get("[data-testid=cell-data]")
-          .contains("Awesome Concrete Shoes")
-          .click();
-        // eslint-disable-next-line no-unscoped-text-selectors -- deprecated usage
-        cy.findByText(/View details/i).click();
-
-        cy.log(
-          "It should show object details instead of filtering by this Product ID",
-        );
-        // The name of this Vendor is visible in "details" only
-        cy.findByTestId("object-detail");
-        cy.findAllByText("McClure-Lockman");
-
-        /**
-         * Helper function related to this test only!
-         */
-        function runQuestion({ question, sandboxValue } = {}) {
-          // Run the question
-          cy.visit(`/question/${question}?sandbox=${sandboxValue}`);
-          // Wait for results
-          cy.wait("@cardQuery");
-        }
-      });
-
-      it("simple sandboxing should work (metabase#14629)", () => {
-        cy.updatePermissionsGraph({
-          [COLLECTION_GROUP]: {
-            [SAMPLE_DB_ID]: {
-              "view-data": {
-                PUBLIC: {
-                  [PRODUCTS_ID]: "unrestricted",
-                },
-              },
-            },
-          },
-        });
-
-        cy.sandboxTable({
-          table_id: ORDERS_ID,
-          attribute_remappings: {
-            attr_uid: ["dimension", ["field", ORDERS.USER_ID, null]],
-          },
-        });
-
-        cy.signOut();
-        cy.signInAsSandboxedUser();
         H.openOrdersTable({
           callback: xhr => expect(xhr.response.body.error).not.to.exist,
         });
         H.assertQueryBuilderRowCount(11); // test that user is sandboxed - normal users has over 2000 rows
         H.assertDatasetReqIsSandboxed({
->>>>>>> cfe32222
           columnId: ORDERS.USER_ID,
           columnAssertion: USERS.sandboxed.login_attributes.attr_uid,
         });
