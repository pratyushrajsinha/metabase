--- conflicted
+++ resolved
@@ -153,13 +153,8 @@
         url: "/browse",
         qs: { side_nav: false, logo: false },
       });
-<<<<<<< HEAD
       cy.findByRole("heading", { name: /Browse data/ }).should("be.visible");
       cy.findByRole("treeitem", { name: /Browse data/ }).should("not.exist");
-=======
-      cy.findByRole("heading", { name: /Our data/ }).should("be.visible");
-      cy.findByRole("treeitem", { name: /Our data/ }).should("not.exist");
->>>>>>> d67e9881
       cy.findByRole("treeitem", { name: "Our analytics" }).should("not.exist");
       appBar().should("not.exist");
     });
