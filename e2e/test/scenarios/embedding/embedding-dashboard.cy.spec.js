--- conflicted
+++ resolved
@@ -1,45 +1,6 @@
 import { H } from "e2e/support";
 import { SAMPLE_DATABASE } from "e2e/support/cypress_sample_database";
 import { ORDERS_DASHBOARD_ID } from "e2e/support/cypress_sample_instance_data";
-<<<<<<< HEAD
-import {
-  addOrUpdateDashboardCard,
-  assertEChartsTooltip,
-  assertEmbeddingParameter,
-  assertSheetRowsCount,
-  chartPathWithFillColor,
-  closeStaticEmbeddingModal,
-  createDashboardWithTabs,
-  createQuestion,
-  dashboardParametersContainer,
-  describeEE,
-  downloadAndAssert,
-  echartsTooltip,
-  editDashboard,
-  filterWidget,
-  getDashboardCard,
-  getIframeBody,
-  getIframeUrl,
-  getRequiredToggle,
-  goToTab,
-  main,
-  modal,
-  multiAutocompleteInput,
-  openStaticEmbeddingModal,
-  popover,
-  publishChanges,
-  restore,
-  saveDashboard,
-  setEmbeddingParameter,
-  setTokenFeatures,
-  sidebar,
-  toggleRequiredParameter,
-  visitDashboard,
-  visitEmbeddedPage,
-  visitIframe,
-} from "e2e/support/helpers";
-=======
->>>>>>> cfe32222
 import { createMockParameter } from "metabase-types/api/mocks";
 
 import { addWidgetStringFilter } from "../native-filters/helpers/e2e-field-filter-helpers";
@@ -1022,35 +983,6 @@
       // });
     });
 
-<<<<<<< HEAD
-    getIframeUrl().then(iframeUrl => {
-      Cypress.config("baseUrl", null);
-      cy.visit(
-        `e2e/test/scenarios/embedding/embedding-dashboard.html?iframeUrl=${iframeUrl}`,
-      );
-    });
-
-    getIframeBody().within(() => {
-      cy.findByText(questionDetails.name).should("exist");
-      cy.findByText("April 2022").should("exist");
-
-      // (metabase#49537)
-      chartPathWithFillColor("#509EE3").last().realHover();
-      echartsTooltip().should("be.visible");
-      assertEChartsTooltip({
-        header: "August 2022",
-        rows: [
-          {
-            name: "Count",
-            value: "79",
-            secondaryValue: "+23.44%",
-          },
-        ],
-      });
-    });
-
-=======
->>>>>>> cfe32222
     cy.get("#iframe").should($iframe => {
       const [iframe] = $iframe;
       expect(iframe.clientHeight).to.be.greaterThan(1000);
