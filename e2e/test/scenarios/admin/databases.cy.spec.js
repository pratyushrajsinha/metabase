import { H } from "e2e/support";
import {
  QA_MONGO_PORT,
  QA_MYSQL_PORT,
  QA_POSTGRES_PORT,
  SAMPLE_DB_ID,
  WRITABLE_DB_CONFIG,
  WRITABLE_DB_ID,
} from "e2e/support/cypress_data";
import { SAMPLE_DATABASE } from "e2e/support/cypress_sample_database";
import { ORDERS_QUESTION_ID } from "e2e/support/cypress_sample_instance_data";
<<<<<<< HEAD
import {
  createSegment,
  describeWithSnowplow,
  enableTracking,
  expectGoodSnowplowEvent,
  isEE,
  modal,
  popover,
  resetSnowplow,
  restore,
  setTokenFeatures,
  tooltip,
  typeAndBlurUsingLabel,
} from "e2e/support/helpers";
=======
>>>>>>> cfe32222

import { visitDatabase } from "./helpers/e2e-database-helpers";

const { ORDERS_ID, ORDERS } = SAMPLE_DATABASE;

describe(
  "admin > database > external databases > enable actions",
  { tags: ["@external", "@actions"] },
  () => {
    ["mysql", "postgres"].forEach(dialect => {
      it(`should show ${dialect} writable_db with actions enabled`, () => {
        H.restore(`${dialect}-writable`);
        cy.signInAsAdmin();

        visitDatabase(WRITABLE_DB_ID).then(({ response: { body } }) => {
          expect(body.name).to.include("Writable");
          expect(body.name.toLowerCase()).to.include(dialect);

          expect(body.details.dbname).to.equal(
            WRITABLE_DB_CONFIG[dialect].connection.database,
          );
          expect(body.settings["database-enable-actions"]).to.eq(true);
        });

        cy.get("#model-actions-toggle").should(
          "have.attr",
          "aria-checked",
          "true",
        );
      });
    });
  },
);

describe("admin > database > add", () => {
  function toggleFieldWithDisplayName(displayName) {
    cy.findByLabelText(displayName).click();
  }

  function selectFieldOption(fieldName, option) {
    cy.findByLabelText(fieldName).click();
    H.popover().contains(option).click({ force: true });
  }

  function chooseDatabase(database) {
    selectFieldOption("Database type", database);
  }

  function mockUploadServiceAccountJSON(fileContents) {
    // create blob to act as selected file
    cy.get("input[type=file]")
      .then(async input => {
        const blob = await Cypress.Blob.binaryStringToBlob(fileContents);
        const file = new File([blob], "service-account.json");
        const dataTransfer = new DataTransfer();

        dataTransfer.items.add(file);
        input[0].files = dataTransfer.files;
        return input;
      })
      .trigger("change", { force: true })
      .trigger("blur", { force: true });
  }

  function mockSuccessfulDatabaseSave() {
    cy.intercept("POST", "/api/database", req => {
      req.reply({ statusCode: 200, body: { id: 42 }, delay: 100 });
    }).as("createDatabase");

    cy.button("Save").click();
    return cy.wait("@createDatabase");
  }

  // we need to check for an indefinite number of these requests because we don't know how many polls it's going to take
  function waitForDbSync(maxRetries = 10) {
    if (maxRetries === 0) {
      throw new Error("Timed out waiting for database sync");
    }
    cy.wait("@getDatabases").then(({ response }) => {
      if (
        response.body.data.some(db => db.initial_sync_status !== "complete")
      ) {
        waitForDbSync(maxRetries - 1);
      }
    });
  }

  beforeEach(() => {
    H.restore();
    cy.signInAsAdmin();

    cy.intercept("POST", "/api/database").as("createDatabase");
    cy.intercept("GET", "/api/database").as("getDatabases");

    cy.visit("/admin/databases/create");
    // should display a setup help card
    // eslint-disable-next-line no-unscoped-text-selectors -- deprecated usage
    cy.findByText("Need help connecting?");

    cy.findByLabelText("Database type").click();
  });

  describe("external databases", { tags: "@external" }, () => {
    describe("postgres", () => {
      beforeEach(() => {
        H.popover().within(() => {
          if (H.isEE) {
            // EE should ship with Oracle and Vertica as options
            cy.findByText("Oracle");
            cy.findByText("Vertica");
          }
        });

        H.popover().contains("PostgreSQL").click({ force: true });

        cy.findByTestId("database-form").within(() => {
          cy.findByText("Show advanced options").click();
          cy.findByLabelText("Rerun queries for simple explorations").should(
            "have.attr",
            "aria-checked",
            "true",
          );
          // Reproduces (metabase#14334)
          cy.findByText("Additional JDBC connection string options");
          // Reproduces (metabase#17450)
          cy.findByLabelText("Choose when syncs and scans happen")
            .click()
            .should("have.attr", "aria-checked", "true");
          cy.findByLabelText(
            "Never, I'll do this manually if I need to",
          ).should("have.attr", "aria-selected", "true");

          // make sure tooltips behave as expected
          cy.findByLabelText("Host").parent().icon("info").realHover();
        });

        H.tooltip()
          .findByText(/your databases ip address/i)
          .should("be.visible");

        cy.findByTestId("database-form").within(() => {
          cy.findByLabelText("Port")
            .parent()
            .within(() => {
              cy.icon("info").should("not.exist");
            });

          // make sure fields needed to connect to the database are properly trimmed (metabase#12972)
          H.typeAndBlurUsingLabel("Display name", "QA Postgres12");
          H.typeAndBlurUsingLabel("Host", "localhost");
          H.typeAndBlurUsingLabel("Port", QA_POSTGRES_PORT);
          H.typeAndBlurUsingLabel("Database name", "sample");
          H.typeAndBlurUsingLabel("Username", "metabase");
          H.typeAndBlurUsingLabel("Password", "metasample123");
        });

        const confirmSSLFields = (visible, hidden) => {
          visible.forEach(field => cy.findByText(field));
          hidden.forEach(field => cy.findByText(field).should("not.exist"));
        };

        const ssl = "Use a secure connection (SSL)",
          sslMode = "SSL Mode",
          useClientCert = "Authenticate client certificate?",
          clientPemCert = "SSL Client Certificate (PEM)",
          clientPkcsCert = "SSL Client Key (PKCS-8/DER)",
          sslRootCert = "SSL Root Certificate (PEM)";

        // initially, all SSL sub-properties should be hidden
        confirmSSLFields(
          [ssl],
          [sslMode, useClientCert, clientPemCert, clientPkcsCert, sslRootCert],
        );

        toggleFieldWithDisplayName(ssl);
        // when ssl is enabled, the mode and "enable client cert" options should be shown
        confirmSSLFields(
          [ssl, sslMode, useClientCert],
          [clientPemCert, clientPkcsCert, sslRootCert],
        );

        toggleFieldWithDisplayName(useClientCert);
        // when the "enable client cert" option is enabled, its sub-properties should be shown
        confirmSSLFields(
          [ssl, sslMode, useClientCert, clientPemCert, clientPkcsCert],
          [sslRootCert],
        );

        selectFieldOption(sslMode, "verify-ca");
        // when the ssl mode is set to "verify-ca", then the root cert option should be shown
        confirmSSLFields(
          [
            ssl,
            sslMode,
            useClientCert,
            clientPemCert,
            clientPkcsCert,
            sslRootCert,
          ],
          [],
        );
        toggleFieldWithDisplayName(ssl);

        cy.button("Save").should("not.be.disabled").click();

        cy.wait("@createDatabase").then(({ request }) => {
          expect(request.body.details.host).to.equal("localhost");
          expect(request.body.details.dbname).to.equal("sample");
          expect(request.body.details.user).to.equal("metabase");
        });

        cy.url().should(
          "match",
          /\/admin\/databases\?created=true&createdDbId=\d$/,
        );

        waitForDbSync();
      });

      it("should add Postgres database and redirect to listing (metabase#12972, metabase#14334, metabase#17450)", () => {
        cy.findByRole("dialog").within(() => {
          cy.findByText(
            "Your database was added! Want to configure permissions?",
          ).should("exist");
          cy.button("Maybe later").click();
        });

        cy.findByRole("status").within(() => {
          cy.findByText("Done!");
        });

        cy.findByRole("table").within(() => {
          cy.findByText("QA Postgres12").click();
        });

        cy.findByLabelText("Choose when syncs and scans happen").should(
          "have.attr",
          "aria-checked",
          "true",
        );

        cy.findByLabelText("Never, I'll do this manually if I need to").should(
          "have.attr",
          "aria-selected",
          "true",
        );
      });

      it("should show a modal allowing you to redirect to the permissions page", () => {
        cy.findByRole("dialog").within(() => {
          cy.findByText(
            "Your database was added! Want to configure permissions?",
          ).should("exist");
          cy.findByRole("link", { name: "Configure permissions" }).click();
        });

        cy.findByTestId("permissions-editor").findByText(/QA Postgres12/);
      });
    });

    it(
      "should add Mongo database and redirect to listing",
      { tags: "@mongo" },
      () => {
        // eslint-disable-next-line no-unscoped-text-selectors -- deprecated usage
        cy.contains("MongoDB").click({ force: true });
        // eslint-disable-next-line no-unscoped-text-selectors -- deprecated usage
        cy.findByText("Show advanced options").click();
        // eslint-disable-next-line no-unscoped-text-selectors -- deprecated usage
        cy.contains("Additional connection string options");

        H.typeAndBlurUsingLabel("Display name", "QA Mongo");
        H.typeAndBlurUsingLabel("Host", "localhost");
        H.typeAndBlurUsingLabel("Port", QA_MONGO_PORT);
        H.typeAndBlurUsingLabel("Database name", "sample");
        H.typeAndBlurUsingLabel("Username", "metabase");
        H.typeAndBlurUsingLabel("Password", "metasample123");
        H.typeAndBlurUsingLabel("Authentication database (optional)", "admin");

        // eslint-disable-next-line no-unscoped-text-selectors -- deprecated usage
        cy.findByText("Save").should("not.be.disabled").click();

        cy.wait("@createDatabase");

        cy.url().should(
          "match",
          /\/admin\/databases\?created=true&createdDbId=\d$/,
        );

        cy.findByRole("dialog").within(() => {
          cy.findByText(
            "Your database was added! Want to configure permissions?",
          ).should("exist");
          cy.button("Maybe later").click();
        });

        cy.findByRole("table").within(() => {
          cy.findByText("QA Mongo");
        });

        cy.findByRole("status").within(() => {
          cy.findByText("Syncing…");
          cy.findByText("Done!");
        });
      },
    );

    it(
      "should add Mongo database via the connection string",
      { tags: "@mongo" },
      () => {
        const badDBString = `mongodb://metabase:metasample123@localhost:${QA_MONGO_PORT}`;
        const badPasswordString = `mongodb://metabase:wrongPassword@localhost:${QA_MONGO_PORT}/sample?authSource=admin`;
        const validConnectionString = `mongodb://metabase:metasample123@localhost:${QA_MONGO_PORT}/sample?authSource=admin`;

        H.popover().findByText("MongoDB").click({ force: true });

        cy.findByTestId("database-form").within(() => {
          cy.findByText("Paste a connection string").click();
          H.typeAndBlurUsingLabel("Display name", "QA Mongo");
          cy.findByLabelText("Port").should("not.exist");
          cy.findByLabelText("Paste your connection string").type(badDBString, {
            delay: 0,
          });

          cy.button("Save").should("not.be.disabled").click();
          cy.findByText(/No database name specified/);
          cy.button("Failed");

          cy.findByLabelText("Paste your connection string")
            .clear()
            .type(badPasswordString);

          cy.button("Save", { timeout: 7000 })
            .should("not.be.disabled")
            .click();
          cy.findByText(/Exception authenticating MongoCredential/);
          cy.button("Failed");

          cy.findByLabelText("Paste your connection string")
            .clear()
            .type(validConnectionString);

          cy.button("Save", { timeout: 7000 })
            .should("not.be.disabled")
            .click();
        });

        cy.wait("@createDatabase");

        cy.url().should(
          "match",
          /\/admin\/databases\?created=true&createdDbId=\d$/,
        );

        cy.findByRole("dialog").within(() => {
          cy.findByText(
            "Your database was added! Want to configure permissions?",
          ).should("exist");
          cy.button("Maybe later").click();
        });

        cy.findByRole("table").within(() => {
          cy.findByText("QA Mongo");
        });

        cy.findByRole("status").within(() => {
          cy.findByText("Syncing…");
          cy.findByText("Done!");
        });
      },
    );

    it("should add MySQL database and redirect to listing", () => {
      // eslint-disable-next-line no-unscoped-text-selectors -- deprecated usage
      cy.contains("MySQL").click({ force: true });
      // eslint-disable-next-line no-unscoped-text-selectors -- deprecated usage
      cy.findByText("Show advanced options").click();
      // eslint-disable-next-line no-unscoped-text-selectors -- deprecated usage
      cy.contains("Additional JDBC connection string options");

      H.typeAndBlurUsingLabel("Display name", "QA MySQL8");
      H.typeAndBlurUsingLabel("Host", "localhost");
      H.typeAndBlurUsingLabel("Port", QA_MYSQL_PORT);
      H.typeAndBlurUsingLabel("Database name", "sample");
      H.typeAndBlurUsingLabel("Username", "metabase");
      H.typeAndBlurUsingLabel("Password", "metasample123");

      // Bypass the RSA public key error for MySQL database
      // https://github.com/metabase/metabase/issues/12545
      H.typeAndBlurUsingLabel(
        "Additional JDBC connection string options",
        "allowPublicKeyRetrieval=true",
      );

      // eslint-disable-next-line no-unscoped-text-selectors -- deprecated usage
      cy.findByText("Save").should("not.be.disabled").click();

      cy.wait("@createDatabase");

      cy.url().should(
        "match",
        /\/admin\/databases\?created=true&createdDbId=\d$/,
      );

      cy.findByRole("status").findByText("Syncing…").should("be.visible");

      cy.findByRole("dialog").within(() => {
        cy.findByText(
          "Your database was added! Want to configure permissions?",
        ).should("exist");
        cy.button("Maybe later").click();
      });

      cy.findByRole("table").findByText("QA MySQL8").should("be.visible");
      cy.findByRole("status").findByText("Syncing…").should("not.exist");
      cy.findByRole("status").findByText("Done!").should("be.visible");
    });
  });

  describe("Google service account JSON upload", () => {
    const serviceAccountJSON = '{"foo": 123}';

    it("should work for BigQuery", () => {
      cy.visit("/admin/databases/create");

      chooseDatabase("BigQuery");
      H.typeAndBlurUsingLabel("Display name", "BQ");
      selectFieldOption("Datasets", "Only these...");
      cy.findByPlaceholderText("E.x. public,auth*").type("some-dataset");

      mockUploadServiceAccountJSON(serviceAccountJSON);
      mockSuccessfulDatabaseSave().then(({ request: { body } }) => {
        expect(body.details["service-account-json"]).to.equal(
          serviceAccountJSON,
        );
      });
    });
  });
});

describe("scenarios > admin > databases > exceptions", () => {
  beforeEach(() => {
    H.restore();
    cy.signInAsAdmin();
  });

  it("should handle malformed (null) database details (metabase#25715)", () => {
    cy.intercept("GET", `/api/database/${SAMPLE_DB_ID}`, req => {
      req.reply(res => {
        res.body.details = null;
      });
    }).as("loadDatabase");

    cy.visit("/admin/databases/1");
    cy.wait("@loadDatabase");

    // It is unclear how this issue will be handled,
    // but at the very least it shouldn't render the blank page.
    cy.get("nav").should("contain", "Metabase Admin");
    // The response still contains the database name,
    // so there's no reason we can't display it.
    // eslint-disable-next-line no-unscoped-text-selectors -- deprecated usage
    cy.contains(/Sample Database/i);
    // This seems like a reasonable CTA if the database is beyond repair.
    cy.button("Remove this database").should("not.be.disabled");
  });

  it("should handle is_attached_dwh databases", () => {
    cy.intercept("GET", `/api/database/${SAMPLE_DB_ID}`, req => {
      req.reply(res => {
        res.body.details = null;
        res.body.is_attached_dwh = true;
      });
    }).as("loadDatabase");

    cy.visit("/admin/databases/1");
    cy.wait("@loadDatabase");

    cy.findByTestId("main-logo");
    cy.findByTestId("breadcrumbs").findByText("Sample Database");
    cy.findByRole("main").findByText("This database cannot be modified.");
    cy.findByTestId("database-actions-panel").should("not.exist");
  });

  it("should show error upon a bad request", () => {
    cy.intercept("POST", "/api/database", req => {
      req.reply({
        statusCode: 400,
        body: "DATABASE CONNECTION ERROR",
      });
    }).as("createDatabase");

    cy.visit("/admin/databases/create");

    H.typeAndBlurUsingLabel("Display name", "Test");
    H.typeAndBlurUsingLabel("Database name", "db");
    H.typeAndBlurUsingLabel("Username", "admin");

    cy.button("Save").click();
    cy.wait("@createDatabase");

    // eslint-disable-next-line no-unscoped-text-selectors -- deprecated usage
    cy.findByText("DATABASE CONNECTION ERROR").should("exist");
  });

  it("should handle non-existing databases (metabase#11037)", () => {
    cy.intercept("GET", "/api/database/999").as("loadDatabase");
    cy.visit("/admin/databases/999");
    cy.wait("@loadDatabase").then(({ response }) => {
      expect(response.statusCode).to.eq(404);
    });
    // eslint-disable-next-line no-unscoped-text-selectors -- deprecated usage
    cy.findByText("Not found.");
    cy.findByRole("table").should("not.exist");
  });

  it("should handle a failure to `GET` the list of all databases (metabase#20471)", () => {
    const errorMessage = "Lorem ipsum dolor sit amet, consectetur adip";

    H.isEE && H.setTokenFeatures("all");

    cy.intercept(
      {
        method: "GET",
        pathname: "/api/database",
        query: H.isEE
          ? {
              exclude_uneditable_details: "true",
            }
          : null,
      },
      req => {
        req.reply({
          statusCode: 500,
          body: { message: errorMessage },
        });
      },
    ).as("failedGet");

    cy.visit("/admin/databases");
    cy.wait("@failedGet");

    // eslint-disable-next-line no-unscoped-text-selectors -- deprecated usage
    cy.findByText(/Something.s gone wrong/);
    // eslint-disable-next-line no-unscoped-text-selectors -- deprecated usage
    cy.findByText(
      /We.ve run into an error\. You can try refreshing the page, or just go back\./,
    );

    // eslint-disable-next-line no-unscoped-text-selectors -- deprecated usage
    cy.findByText(errorMessage).should("not.be.visible");
    // eslint-disable-next-line no-unscoped-text-selectors -- deprecated usage
    cy.findByText("Show error details").click();
    // eslint-disable-next-line no-unscoped-text-selectors -- deprecated usage
    cy.findByText(errorMessage).should("be.visible");
  });
});

describe("scenarios > admin > databases > sample database", () => {
  beforeEach(() => {
    H.restore();
    cy.signInAsAdmin();
    cy.intercept("PUT", "/api/database/*").as("databaseUpdate");
  });

  it("database settings", () => {
    visitDatabase(SAMPLE_DB_ID);
    // should not display a setup help card
    // eslint-disable-next-line no-unscoped-text-selectors -- deprecated usage
    cy.findByText("Need help connecting?").should("not.exist");

    cy.log(
      "should not be possible to change database type for the Sample Database (metabase#16382)",
    );
    cy.findByLabelText("Database type")
      .should("have.text", "H2")
      .and("be.disabled");

    cy.log("should correctly display connection settings");
    cy.findByLabelText("Display name").should("have.value", "Sample Database");
    cy.findByLabelText("Connection String")
      .should("have.attr", "value")
      .and("contain", "sample-database.db");

    cy.log("should be possible to modify the connection settings");
    // eslint-disable-next-line no-unscoped-text-selectors -- deprecated usage
    cy.findByText("Show advanced options").click();
    // `auto_run_queries` toggle should be ON by default
    cy.findByLabelText("Rerun queries for simple explorations")
      .should("have.attr", "aria-checked", "true")
      .click();
    // Reported failing in v0.36.4
    cy.log(
      "should respect the settings for automatic query running (metabase#13187)",
    );
    cy.findByLabelText("Rerun queries for simple explorations").should(
      "have.attr",
      "aria-checked",
      "false",
    );

    cy.log("change the metadata_sync period");
    cy.findByLabelText("Choose when syncs and scans happen").click();
    // eslint-disable-next-line no-unscoped-text-selectors -- deprecated usage
    cy.findByText("Hourly").click();
    H.popover().within(() => {
      cy.findByText("Daily").click({ force: true });
    });

    // "lets you change the cache_field_values period"
    cy.findByLabelText("Never, I'll do this manually if I need to").should(
      "have.attr",
      "aria-selected",
      "true",
    );

    cy.findByLabelText("Regularly, on a schedule")
      .click()
      .within(() => {
        cy.findByText("Daily").click();
      });
    H.popover().findByText("Weekly").click();

    cy.button("Save changes").click();
    cy.wait("@databaseUpdate").then(({ response: { body } }) => {
      expect(body.details["let-user-control-scheduling"]).to.equal(true);
      expect(body.schedules.metadata_sync.schedule_type).to.equal("daily");
      expect(body.schedules.cache_field_values.schedule_type).to.equal(
        "weekly",
      );
    });
    cy.button("Success");

    // "lets you change the cache_field_values to 'Only when adding a new filter widget'"
    cy.findByLabelText("Only when adding a new filter widget").click();
    cy.button("Save changes", { timeout: 10000 }).click();
    cy.wait("@databaseUpdate").then(({ response: { body } }) => {
      expect(body.is_full_sync).to.equal(false);
      expect(body.is_on_demand).to.equal(true);
    });

    // and back to never
    cy.findByLabelText("Never, I'll do this manually if I need to").click();
    cy.button("Save changes", { timeout: 10000 }).click();
    cy.wait("@databaseUpdate").then(({ response: { body } }) => {
      expect(body.is_full_sync).to.equal(false);
      expect(body.is_on_demand).to.equal(false);
    });
  });

  it("database actions sidebar", () => {
    cy.intercept("POST", `/api/database/${SAMPLE_DB_ID}/sync_schema`).as(
      "sync_schema",
    );
    cy.intercept("POST", `/api/database/${SAMPLE_DB_ID}/rescan_values`).as(
      "rescan_values",
    );
    cy.intercept("POST", `/api/database/${SAMPLE_DB_ID}/discard_values`).as(
      "discard_values",
    );
    cy.intercept("GET", `/api/database/${SAMPLE_DB_ID}/usage_info`).as(
      "usage_info",
    );
    cy.intercept("DELETE", `/api/database/${SAMPLE_DB_ID}`).as("delete");
    // model
    cy.request("PUT", `/api/card/${ORDERS_QUESTION_ID}`, { type: "model" });
    // Create a segment through API
    H.createSegment({
      name: "Small orders",
      description: "All orders with a total under $100.",
      table_id: ORDERS_ID,
      definition: {
        "source-table": ORDERS_ID,
        aggregation: [["count"]],
        filter: ["<", ["field", ORDERS.TOTAL, null], 100],
      },
    });

    // metric
    cy.createQuestion({
      name: "Revenue",
      description: "Sum of orders subtotal",
      type: "metric",
      query: {
        "source-table": ORDERS_ID,
        aggregation: [["sum", ["field", ORDERS.SUBTOTAL, null]]],
      },
    });

    visitDatabase(SAMPLE_DB_ID);

    // lets you trigger the manual database schema sync
    cy.button("Sync database schema now").click();
    cy.wait("@sync_schema");
    // eslint-disable-next-line no-unscoped-text-selectors -- deprecated usage
    cy.findByText("Sync triggered!");

    // lets you trigger the manual rescan of field values
    // eslint-disable-next-line no-unscoped-text-selectors -- deprecated usage
    cy.findByText("Re-scan field values now").click();
    cy.wait("@rescan_values");
    // eslint-disable-next-line no-unscoped-text-selectors -- deprecated usage
    cy.findByText("Scan triggered!");

    // lets you discard saved field values
    // eslint-disable-next-line no-unscoped-text-selectors -- deprecated usage
    cy.findByText("Danger Zone")
      .parent()
      .as("danger")
      .within(() => {
        cy.button("Discard saved field values").click();
      });
    H.modal().within(() => {
      cy.findByRole("heading").should(
        "have.text",
        "Discard saved field values",
      );
      cy.findByText("Are you sure you want to do this?");
      cy.button("Yes").click();
    });
    cy.wait("@discard_values");

    // lets you remove the Sample Database
    cy.get("@danger").within(() => {
      cy.button("Remove this database").click();
      cy.wait("@usage_info");
    });

    H.modal().within(() => {
      cy.button("Delete this content and the DB connection")
        .as("deleteButton")
        .should("be.disabled");
      cy.findByLabelText(/Delete [0-9]* saved questions?/)
        .should("not.be.checked")
        .click()
        .should("be.checked");
      cy.findByLabelText(/Delete [0-9]* models?/)
        .should("not.be.checked")
        .click()
        .should("be.checked");
      cy.findByLabelText(/Delete [0-9]* metrics?/)
        .should("not.be.checked")
        .click()
        .should("be.checked");
      cy.findByLabelText(/Delete [0-9]* segments?/)
        .should("not.be.checked")
        .click()
        .should("be.checked");
      cy.findByText(
        "This will delete every saved question, model, metric, and segment you’ve made that uses this data, and can’t be undone!",
      );

      cy.get("@deleteButton").should("be.disabled");

      cy.findByPlaceholderText("Are you completely sure?")
        .type("Sample Database")
        .blur();

      cy.intercept("GET", "/api/database").as("fetchDatabases");
      cy.get("@deleteButton").should("be.enabled").click();
      cy.wait(["@delete", "@fetchDatabases"]);
    });

    cy.location("pathname").should("eq", "/admin/databases/"); // FIXME why the trailing slash?
    cy.intercept("POST", "/api/database/sample_database").as("sample_database");
    // eslint-disable-next-line no-unscoped-text-selectors -- deprecated usage
    cy.contains("Bring the sample database back", {
      timeout: 10000,
    }).click();
    cy.wait("@sample_database");

    cy.findAllByRole("cell").contains("Sample Database").click();
    const newSampleDatabaseId = SAMPLE_DB_ID + 1;
    cy.location("pathname").should(
      "eq",
      `/admin/databases/${newSampleDatabaseId}`,
    );
  });

  it("updates databases list in Browse databases after bringing sample database back", () => {
    cy.intercept("GET", "/api/database").as("loadDatabases");
    cy.intercept("POST", "/api/database/sample_database").as(
      "restoreSampleDatabase",
    );
    cy.intercept("GET", "/api/database/*/usage_info").as(
      "loadDatabaseUsageInfo",
    );
    cy.intercept("GET", "/api/database/*").as("loadDatabase");
    cy.intercept("DELETE", "/api/database/*").as("deleteDatabase");

    cy.visit("/admin/databases");
    cy.wait("@loadDatabases");
    cy.findByTestId("database-list").within(() => {
      cy.findByText("Sample Database").click();
    });
    cy.wait("@loadDatabase");

    cy.button("Remove this database").click();
    cy.wait("@loadDatabaseUsageInfo");
    H.modal().within(() => {
      cy.findByLabelText(/Delete \d+ saved questions?/).click();
      cy.findByLabelText(/Delete \d+ model?/).click();
      cy.findByTestId("database-name-confirmation-input").type(
        "Sample Database",
      );
      cy.findByText("Delete this content and the DB connection").click();
      cy.wait("@deleteDatabase");
    });

    cy.findByTestId("database-list").within(() => {
      cy.findByText("Sample Database").should("not.exist");
    });

    cy.findByTestId("exit-admin").click();

    cy.wait("@loadDatabases");
    cy.findByTestId("main-navbar-root").within(() => {
      cy.findByLabelText("Browse databases").should("not.exist");
    });

    cy.visit("/admin/databases");
    cy.findByTestId("database-list").within(() => {
      cy.findByText("Bring the sample database back").click();
      cy.wait("@restoreSampleDatabase");
    });

    cy.findByTestId("database-list").within(() => {
      cy.findByText("Sample Database").should("exist");
    });

    cy.findByTestId("exit-admin").click();

    cy.wait("@loadDatabases");
    cy.findByTestId("main-navbar-root").within(() => {
      cy.findByLabelText("Browse databases").should("exist");
      cy.findByLabelText("Browse databases").click();
    });

    cy.findByTestId("database-browser").within(() => {
      cy.findByText("Sample Database").should("exist");
    });
  });
});

<<<<<<< HEAD
describeWithSnowplow("add database card", () => {
  beforeEach(() => {
    resetSnowplow();
    restore();
    cy.signInAsAdmin();
    enableTracking();
=======
H.describeWithSnowplow("add database card", () => {
  beforeEach(() => {
    H.resetSnowplow();
    H.restore();
    cy.signInAsAdmin();
    H.enableTracking();
>>>>>>> cfe32222
  });

  it("should track the click on the card", () => {
    cy.visit("/browse/databases");

    cy.findByTestId("database-browser")
      .findAllByRole("link")
      .last()
      .as("addDatabaseCard");

    cy.get("@addDatabaseCard").findByText("Add a database").click();
    cy.location("pathname").should("eq", "/admin/databases/create");
<<<<<<< HEAD
    expectGoodSnowplowEvent({
=======
    H.expectGoodSnowplowEvent({
>>>>>>> cfe32222
      event: "database_add_clicked",
      triggered_from: "db-list",
    });
  });
});<|MERGE_RESOLUTION|>--- conflicted
+++ resolved
@@ -9,23 +9,6 @@
 } from "e2e/support/cypress_data";
 import { SAMPLE_DATABASE } from "e2e/support/cypress_sample_database";
 import { ORDERS_QUESTION_ID } from "e2e/support/cypress_sample_instance_data";
-<<<<<<< HEAD
-import {
-  createSegment,
-  describeWithSnowplow,
-  enableTracking,
-  expectGoodSnowplowEvent,
-  isEE,
-  modal,
-  popover,
-  resetSnowplow,
-  restore,
-  setTokenFeatures,
-  tooltip,
-  typeAndBlurUsingLabel,
-} from "e2e/support/helpers";
-=======
->>>>>>> cfe32222
 
 import { visitDatabase } from "./helpers/e2e-database-helpers";
 
@@ -871,21 +854,12 @@
   });
 });
 
-<<<<<<< HEAD
-describeWithSnowplow("add database card", () => {
-  beforeEach(() => {
-    resetSnowplow();
-    restore();
-    cy.signInAsAdmin();
-    enableTracking();
-=======
 H.describeWithSnowplow("add database card", () => {
   beforeEach(() => {
     H.resetSnowplow();
     H.restore();
     cy.signInAsAdmin();
     H.enableTracking();
->>>>>>> cfe32222
   });
 
   it("should track the click on the card", () => {
@@ -898,11 +872,7 @@
 
     cy.get("@addDatabaseCard").findByText("Add a database").click();
     cy.location("pathname").should("eq", "/admin/databases/create");
-<<<<<<< HEAD
-    expectGoodSnowplowEvent({
-=======
     H.expectGoodSnowplowEvent({
->>>>>>> cfe32222
       event: "database_add_clicked",
       triggered_from: "db-list",
     });
