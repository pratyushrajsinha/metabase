--- conflicted
+++ resolved
@@ -1,10 +1,6 @@
 import { restore, visitQuestion, visitDashboard } from "e2e/support/helpers";
-<<<<<<< HEAD
-import { USERS, ORDERS_QUESTION_ID } from "e2e/support/cypress_data";
-=======
 import { USERS } from "e2e/support/cypress_data";
 import { ORDERS_QUESTION_ID } from "e2e/support/cypress_sample_instance_data";
->>>>>>> 5f6f1d23
 
 describe("scenarios > collection items metadata", () => {
   beforeEach(() => {
