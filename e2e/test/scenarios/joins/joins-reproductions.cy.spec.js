--- conflicted
+++ resolved
@@ -458,13 +458,8 @@
     H.startNewQuestion();
     H.selectSavedQuestionsToJoin("18512#1", "18512#2");
 
-<<<<<<< HEAD
-    popover().findByText("Products → Created At: Month").click();
-    popover().findByText("Products → Created At: Month").click();
-=======
     H.popover().findByText("Products → Created At: Month").click();
     H.popover().findByText("Products → Created At: Month").click();
->>>>>>> cfe32222
 
     H.visualize(response => {
       expect(response.body.error).to.not.exist;
