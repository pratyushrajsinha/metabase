--- conflicted
+++ resolved
@@ -26,16 +26,10 @@
       cy.findByText("People").click();
     });
 
-<<<<<<< HEAD
-    addJoin({
-      rightTable: "Orders",
-    });
-=======
     cy.icon("join_left_outer").click();
     entityPickerModal().findByText("Orders").click();
     getNotebookStep("join").findByLabelText("Right column").click();
     popover().findByText("Product ID").click();
->>>>>>> 147b9f7d
 
     cy.icon("join_left_outer").last().click();
     entityPickerModal().findByText("Products").click();
