import { SAMPLE_DB_ID } from "e2e/support/cypress_data";
import { SAMPLE_DATABASE } from "e2e/support/cypress_sample_database";
import {
  restore,
  popover,
  remapDisplayValueToFK,
  visitQuestion,
  visitQuestionAdhoc,
  visualize,
  getDimensionByName,
  summarize,
  filter,
  filterField,
  chartPathWithFillColor,
  assertQueryBuilderRowCount,
  entityPickerModal,
  entityPickerModalTab,
  tableHeaderClick,
  createNativeQuestion,
} from "e2e/support/helpers";

const { ORDERS, ORDERS_ID, PRODUCTS, PRODUCTS_ID, PEOPLE } = SAMPLE_DATABASE;

const ordersJoinProductsQuery = {
  "source-table": ORDERS_ID,
  joins: [
    {
      fields: "all",
      "source-table": PRODUCTS_ID,
      condition: [
        "=",
        ["field", ORDERS.PRODUCT_ID, null],
        ["field", PRODUCTS.ID, { "join-alias": "Products" }],
      ],
      alias: "Products",
    },
  ],
};

describe("scenarios > question > nested", () => {
  beforeEach(() => {
    restore();
    cy.signInAsAdmin();
  });

  it("should allow 'Distribution' and 'Sum over time' on nested questions (metabase#12568)", () => {
    cy.intercept("POST", "/api/dataset").as("dataset");

    // Make sure it works for a GUI question
    const guiQuestionDetails = {
      name: "GH_12568: Simple",
      query: {
        "source-table": ORDERS_ID,
        aggregation: [["count"]],
        breakout: [["field", ORDERS.CREATED_AT, { "temporal-unit": "month" }]],
      },
      display: "line",
    };

    createNestedQuestion(
      {
        baseQuestionDetails: guiQuestionDetails,
        nestedQuestionDetails: { name: "Nested GUI" },
      },
      { loadBaseQuestionMetadata: true },
    );

    tableHeaderClick("Count");
    // eslint-disable-next-line no-unscoped-text-selectors -- deprecated usage
    cy.contains("Distribution").click();
    cy.wait("@dataset");
    // eslint-disable-next-line no-unscoped-text-selectors -- deprecated usage
    cy.contains("Count by Count: Auto binned");
    chartPathWithFillColor("#A989C5").should("have.length.of.at.least", 8);

    // Go back to the nested question and make sure Sum over time works
    // eslint-disable-next-line no-unscoped-text-selectors -- deprecated usage
    cy.findByText("Nested GUI").click();

    tableHeaderClick("Count");
    // eslint-disable-next-line no-unscoped-text-selectors -- deprecated usage
    cy.contains("Sum over time").click();
    // eslint-disable-next-line no-unscoped-text-selectors -- deprecated usage
    cy.contains("Sum of Count");
    // eslint-disable-next-line no-unscoped-text-selectors -- deprecated usage
    cy.findByText("137");

    // Make sure it works for a SQL question
    const sqlQuestionDetails = {
      name: "GH_12568: SQL",
      native: {
        query:
          "SELECT date_trunc('year', CREATED_AT) as date, COUNT(*) as count FROM ORDERS GROUP BY date_trunc('year', CREATED_AT)",
      },
      display: "scalar",
    };

    createNestedQuestion(
      {
        baseQuestionDetails: sqlQuestionDetails,
        nestedQuestionDetails: { name: "Nested SQL" },
      },
      { loadBaseQuestionMetadata: true },
    );

    tableHeaderClick("COUNT");
    // eslint-disable-next-line no-unscoped-text-selectors -- deprecated usage
    cy.contains("Distribution").click();
    cy.wait("@dataset");
    // eslint-disable-next-line no-unscoped-text-selectors -- deprecated usage
    cy.contains("Count by COUNT: Auto binned");
    chartPathWithFillColor("#509EE3").should("have.length.of.at.least", 5);

    // eslint-disable-next-line no-unscoped-text-selectors -- deprecated usage
    cy.findByText("Nested SQL").click();

    tableHeaderClick("COUNT");
    // eslint-disable-next-line no-unscoped-text-selectors -- deprecated usage
    cy.contains("Sum over time").click();
    cy.wait("@dataset");
    // eslint-disable-next-line no-unscoped-text-selectors -- deprecated usage
    cy.contains("Sum of COUNT");
    // eslint-disable-next-line no-unscoped-text-selectors -- deprecated usage
    cy.findByText("744");
  });

  it("should handle duplicate column names in nested queries (metabase#10511)", () => {
    cy.createQuestion(
      {
        name: "10511",
        query: {
          filter: [">", ["field", "count", { "base-type": "type/Integer" }], 5],
          "source-query": {
            "source-table": ORDERS_ID,
            aggregation: [["count"]],
            breakout: [
              ["field", ORDERS.CREATED_AT, { "temporal-unit": "month" }],
              [
                "field",
                PRODUCTS.CREATED_AT,
                { "temporal-unit": "month", "source-field": ORDERS.PRODUCT_ID },
              ],
            ],
          },
        },
      },
      { visitQuestion: true },
    );

    // eslint-disable-next-line no-unscoped-text-selectors -- deprecated usage
    cy.findByText("10511");
    cy.findAllByText("June 2022");
    cy.findAllByText("13");
  });

  it("should apply metrics including filter to the nested question (metabase#12507)", () => {
    const metric = {
      name: "Sum of discounts",
      description: "Discounted orders.",
      type: "metric",
      query: {
        "source-table": ORDERS_ID,
        aggregation: [["count"]],
        filter: ["!=", ["field", ORDERS.DISCOUNT, null], 0],
      },
    };

    cy.log("Create a metric with a filter");
    cy.createQuestion(metric, {
      wrapId: true,
      idAlias: "metricId",
    });

    cy.get("@metricId").then(metricId => {
      // "capture" the original query because we will need to re-use it later in a nested question as "source-query"
      const baseQuestionDetails = {
        name: "12507",
        query: {
          "source-table": `card__${metricId}`,
          aggregation: [["metric", metricId]],
          breakout: [
            ["field", ORDERS.TOTAL, { binning: { strategy: "default" } }],
          ],
        },
      };

      const nestedQuestionDetails = {
        query: {
          filter: [">", ["field", ORDERS.TOTAL, null], 50],
        },
      };

      // Create new question which uses previously defined metric
      createNestedQuestion({ baseQuestionDetails, nestedQuestionDetails });

      cy.log("Reported failing since v0.35.2");
      assertQueryBuilderRowCount(5);
    });
  });

  it("should handle remapped display values in a base QB question (metabase#10474)", () => {
    cy.log(
      "Related issue [#14629](https://github.com/metabase/metabase/issues/14629)",
    );

    cy.log("Remap Product ID's display value to `title`");
    remapDisplayValueToFK({
      display_value: ORDERS.PRODUCT_ID,
      name: "Product ID",
      fk: PRODUCTS.TITLE,
    });

    const baseQuestionDetails = {
      name: "Orders (remapped)",
      query: { "source-table": ORDERS_ID, limit: 5 },
    };

    createNestedQuestion({ baseQuestionDetails });

    cy.findAllByText("Awesome Concrete Shoes");
  });

  it("nested questions based on a saved question with joins should work (metabase#14724)", () => {
    const baseQuestionDetails = {
      name: "14724",
      query: ordersJoinProductsQuery,
    };

    ["default", "remapped"].forEach(scenario => {
      if (scenario === "remapped") {
        cy.log("Remap Product ID's display value to `title`");
        remapDisplayValueToFK({
          display_value: ORDERS.PRODUCT_ID,
          name: "Product ID",
          fk: PRODUCTS.TITLE,
        });
      }

      // should hangle single-level nesting
      createNestedQuestion({ baseQuestionDetails });

      cy.contains("37.65");

      // should handle multi-level nesting
      cy.get("@nestedQuestionId").then(id => {
        visitNestedQueryAdHoc(id);
        cy.contains("37.65");
      });
    });
  });

  it("'distribution' should work on a joined table from a saved question (metabase#14787)", () => {
    // Set the display really wide and really tall to avoid any scrolling
    cy.viewport(1600, 1200);
    cy.intercept("POST", "/api/dataset").as("dataset");

    const baseQuestionDetails = {
      name: "14787",
      query: { ...ordersJoinProductsQuery, limit: 5 },
    };

    createNestedQuestion({ baseQuestionDetails });

    // The column title
    tableHeaderClick("Products → Category");
    // eslint-disable-next-line no-unscoped-text-selectors -- deprecated usage
    cy.findByText("Distribution").click();
    cy.wait("@dataset");

    summarize();

    // eslint-disable-next-line no-unscoped-text-selectors -- deprecated usage
    cy.findByText("Group by")
      .parent()
      .within(() => {
        cy.log("Regression that worked on 0.37.9");
        isSelected("Products → Category");
      });

    // Although the test will fail on the previous step, we're including additional safeguards against regressions once the issue is fixed
    // It can potentially fail at two more places. See [1] and [2]
    cy.icon("notebook").click();
    cy.findAllByTestId("notebook-cell-item")
      .contains(/^Products → Category$/) /* [1] */
      .click();
    popover().within(() => {
      isSelected("Products → Category"); /* [2] */
    });

    /**
     * Helper function related to this test only
     * TODO:
     *  Extract it if we have the need for it anywhere else
     */
    function isSelected(text) {
      getDimensionByName({ name: text }).should(
        "have.attr",
        "aria-selected",
        "true",
      );
    }
  });

  it("should be able to use aggregation functions on saved native question (metabase#15397)", () => {
    cy.createNativeQuestion({
      name: "15397",
      native: {
        query:
          "select count(*), orders.product_id from orders group by orders.product_id;",
      },
    }).then(({ body: { id } }) => {
      visitQuestion(id);

      visitNestedQueryAdHoc(id);

      // Count
      summarize();

      cy.findByText("Group by").parent().findByText("COUNT(*)").click();
      cy.wait("@dataset");

      chartPathWithFillColor("#509EE3").should("have.length.of.at.least", 5);

      // Replace "Count" with the "Average"
      cy.findByTestId("aggregation-item").contains("Count").click();
      cy.findByText("Average of ...").click();
      popover().findByText("COUNT(*)").click();
      cy.wait("@dataset");

      chartPathWithFillColor("#A989C5").should("have.length.of.at.least", 5);
    });
  });

  describe("should use the same query for date filter in both base and nested questions (metabase#15352)", () => {
    it("should work with 'between' date filter (metabase#15352-1)", () => {
      assertOnFilter({
        name: "15352-1",
        filter: [
          "between",
          ["field-id", ORDERS.CREATED_AT],
          "2026-02-01",
          "2026-02-29",
        ],
        value: "543",
      });
    });

    it("should work with 'after/before' date filter (metabase#15352-2)", () => {
      assertOnFilter({
        name: "15352-2",
        filter: [
          "and",
          [">", ["field-id", ORDERS.CREATED_AT], "2026-01-31"],
          ["<", ["field-id", ORDERS.CREATED_AT], "2026-03-01"],
        ],
        value: "543",
      });
    });

    it("should work with 'on' date filter (metabase#15352-3)", () => {
      assertOnFilter({
        name: "15352-3",
        filter: ["=", ["field-id", ORDERS.CREATED_AT], "2026-02-01"],
        value: "17",
      });
    });

    function assertOnFilter({ name, filter, value } = {}) {
      cy.createQuestion({
        name,
        query: {
          "source-table": ORDERS_ID,
          filter,
          aggregation: [["count"]],
        },
        type: "query",
        display: "scalar",
      }).then(({ body: { id } }) => {
        visitQuestion(id);
        cy.findByTestId("scalar-value").findByText(value);

        visitNestedQueryAdHoc(id);
        cy.findByTestId("scalar-value").findByText(value);
      });
    }
  });

  describe("should not remove user defined metric when summarizing based on saved question (metabase#15725)", () => {
    beforeEach(() => {
      cy.intercept("POST", "/api/dataset").as("dataset");
      cy.createNativeQuestion({
        name: "15725",
        native: { query: "select 'A' as cat, 5 as val" },
      });
      // Window object gets recreated for every `cy.visit`
      // See: https://stackoverflow.com/a/65218352/8815185
      cy.visit("/", {
        onBeforeLoad(win) {
          cy.spy(win.console, "warn").as("consoleWarn");
        },
      });
      // eslint-disable-next-line no-unscoped-text-selectors -- deprecated usage
      cy.findByText("New").click();
      // eslint-disable-next-line no-unscoped-text-selectors -- deprecated usage
      cy.findByText("Question").should("be.visible").click();
      entityPickerModal().within(() => {
        entityPickerModalTab("Saved questions").click();
        cy.findByText("15725").click();
      });
      // eslint-disable-next-line no-unscoped-text-selectors -- deprecated usage
      cy.findByText("Pick the metric you want to see").click();
      // eslint-disable-next-line no-unscoped-text-selectors -- deprecated usage
      cy.findByText("Count of rows").click();
    });

    it("Count of rows AND Sum of VAL by CAT (metabase#15725-1)", () => {
      cy.icon("add").last().click();
      // eslint-disable-next-line no-unscoped-text-selectors -- deprecated usage
      cy.findByText(/^Sum of/).click();
      // eslint-disable-next-line no-unscoped-text-selectors -- deprecated usage
      cy.findByText("VAL").click();
      // eslint-disable-next-line no-unscoped-text-selectors -- deprecated usage
      cy.findByText("Sum of VAL");
      // eslint-disable-next-line no-unscoped-text-selectors -- deprecated usage
      cy.findByText("Pick a column to group by").click();
      // eslint-disable-next-line no-unscoped-text-selectors -- deprecated usage
      cy.findByText("CAT").click();

      visualize();

      cy.get("@consoleWarn").should(
        "not.be.calledWith",
        "Removing invalid MBQL clause",
      );
      // eslint-disable-next-line no-unscoped-text-selectors -- deprecated usage
      cy.findByText("Sum of VAL");
    });

    it("Count of rows by CAT + add sum of VAL later from the sidebar (metabase#15725-2)", () => {
      // eslint-disable-next-line no-unscoped-text-selectors -- deprecated usage
      cy.findByText("Pick a column to group by").click();
      // eslint-disable-next-line no-unscoped-text-selectors -- deprecated usage
      cy.findByText("CAT").click();

      visualize();

      summarize();
      cy.findByTestId("add-aggregation-button").click();
      // eslint-disable-next-line no-unscoped-text-selectors -- deprecated usage
      cy.findByText(/^Sum of/).click();
      popover().findByText("VAL").click();
      cy.wait("@dataset").then(xhr => {
        expect(xhr.response.body.error).not.to.exist;
      });
      cy.get("@consoleWarn").should(
        "not.be.calledWith",
        "Removing invalid MBQL clause",
      );
    });
  });

  it("should properly work with native questions (metabase#15808, metabase#16938, metabase#18364)", () => {
    const questionDetails = {
      name: "15808",
      native: { query: "select * from products limit 3" },
    };

    createNativeQuestion(questionDetails, { visitQuestion: true });
    cy.findAllByTestId("cell-data").should(
      "contain",
      "Swaniawski, Casper and Hilll",
    );

<<<<<<< HEAD
    // should allow to browse object details when exploring native query results (metabase#16938)
    cy.get(".test-Table-ID").as("primaryKeys");
    cy.get("@primaryKeys").should("have.length", 5);
    cy.get("@primaryKeys").first().click();
=======
    cy.intercept("POST", "/api/dataset").as("dataset");
    cy.findByTestId("qb-header-action-panel")
      .findByText("Explore results")
      .click();
    cy.wait("@dataset");
>>>>>>> c24e4841

    cy.log(
      "Should allow to browse object details when exploring native query results (metabase#16938)",
    );
    cy.get(".test-Table-ID").as("primaryKeys").should("have.length", 3);
    cy.get("@primaryKeys").first().click();

    cy.findByTestId("object-detail").should(
      "contain",
      "Swaniawski, Casper and Hilll",
    );
    cy.findByTestId("object-detail-close-button").click();

    cy.log("Should be able to save a nested question (metabase#18364)");
    saveQuestion();

    cy.log(
      "Should be able to use integer filter on a nested query based on a saved native question (metabase#15808)",
    );
    filter();
    filterField("RATING", {
      operator: "Equal to",
      value: "4",
    });
    cy.findByTestId("apply-filters").click();

    cy.findAllByTestId("cell-data")
      .should("contain", "Murray, Watsica and Wunsch")
      .and("not.contain", "Swaniawski, Casper and Hilll");

    function saveQuestion() {
      cy.intercept("POST", "/api/card").as("cardCreated");

      cy.findByText("Save").click({ force: true });
      cy.findByTestId("save-question-modal").within(modal => {
        cy.findByText("Save").click();
      });

      cy.wait("@cardCreated").then(({ response: { body } }) => {
        expect(body.error).not.to.exist;
      });

      cy.button("Failed").should("not.exist");
      cy.findByText("Not now").click();
    }
  });

  it("should create a nested question with post-aggregation filter (metabase#11561)", () => {
    visitQuestionAdhoc({
      dataset_query: {
        database: SAMPLE_DB_ID,
        query: {
          "source-table": ORDERS_ID,
          aggregation: [["count"]],
          breakout: [["field", PEOPLE.ID, { "source-field": ORDERS.USER_ID }]],
        },
        type: "query",
      },
    });

    // eslint-disable-next-line no-unscoped-text-selectors -- deprecated usage
    cy.findByText("Filter").click();
    // eslint-disable-next-line no-unscoped-text-selectors -- deprecated usage
    cy.findByText("Summaries").click();
    filterField("Count", {
      operator: "Equal to",
      value: "5",
    });
    cy.button("Apply filters").click();
    cy.wait("@dataset");

    // eslint-disable-next-line no-unscoped-text-selectors -- deprecated usage
    cy.findByText("Count is equal to 5");
    // eslint-disable-next-line no-unscoped-text-selectors -- deprecated usage
    cy.findByText("Showing 100 rows");

    saveQuestion();

    reloadQuestion();
    // eslint-disable-next-line no-unscoped-text-selectors -- deprecated usage
    cy.findByText("Showing 100 rows");

    cy.icon("notebook").click();
    cy.findAllByTestId("notebook-cell-item").contains(/Users? → ID/);

    function saveQuestion() {
      cy.intercept("POST", "/api/card").as("cardCreated");

      cy.findByText("Save").click();

      cy.findByTestId("save-question-modal").then(modal => {
        cy.findByLabelText("Name").type("Q").blur();
        cy.findByTestId("save-question-button").click();
      });

      cy.wait("@cardCreated");
      cy.findByText("Not now").click();
    }

    function reloadQuestion() {
      cy.intercept("POST", "/api/card/*/query").as("cardQuery");
      cy.reload();
      cy.wait("@cardQuery");
    }
  });
});

function createNestedQuestion(
  { baseQuestionDetails, nestedQuestionDetails = {} },
  { loadBaseQuestionMetadata = false, visitNestedQuestion = true } = {},
) {
  if (!baseQuestionDetails) {
    throw new Error("Please provide the base question details");
  }

  createBaseQuestion(baseQuestionDetails).then(({ body: { id } }) => {
    loadBaseQuestionMetadata && visitQuestion(id);

    const { query: nestedQuery, ...details } = nestedQuestionDetails;

    const composite = {
      name: "Nested Question",
      query: {
        ...nestedQuery,
        "source-table": `card__${id}`,
      },
      ...details,
    };

    return cy.createQuestion(composite, {
      visitQuestion: visitNestedQuestion,
      wrapId: true,
      idAlias: "nestedQuestionId",
    });
  });

  function createBaseQuestion(query) {
    return query.native
      ? cy.createNativeQuestion(query)
      : cy.createQuestion(query);
  }
}

function visitNestedQueryAdHoc(id) {
  return visitQuestionAdhoc({
    dataset_query: {
      database: SAMPLE_DB_ID,
      type: "query",
      query: { "source-table": `card__${id}` },
    },
  });
}<|MERGE_RESOLUTION|>--- conflicted
+++ resolved
@@ -471,18 +471,11 @@
       "Swaniawski, Casper and Hilll",
     );
 
-<<<<<<< HEAD
-    // should allow to browse object details when exploring native query results (metabase#16938)
-    cy.get(".test-Table-ID").as("primaryKeys");
-    cy.get("@primaryKeys").should("have.length", 5);
-    cy.get("@primaryKeys").first().click();
-=======
     cy.intercept("POST", "/api/dataset").as("dataset");
     cy.findByTestId("qb-header-action-panel")
       .findByText("Explore results")
       .click();
     cy.wait("@dataset");
->>>>>>> c24e4841
 
     cy.log(
       "Should allow to browse object details when exploring native query results (metabase#16938)",
