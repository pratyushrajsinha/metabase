import { SAMPLE_DB_ID } from "e2e/support/cypress_data";
import { SAMPLE_DATABASE } from "e2e/support/cypress_sample_database";
import {
  restore,
  popover,
  remapDisplayValueToFK,
  visitQuestion,
  visitQuestionAdhoc,
  visualize,
  getDimensionByName,
  summarize,
  filter,
  filterField,
  chartPathWithFillColor,
<<<<<<< HEAD
  assertQueryBuilderRowCount,
=======
  entityPickerModal,
  entityPickerModalTab,
>>>>>>> 147b9f7d
} from "e2e/support/helpers";

const { ORDERS, ORDERS_ID, PRODUCTS, PRODUCTS_ID, PEOPLE } = SAMPLE_DATABASE;

const ordersJoinProductsQuery = {
  "source-table": ORDERS_ID,
  joins: [
    {
      fields: "all",
      "source-table": PRODUCTS_ID,
      condition: [
        "=",
        ["field", ORDERS.PRODUCT_ID, null],
        ["field", PRODUCTS.ID, { "join-alias": "Products" }],
      ],
      alias: "Products",
    },
  ],
};

describe("scenarios > question > nested", () => {
  beforeEach(() => {
    restore();
    cy.signInAsAdmin();
  });

  it("should allow 'Distribution' and 'Sum over time' on nested questions (metabase#12568)", () => {
    cy.intercept("POST", "/api/dataset").as("dataset");

    // Make sure it works for a GUI question
    const guiQuestionDetails = {
      name: "GH_12568: Simple",
      query: {
        "source-table": ORDERS_ID,
        aggregation: [["count"]],
        breakout: [["field", ORDERS.CREATED_AT, { "temporal-unit": "month" }]],
      },
      display: "line",
    };

    createNestedQuestion(
      {
        baseQuestionDetails: guiQuestionDetails,
        nestedQuestionDetails: { name: "Nested GUI" },
      },
      { loadBaseQuestionMetadata: true },
    );

    openHeaderCellContextMenu("Count");
    // eslint-disable-next-line no-unscoped-text-selectors -- deprecated usage
    cy.contains("Distribution").click();
    cy.wait("@dataset");
    // eslint-disable-next-line no-unscoped-text-selectors -- deprecated usage
    cy.contains("Count by Count: Auto binned");
    chartPathWithFillColor("#A989C5").should("have.length.of.at.least", 8);

    // Go back to the nested question and make sure Sum over time works
    // eslint-disable-next-line no-unscoped-text-selectors -- deprecated usage
    cy.findByText("Nested GUI").click();

    openHeaderCellContextMenu("Count");
    // eslint-disable-next-line no-unscoped-text-selectors -- deprecated usage
    cy.contains("Sum over time").click();
    // eslint-disable-next-line no-unscoped-text-selectors -- deprecated usage
    cy.contains("Sum of Count");
    // eslint-disable-next-line no-unscoped-text-selectors -- deprecated usage
    cy.findByText("137");

    // Make sure it works for a SQL question
    const sqlQuestionDetails = {
      name: "GH_12568: SQL",
      native: {
        query:
          "SELECT date_trunc('year', CREATED_AT) as date, COUNT(*) as count FROM ORDERS GROUP BY date_trunc('year', CREATED_AT)",
      },
      display: "scalar",
    };

    createNestedQuestion(
      {
        baseQuestionDetails: sqlQuestionDetails,
        nestedQuestionDetails: { name: "Nested SQL" },
      },
      { loadBaseQuestionMetadata: true },
    );

    openHeaderCellContextMenu("COUNT");
    // eslint-disable-next-line no-unscoped-text-selectors -- deprecated usage
    cy.contains("Distribution").click();
    cy.wait("@dataset");
    // eslint-disable-next-line no-unscoped-text-selectors -- deprecated usage
    cy.contains("Count by COUNT: Auto binned");
    chartPathWithFillColor("#509EE3").should("have.length.of.at.least", 5);

    // eslint-disable-next-line no-unscoped-text-selectors -- deprecated usage
    cy.findByText("Nested SQL").click();

    openHeaderCellContextMenu("COUNT");
    // eslint-disable-next-line no-unscoped-text-selectors -- deprecated usage
    cy.contains("Sum over time").click();
    cy.wait("@dataset");
    // eslint-disable-next-line no-unscoped-text-selectors -- deprecated usage
    cy.contains("Sum of COUNT");
    // eslint-disable-next-line no-unscoped-text-selectors -- deprecated usage
    cy.findByText("744");
  });

  it("should handle duplicate column names in nested queries (metabase#10511)", () => {
    cy.createQuestion(
      {
        name: "10511",
        query: {
          filter: [">", ["field", "count", { "base-type": "type/Integer" }], 5],
          "source-query": {
            "source-table": ORDERS_ID,
            aggregation: [["count"]],
            breakout: [
              ["field", ORDERS.CREATED_AT, { "temporal-unit": "month" }],
              [
                "field",
                PRODUCTS.CREATED_AT,
                { "temporal-unit": "month", "source-field": ORDERS.PRODUCT_ID },
              ],
            ],
          },
        },
      },
      { visitQuestion: true },
    );

    // eslint-disable-next-line no-unscoped-text-selectors -- deprecated usage
    cy.findByText("10511");
    cy.findAllByText("June 2022");
    cy.findAllByText("13");
  });

  it("should apply metrics including filter to the nested question (metabase#12507)", () => {
    const metric = {
      name: "Sum of discounts",
      description: "Discounted orders.",
      type: "metric",
      query: {
        "source-table": ORDERS_ID,
        aggregation: [["count"]],
        filter: ["!=", ["field", ORDERS.DISCOUNT, null], 0],
      },
    };

    cy.log("Create a metric with a filter");
    cy.createQuestion(metric, {
      wrapId: true,
      idAlias: "metricId",
    });

    cy.get("@metricId").then(metricId => {
      // "capture" the original query because we will need to re-use it later in a nested question as "source-query"
      const baseQuestionDetails = {
        name: "12507",
        query: {
          "source-table": `card__${metricId}`,
          aggregation: [["metric", metricId]],
          breakout: [
            ["field", ORDERS.TOTAL, { binning: { strategy: "default" } }],
          ],
        },
      };

      const nestedQuestionDetails = {
        query: {
          filter: [">", ["field", ORDERS.TOTAL, null], 50],
        },
      };

      // Create new question which uses previously defined metric
      createNestedQuestion({ baseQuestionDetails, nestedQuestionDetails });

      cy.log("Reported failing since v0.35.2");
      assertQueryBuilderRowCount(5);
    });
  });

  it("should handle remapped display values in a base QB question (metabase#10474)", () => {
    cy.log(
      "Related issue [#14629](https://github.com/metabase/metabase/issues/14629)",
    );

    cy.log("Remap Product ID's display value to `title`");
    remapDisplayValueToFK({
      display_value: ORDERS.PRODUCT_ID,
      name: "Product ID",
      fk: PRODUCTS.TITLE,
    });

    const baseQuestionDetails = {
      name: "Orders (remapped)",
      query: { "source-table": ORDERS_ID, limit: 5 },
    };

    createNestedQuestion({ baseQuestionDetails });

    cy.findAllByText("Awesome Concrete Shoes");
  });

  it("nested questions based on a saved question with joins should work (metabase#14724)", () => {
    const baseQuestionDetails = {
      name: "14724",
      query: ordersJoinProductsQuery,
    };

    ["default", "remapped"].forEach(scenario => {
      if (scenario === "remapped") {
        cy.log("Remap Product ID's display value to `title`");
        remapDisplayValueToFK({
          display_value: ORDERS.PRODUCT_ID,
          name: "Product ID",
          fk: PRODUCTS.TITLE,
        });
      }

      // should hangle single-level nesting
      createNestedQuestion({ baseQuestionDetails });

      cy.contains("37.65");

      // should handle multi-level nesting
      cy.get("@nestedQuestionId").then(id => {
        visitNestedQueryAdHoc(id);
        cy.contains("37.65");
      });
    });
  });

  it("'distribution' should work on a joined table from a saved question (metabase#14787)", () => {
    // Set the display really wide and really tall to avoid any scrolling
    cy.viewport(1600, 1200);
    cy.intercept("POST", "/api/dataset").as("dataset");

    const baseQuestionDetails = {
      name: "14787",
      query: { ...ordersJoinProductsQuery, limit: 5 },
    };

    createNestedQuestion({ baseQuestionDetails });

    // The column title
    // eslint-disable-next-line no-unscoped-text-selectors -- deprecated usage
    cy.findByText("Products → Category").click();
    // eslint-disable-next-line no-unscoped-text-selectors -- deprecated usage
    cy.findByText("Distribution").click();
    cy.wait("@dataset");

    summarize();

    // eslint-disable-next-line no-unscoped-text-selectors -- deprecated usage
    cy.findByText("Group by")
      .parent()
      .within(() => {
        cy.log("Regression that worked on 0.37.9");
        isSelected("Products → Category");
      });

    // Although the test will fail on the previous step, we're including additional safeguards against regressions once the issue is fixed
    // It can potentially fail at two more places. See [1] and [2]
    cy.icon("notebook").click();
    cy.findAllByTestId("notebook-cell-item")
      .contains(/^Products → Category$/) /* [1] */
      .click();
    popover().within(() => {
      isSelected("Products → Category"); /* [2] */
    });

    /**
     * Helper function related to this test only
     * TODO:
     *  Extract it if we have the need for it anywhere else
     */
    function isSelected(text) {
      getDimensionByName({ name: text }).should(
        "have.attr",
        "aria-selected",
        "true",
      );
    }
  });

  it("should be able to use aggregation functions on saved native question (metabase#15397)", () => {
    cy.createNativeQuestion({
      name: "15397",
      native: {
        query:
          "select count(*), orders.product_id from orders group by orders.product_id;",
      },
    }).then(({ body: { id } }) => {
      visitQuestion(id);

      visitNestedQueryAdHoc(id);

      // Count
      summarize();

      cy.findByText("Group by").parent().findByText("COUNT(*)").click();
      cy.wait("@dataset");

      chartPathWithFillColor("#509EE3").should("have.length.of.at.least", 5);

      // Replace "Count" with the "Average"
      cy.findByTestId("aggregation-item").contains("Count").click();
      cy.findByText("Average of ...").click();
      popover().findByText("COUNT(*)").click();
      cy.wait("@dataset");

      chartPathWithFillColor("#A989C5").should("have.length.of.at.least", 5);
    });
  });

  describe("should use the same query for date filter in both base and nested questions (metabase#15352)", () => {
    it("should work with 'between' date filter (metabase#15352-1)", () => {
      assertOnFilter({
        name: "15352-1",
        filter: [
          "between",
          ["field-id", ORDERS.CREATED_AT],
          "2026-02-01",
          "2026-02-29",
        ],
        value: "543",
      });
    });

    it("should work with 'after/before' date filter (metabase#15352-2)", () => {
      assertOnFilter({
        name: "15352-2",
        filter: [
          "and",
          [">", ["field-id", ORDERS.CREATED_AT], "2026-01-31"],
          ["<", ["field-id", ORDERS.CREATED_AT], "2026-03-01"],
        ],
        value: "543",
      });
    });

    it("should work with 'on' date filter (metabase#15352-3)", () => {
      assertOnFilter({
        name: "15352-3",
        filter: ["=", ["field-id", ORDERS.CREATED_AT], "2026-02-01"],
        value: "17",
      });
    });

    function assertOnFilter({ name, filter, value } = {}) {
      cy.createQuestion({
        name,
        query: {
          "source-table": ORDERS_ID,
          filter,
          aggregation: [["count"]],
        },
        type: "query",
        display: "scalar",
      }).then(({ body: { id } }) => {
        visitQuestion(id);
        cy.findByTestId("scalar-value").findByText(value);

        visitNestedQueryAdHoc(id);
        cy.findByTestId("scalar-value").findByText(value);
      });
    }
  });

  describe("should not remove user defined metric when summarizing based on saved question (metabase#15725)", () => {
    beforeEach(() => {
      cy.intercept("POST", "/api/dataset").as("dataset");
      cy.createNativeQuestion({
        name: "15725",
        native: { query: "select 'A' as cat, 5 as val" },
      });
      // Window object gets recreated for every `cy.visit`
      // See: https://stackoverflow.com/a/65218352/8815185
      cy.visit("/", {
        onBeforeLoad(win) {
          cy.spy(win.console, "warn").as("consoleWarn");
        },
      });
      // eslint-disable-next-line no-unscoped-text-selectors -- deprecated usage
      cy.findByText("New").click();
      // eslint-disable-next-line no-unscoped-text-selectors -- deprecated usage
      cy.findByText("Question").should("be.visible").click();
      entityPickerModal().within(() => {
        entityPickerModalTab("Saved questions").click();
        cy.findByText("15725").click();
      });
      // eslint-disable-next-line no-unscoped-text-selectors -- deprecated usage
      cy.findByText("Pick the metric you want to see").click();
      // eslint-disable-next-line no-unscoped-text-selectors -- deprecated usage
      cy.findByText("Count of rows").click();
    });

    it("Count of rows AND Sum of VAL by CAT (metabase#15725-1)", () => {
      cy.icon("add").last().click();
      // eslint-disable-next-line no-unscoped-text-selectors -- deprecated usage
      cy.findByText(/^Sum of/).click();
      // eslint-disable-next-line no-unscoped-text-selectors -- deprecated usage
      cy.findByText("VAL").click();
      // eslint-disable-next-line no-unscoped-text-selectors -- deprecated usage
      cy.findByText("Sum of VAL");
      // eslint-disable-next-line no-unscoped-text-selectors -- deprecated usage
      cy.findByText("Pick a column to group by").click();
      // eslint-disable-next-line no-unscoped-text-selectors -- deprecated usage
      cy.findByText("CAT").click();

      visualize();

      cy.get("@consoleWarn").should(
        "not.be.calledWith",
        "Removing invalid MBQL clause",
      );
      // eslint-disable-next-line no-unscoped-text-selectors -- deprecated usage
      cy.findByText("Sum of VAL");
    });

    it("Count of rows by CAT + add sum of VAL later from the sidebar (metabase#15725-2)", () => {
      // eslint-disable-next-line no-unscoped-text-selectors -- deprecated usage
      cy.findByText("Pick a column to group by").click();
      // eslint-disable-next-line no-unscoped-text-selectors -- deprecated usage
      cy.findByText("CAT").click();

      visualize();

      summarize();
      cy.findByTestId("add-aggregation-button").click();
      // eslint-disable-next-line no-unscoped-text-selectors -- deprecated usage
      cy.findByText(/^Sum of/).click();
      popover().findByText("VAL").click();
      cy.wait("@dataset").then(xhr => {
        expect(xhr.response.body.error).not.to.exist;
      });
      cy.get("@consoleWarn").should(
        "not.be.calledWith",
        "Removing invalid MBQL clause",
      );
    });
  });

  it("should properly work with native questions (metabsae#15808, metabase#16938, metabase#18364)", () => {
    const questionDetails = {
      name: "15808",
      native: { query: "select * from products limit 5" },
    };

    cy.intercept("POST", "/api/dataset").as("dataset");

    cy.createNativeQuestion(questionDetails, { visitQuestion: true });

    // eslint-disable-next-line no-unscoped-text-selectors -- deprecated usage
    cy.findByText("Explore results").click();
    cy.wait("@dataset");

    // should allow to browse object details when exploring native query results (metabase#16938)
    cy.get(".test-Table-ID")
      .as("primaryKeys")
      .should("have.length", 5)
      .first()
      .click();

    cy.findByTestId("object-detail").within(() => {
      cy.findByText("Swaniawski, Casper and Hilll");
    });

    // Close the modal (until we implement the "X" button in the modal itself)
    cy.get("body").click("bottomRight");
    cy.findByTestId("save-question-modal").should("not.exist");

    // should be able to save a nested question (metabase#18364)
    saveQuestion();

    // should be able to use integer filter on a nested query based on a saved native question (metabase#15808)
    filter();
    filterField("RATING", {
      operator: "Equal to",
      value: "4",
    });
    cy.findByTestId("apply-filters").click();

    // eslint-disable-next-line no-unscoped-text-selectors -- deprecated usage
    cy.findByText("Synergistic Granite Chair");
    // eslint-disable-next-line no-unscoped-text-selectors -- deprecated usage
    cy.findByText("Rustic Paper Wallet").should("not.exist");

    function saveQuestion() {
      cy.intercept("POST", "/api/card").as("cardCreated");

      cy.findByText("Save").click({ force: true });
      cy.findByTestId("save-question-modal").within(modal => {
        cy.findByText("Save").click();
      });

      cy.wait("@cardCreated").then(({ response: { body } }) => {
        expect(body.error).not.to.exist;
      });

      cy.button("Failed").should("not.exist");
      cy.findByText("Not now").click();
    }
  });

  it("should create a nested question with post-aggregation filter (metabase#11561)", () => {
    visitQuestionAdhoc({
      dataset_query: {
        database: SAMPLE_DB_ID,
        query: {
          "source-table": ORDERS_ID,
          aggregation: [["count"]],
          breakout: [["field", PEOPLE.ID, { "source-field": ORDERS.USER_ID }]],
        },
        type: "query",
      },
    });

    // eslint-disable-next-line no-unscoped-text-selectors -- deprecated usage
    cy.findByText("Filter").click();
    // eslint-disable-next-line no-unscoped-text-selectors -- deprecated usage
    cy.findByText("Summaries").click();
    filterField("Count", {
      operator: "Equal to",
      value: "5",
    });
    cy.button("Apply filters").click();
    cy.wait("@dataset");

    // eslint-disable-next-line no-unscoped-text-selectors -- deprecated usage
    cy.findByText("Count is equal to 5");
    // eslint-disable-next-line no-unscoped-text-selectors -- deprecated usage
    cy.findByText("Showing 100 rows");

    saveQuestion();

    reloadQuestion();
    // eslint-disable-next-line no-unscoped-text-selectors -- deprecated usage
    cy.findByText("Showing 100 rows");

    cy.icon("notebook").click();
    cy.findAllByTestId("notebook-cell-item").contains(/Users? → ID/);

    function saveQuestion() {
      cy.intercept("POST", "/api/card").as("cardCreated");

      cy.findByText("Save").click();

      cy.findByTestId("save-question-modal").then(modal => {
        cy.findByLabelText("Name").type("Q").blur();
        cy.findByTestId("save-question-button").click();
      });

      cy.wait("@cardCreated");
      cy.findByText("Not now").click();
    }

    function reloadQuestion() {
      cy.intercept("POST", "/api/card/*/query").as("cardQuery");
      cy.reload();
      cy.wait("@cardQuery");
    }
  });
});

function createNestedQuestion(
  { baseQuestionDetails, nestedQuestionDetails = {} },
  { loadBaseQuestionMetadata = false, visitNestedQuestion = true } = {},
) {
  if (!baseQuestionDetails) {
    throw new Error("Please provide the base question details");
  }

  createBaseQuestion(baseQuestionDetails).then(({ body: { id } }) => {
    loadBaseQuestionMetadata && visitQuestion(id);

    const { query: nestedQuery, ...details } = nestedQuestionDetails;

    const composite = {
      name: "Nested Question",
      query: {
        ...nestedQuery,
        "source-table": `card__${id}`,
      },
      ...details,
    };

    return cy.createQuestion(composite, {
      visitQuestion: visitNestedQuestion,
      wrapId: true,
      idAlias: "nestedQuestionId",
    });
  });

  function createBaseQuestion(query) {
    return query.native
      ? cy.createNativeQuestion(query)
      : cy.createQuestion(query);
  }
}

function visitNestedQueryAdHoc(id) {
  return visitQuestionAdhoc({
    dataset_query: {
      database: SAMPLE_DB_ID,
      type: "query",
      query: { "source-table": `card__${id}` },
    },
  });
}

function openHeaderCellContextMenu(cell) {
  cy.findByTestId("TableInteractive-root").within(() => {
    cy.findAllByTestId("header-cell")
      .should("be.visible")
      .contains(cell)
      .click();
  });
}<|MERGE_RESOLUTION|>--- conflicted
+++ resolved
@@ -12,12 +12,9 @@
   filter,
   filterField,
   chartPathWithFillColor,
-<<<<<<< HEAD
   assertQueryBuilderRowCount,
-=======
   entityPickerModal,
   entityPickerModalTab,
->>>>>>> 147b9f7d
 } from "e2e/support/helpers";
 
 const { ORDERS, ORDERS_ID, PRODUCTS, PRODUCTS_ID, PEOPLE } = SAMPLE_DATABASE;
