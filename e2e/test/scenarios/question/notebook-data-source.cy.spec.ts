--- conflicted
+++ resolved
@@ -428,18 +428,11 @@
     });
     startNewQuestion();
     entityPickerModal().within(() => {
-<<<<<<< HEAD
-      entityPickerModalTab("Models")
-        .closest("button").click();
-      cy.findByText("GUI Model").should("exist");
-      cy.findByText(/question/i).should("not.exist");
-=======
       cy.findAllByRole("tab").should("have.length", 2);
       entityPickerModalTab("Recents").should("not.exist");
       entityPickerModalTab("Models").and("have.attr", "aria-selected", "true");
       entityPickerModalTab("Tables").should("exist");
       entityPickerModalTab("Saved questions").should("not.exist");
->>>>>>> f811b08b
     });
   });
 });
