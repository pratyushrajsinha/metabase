import { H } from "e2e/support";
import { SAMPLE_DATABASE } from "e2e/support/cypress_sample_database";
import {
  ORDERS_BY_YEAR_QUESTION_ID,
  ORDERS_QUESTION_ID,
} from "e2e/support/cypress_sample_instance_data";
<<<<<<< HEAD
import {
  modal,
  openSharingMenu,
  restore,
  setupSMTP,
  visitQuestion,
} from "e2e/support/helpers";
=======
>>>>>>> cfe32222

const { PEOPLE, PEOPLE_ID } = SAMPLE_DATABASE;

const multiSeriesQuestionWithGoal = {
  name: "multi",
  query: {
    "source-table": PEOPLE_ID,
    aggregation: [["count"]],
    breakout: [
      ["field", PEOPLE.SOURCE, null],
      [
        "field",
        PEOPLE.CREATED_AT,
        {
          "temporal-unit": "month",
        },
      ],
    ],
  },
  display: "line",
};

const timeSeriesQuestionId = ORDERS_BY_YEAR_QUESTION_ID;

const rawTestCases = [
  {
    questionType: "raw data question",
    questionId: ORDERS_QUESTION_ID,
  },
  {
    questionType: "timeseries question without a goal",
    questionId: timeSeriesQuestionId,
  },
];

describe("scenarios > alert > types", { tags: "@external" }, () => {
  beforeEach(() => {
    cy.intercept("POST", "/api/alert").as("savedAlert");
    cy.intercept("GET", "/api/channel").as("channel");

    H.restore();
    cy.signInAsAdmin();
    cy.setCookie("metabase.SEEN_ALERT_SPLASH", "true");

    H.setupSMTP();
  });

  describe("rows based alerts", () => {
    rawTestCases.forEach(({ questionType, questionId }) => {
      it(`should be supported for ${questionType}`, () => {
        H.visitQuestion(questionId);

<<<<<<< HEAD
        openSharingMenu("Create alert");
        cy.wait("@channel");

        modal().within(() => {
=======
        H.openSharingMenu("Create alert");
        cy.wait("@channel");

        H.modal().within(() => {
>>>>>>> cfe32222
          cy.findByText("Let's set up your alert").should("be.visible");
          cy.findByText("Done").click();
        });

        cy.wait("@savedAlert").then(({ response: { body } }) => {
          expect(body.alert_condition).to.equal("rows");
        });
      });
    });
  });

  describe("goal based alerts", () => {
    it("should work for timeseries questions with a set goal", () => {
      cy.request("PUT", `/api/card/${timeSeriesQuestionId}`, {
        visualization_settings: {
          "graph.show_goal": true,
          "graph.goal_value": 7000,
          "graph.dimensions": ["CREATED_AT"],
          "graph.metrics": ["count"],
        },
      });

      cy.log("Set the goal on timeseries question");
      H.visitQuestion(timeSeriesQuestionId);
      cy.findByTestId("chart-container").should("contain", "Goal");

<<<<<<< HEAD
      openSharingMenu("Create alert");
=======
      H.openSharingMenu("Create alert");
>>>>>>> cfe32222
      cy.wait("@channel");

      cy.findByTestId("alert-create").within(() => {
        cy.findByText("Reaches the goal line").click();
        cy.findByText("The first time").click();
        cy.button("Done").click();
      });

      cy.log("Check the API response");
      cy.wait("@savedAlert").then(({ response: { body } }) => {
        expect(body.alert_condition).to.equal("goal");
        expect(body.alert_above_goal).to.equal(true);
        expect(body.alert_first_only).to.equal(true);
      });
    });

    it("should not be possible to create goal based alert for a multi-series question", () => {
      cy.createQuestion(multiSeriesQuestionWithGoal, { visitQuestion: true });

<<<<<<< HEAD
      openSharingMenu("Create alert");
=======
      H.openSharingMenu("Create alert");
>>>>>>> cfe32222
      cy.wait("@channel");

      // *** The warning below is not showing when we try to make an alert (Issue #???)
      // cy.contains(
      //   "Goal-based alerts aren't yet supported for charts with more than one line",
      // );

<<<<<<< HEAD
      modal().within(() => {
=======
      H.modal().within(() => {
>>>>>>> cfe32222
        cy.findByText("Let's set up your alert").should("be.visible");
        cy.findByText("Done").click();
      });

      // The alert condition should fall back to rows
      cy.wait("@savedAlert").then(({ response: { body } }) => {
        expect(body.alert_condition).to.equal("rows");
        expect(body.alert_above_goal).to.equal(null);
      });
    });
  });
});<|MERGE_RESOLUTION|>--- conflicted
+++ resolved
@@ -4,16 +4,6 @@
   ORDERS_BY_YEAR_QUESTION_ID,
   ORDERS_QUESTION_ID,
 } from "e2e/support/cypress_sample_instance_data";
-<<<<<<< HEAD
-import {
-  modal,
-  openSharingMenu,
-  restore,
-  setupSMTP,
-  visitQuestion,
-} from "e2e/support/helpers";
-=======
->>>>>>> cfe32222
 
 const { PEOPLE, PEOPLE_ID } = SAMPLE_DATABASE;
 
@@ -66,17 +56,10 @@
       it(`should be supported for ${questionType}`, () => {
         H.visitQuestion(questionId);
 
-<<<<<<< HEAD
-        openSharingMenu("Create alert");
-        cy.wait("@channel");
-
-        modal().within(() => {
-=======
         H.openSharingMenu("Create alert");
         cy.wait("@channel");
 
         H.modal().within(() => {
->>>>>>> cfe32222
           cy.findByText("Let's set up your alert").should("be.visible");
           cy.findByText("Done").click();
         });
@@ -103,11 +86,7 @@
       H.visitQuestion(timeSeriesQuestionId);
       cy.findByTestId("chart-container").should("contain", "Goal");
 
-<<<<<<< HEAD
-      openSharingMenu("Create alert");
-=======
       H.openSharingMenu("Create alert");
->>>>>>> cfe32222
       cy.wait("@channel");
 
       cy.findByTestId("alert-create").within(() => {
@@ -127,11 +106,7 @@
     it("should not be possible to create goal based alert for a multi-series question", () => {
       cy.createQuestion(multiSeriesQuestionWithGoal, { visitQuestion: true });
 
-<<<<<<< HEAD
-      openSharingMenu("Create alert");
-=======
       H.openSharingMenu("Create alert");
->>>>>>> cfe32222
       cy.wait("@channel");
 
       // *** The warning below is not showing when we try to make an alert (Issue #???)
@@ -139,11 +114,7 @@
       //   "Goal-based alerts aren't yet supported for charts with more than one line",
       // );
 
-<<<<<<< HEAD
-      modal().within(() => {
-=======
       H.modal().within(() => {
->>>>>>> cfe32222
         cy.findByText("Let's set up your alert").should("be.visible");
         cy.findByText("Done").click();
       });
