--- conflicted
+++ resolved
@@ -4,17 +4,8 @@
   visitQuestion,
   getFullName,
 } from "e2e/support/helpers";
-<<<<<<< HEAD
-import {
-  USERS,
-  ORDERS_QUESTION_ID,
-  ORDERS_BY_YEAR_QUESTION_ID,
-  ORDERS_COUNT_QUESTION_ID,
-} from "e2e/support/cypress_data";
-=======
 
 import { USERS } from "e2e/support/cypress_data";
->>>>>>> 5f6f1d23
 
 import {
   ORDERS_QUESTION_ID,
