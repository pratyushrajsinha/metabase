import {
  describeEE,
  restore,
  setupSMTP,
  sidebar,
  visitQuestion,
  visitDashboard,
} from "e2e/support/helpers";
<<<<<<< HEAD
import { ORDERS_QUESTION_ID } from "e2e/support/cypress_data";
=======
import { ORDERS_QUESTION_ID } from "e2e/support/cypress_sample_instance_data";
>>>>>>> 5f6f1d23

const allowedDomain = "metabase.test";
const deniedDomain = "metabase.example";
const deniedEmail = `mailer@${deniedDomain}`;
const subscriptionError = `You're only allowed to email subscriptions to addresses ending in ${allowedDomain}`;
const alertError = `You're only allowed to email alerts to addresses ending in ${allowedDomain}`;

describeEE(
  "scenarios > sharing > approved domains (EE)",
  { tags: "@external" },
  () => {
    beforeEach(() => {
      restore();
      cy.signInAsAdmin();
      setupSMTP();
      setAllowedDomains();
    });

    it("should validate approved email domains for a question alert", () => {
      visitQuestion(ORDERS_QUESTION_ID);

      cy.icon("bell").click();
      // eslint-disable-next-line no-unscoped-text-selectors -- deprecated usage
      cy.findByText("Set up an alert").click();

      // eslint-disable-next-line no-unscoped-text-selectors -- deprecated usage
      cy.findByText("Email alerts to:")
        .parent()
        .within(() => addEmailRecipient(deniedEmail));

      cy.button("Done").should("be.disabled");
      // eslint-disable-next-line no-unscoped-text-selectors -- deprecated usage
      cy.findByText(alertError);
    });

    // Adding test on Quarantine to understand a bit better some H2 Lock issue.
    it.skip("should validate approved email domains for a dashboard subscription (metabase#17977)", () => {
      visitDashboard(1);
      cy.icon("subscription").click();
      // eslint-disable-next-line no-unscoped-text-selectors -- deprecated usage
      cy.findByText("Email it").click();

      sidebar().within(() => {
        addEmailRecipient(deniedEmail);

        // Reproduces metabase#17977
        cy.button("Send email now").should("be.disabled");
        cy.button("Done").should("be.disabled");
        cy.findByText(subscriptionError);
      });
    });
  },
);

function addEmailRecipient(email) {
  cy.findByRole("textbox").click().type(`${email}`).blur();
}

function setAllowedDomains() {
  cy.request("PUT", "/api/setting/subscription-allowed-domains", {
    value: allowedDomain,
  });
}<|MERGE_RESOLUTION|>--- conflicted
+++ resolved
@@ -6,11 +6,7 @@
   visitQuestion,
   visitDashboard,
 } from "e2e/support/helpers";
-<<<<<<< HEAD
-import { ORDERS_QUESTION_ID } from "e2e/support/cypress_data";
-=======
 import { ORDERS_QUESTION_ID } from "e2e/support/cypress_sample_instance_data";
->>>>>>> 5f6f1d23
 
 const allowedDomain = "metabase.test";
 const deniedDomain = "metabase.example";
