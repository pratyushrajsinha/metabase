--- conflicted
+++ resolved
@@ -436,13 +436,8 @@
 
       FieldFilter.openEntryForm();
 
-<<<<<<< HEAD
       H.fieldValuesInput().type("101");
-      H.popover().last().findByText("1018947080336").click();
-=======
-      H.multiAutocompleteInput().type("101");
       H.selectDropdown().findByText("1018947080336").click();
->>>>>>> 6c933f2d
 
       H.fieldValuesValue(0)
         .should("be.visible")
@@ -464,15 +459,9 @@
 
       FieldFilter.openEntryForm();
 
-<<<<<<< HEAD
       H.fieldValuesInput().type("101");
-      H.popover().last().findByText("1018947080336").click();
+      H.selectDropdown().findByText("1018947080336").click();
       H.fieldValuesValue(0)
-=======
-      H.multiAutocompleteInput().type("101");
-      H.selectDropdown().findByText("1018947080336").click();
-      H.multiAutocompleteValue(0)
->>>>>>> 6c933f2d
         .should("be.visible")
         .should("contain", "1018947080336");
       H.popover().button("Add filter").click();
@@ -492,15 +481,9 @@
 
       FieldFilter.openEntryForm();
 
-<<<<<<< HEAD
       H.fieldValuesInput().type("101");
-      H.popover().last().findByText("1018947080336").click();
+      H.selectDropdown().findByText("1018947080336").click();
       H.fieldValuesValue(0)
-=======
-      H.multiAutocompleteInput().type("101");
-      H.selectDropdown().findByText("1018947080336").click();
-      H.multiAutocompleteValue(0)
->>>>>>> 6c933f2d
         .should("be.visible")
         .should("contain", "1018947080336");
       H.popover().button("Add filter").click();
