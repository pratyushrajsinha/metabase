--- conflicted
+++ resolved
@@ -231,10 +231,6 @@
       updateValue: value => {
         H.popover().findByRole("searchbox").clear().type(value).blur();
         H.popover().button("Update filter").click();
-      },
-      updateValue: value => {
-        popover().findByRole("searchbox").clear().type(value).blur();
-        popover().button("Update filter").click();
       },
     });
   });
@@ -581,13 +577,8 @@
       filter("Default filter widget value (required)").click();
     });
 
-<<<<<<< HEAD
-    popover().findByRole("textbox").clear().type(otherValue).blur();
-    popover().button("Update filter").click();
-=======
     H.popover().findByRole("textbox").clear().type(otherValue).blur();
     H.popover().button("Update filter").click();
->>>>>>> cfe32222
 
     filterSection("no_default_required").within(() => {
       filter("Default filter widget value").should(
@@ -647,13 +638,8 @@
       filter("Default filter widget value (required)").click();
     });
 
-<<<<<<< HEAD
-    popover().findByRole("textbox").clear().type(otherValue).blur();
-    popover().button("Update filter").click();
-=======
     H.popover().findByRole("textbox").clear().type(otherValue).blur();
     H.popover().button("Update filter").click();
->>>>>>> cfe32222
 
     filterSection("default_required").within(() => {
       filter("Default filter widget value").should(
