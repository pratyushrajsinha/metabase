--- conflicted
+++ resolved
@@ -63,44 +63,6 @@
     - name: Get M2 cache
       uses: actions/cache@v2
       with:
-<<<<<<< HEAD
-        path: |
-          ~/.m2
-          ~/.gitlibs
-        key: ${{ runner.os }}-namespace-decls-${{ hashFiles('**/deps.edn') }}
-    - name: Compile Java & AOT Sources
-      run: |
-        clojure -X:deps prep && cd modules/drivers && clojure -X:deps prep && cd ../..
-    - run: clojure -X:dev:ee:ee-dev:drivers:drivers-dev:namespace-checker
-      name: Check ns forms
-
-  be-linter-reflection-warnings:
-    runs-on: ubuntu-20.04
-    timeout-minutes: 10
-    steps:
-    - uses: actions/checkout@v2
-    - name: Prepare JDK 11
-      uses: actions/setup-java@v1
-      with:
-        java-version: 11
-    - name: Install Clojure CLI
-      run: |
-        curl -O https://download.clojure.org/install/linux-install-1.10.3.929.sh &&
-        sudo bash ./linux-install-1.10.3.929.sh
-    - name: Get M2 cache
-      uses: actions/cache@v2
-      with:
-        path: |
-          ~/.m2
-          ~/.gitlibs
-        key: ${{ runner.os }}-reflection-warnings-${{ hashFiles('**/deps.edn') }}
-    - name: Compile Java & AOT Sources
-      run: |
-        clojure -X:deps prep && cd modules/drivers && clojure -X:deps prep && cd ../..
-    - run: ./bin/reflection-linter
-      name: Run reflection warnings checker
-=======
         path: ~/.m2
         key: ${{ runner.os }}-namespace-decls-${{ hashFiles('**/project.clj') }}
-    - run: lein with-profile +ci check-namespace-decls
->>>>>>> 89382bae
+    - run: lein with-profile +ci check-namespace-decls